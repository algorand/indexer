package blockprocessor

import (
	"context"
	"fmt"
	"time"

<<<<<<< HEAD
=======
	"github.com/algorand/indexer/util/metrics"
>>>>>>> 1a67f1ef
	log "github.com/sirupsen/logrus"
	"gopkg.in/yaml.v3"

	"github.com/algorand/go-algorand/agreement"
	"github.com/algorand/go-algorand/config"
	"github.com/algorand/go-algorand/data/basics"
	"github.com/algorand/go-algorand/data/bookkeeping"
	"github.com/algorand/go-algorand/data/transactions"
	"github.com/algorand/go-algorand/ledger"
	"github.com/algorand/go-algorand/ledger/ledgercore"
	"github.com/algorand/go-algorand/rpcs"

	"github.com/algorand/indexer/accounting"
	"github.com/algorand/indexer/conduit"
	"github.com/algorand/indexer/data"
	"github.com/algorand/indexer/plugins"
	"github.com/algorand/indexer/processors"
	indexerledger "github.com/algorand/indexer/processors/eval"
	"github.com/algorand/indexer/util"
)

const implementationName = "block_evaluator"

// BlockProcessor is the block processors interface
type BlockProcessor interface {
	NextRoundToProcess() uint64

	processors.Processor
	conduit.Completed
}

// package-wide init function
func init() {
	processors.RegisterProcessor(implementationName, &Constructor{})
}

type blockProcessor struct {
	handler func(block *ledgercore.ValidatedBlock) error
	ledger  *ledger.Ledger
	logger  *log.Logger

	cfg plugins.PluginConfig
	ctx context.Context

	// lastValidatedBlock is the last validated block that was made via the Process() function
	// to be used with the OnComplete() function
	lastValidatedBlock ledgercore.ValidatedBlock
	// lastValidatedBlockRound is the round at which to add the last validated block
	lastValidatedBlockRound       basics.Round
	lastValidatedBlockCertificate agreement.Certificate
}

// Constructor is the ProcessorConstructor implementation for the "block processor" processor
type Constructor struct{}

// New initializes a blockProcessorConstructor
func (c *Constructor) New() processors.Processor {
	return &blockProcessor{}
}

func (proc *blockProcessor) Metadata() processors.ProcessorMetadata {
	return processors.MakeProcessorMetadata(implementationName, "Local Ledger Block Processor", false)
}

func (proc *blockProcessor) Config() plugins.PluginConfig {
	return proc.cfg
}

func (proc *blockProcessor) Init(ctx context.Context, initProvider data.InitProvider, cfg plugins.PluginConfig, logger *log.Logger) error {
	proc.ctx = ctx
	proc.logger = logger

	// First get the configuration from the string
	var pCfg Config
	err := yaml.Unmarshal([]byte(cfg), &pCfg)
	if err != nil {
		return fmt.Errorf("blockprocessor init error: %w", err)
	}
	proc.cfg = cfg

	genesis := initProvider.GetGenesis()
	round := uint64(initProvider.NextDBRound())

	err = InitializeLedger(ctx, proc.logger, round, *genesis, &pCfg)
	if err != nil {
		return fmt.Errorf("could not initialize ledger: %w", err)
	}

	l, err := util.MakeLedger(proc.logger, false, genesis, pCfg.IndexerDatadir)
	if err != nil {
		return fmt.Errorf("could not make ledger: %w", err)
	}
	if l == nil {
		return fmt.Errorf("ledger was created with nil pointer")
	}
	proc.ledger = l

	if uint64(l.Latest()) > round {
		return fmt.Errorf("the ledger cache is ahead of the required round (%d > %d) and must be re-initialized", l.Latest(), round)
	}

	return nil
}

func (proc *blockProcessor) extractValidatedBlockAndPayset(blockCert *rpcs.EncodedBlockCert) (ledgercore.ValidatedBlock, transactions.Payset, error) {
	var vb ledgercore.ValidatedBlock
	var payset transactions.Payset
	if blockCert == nil {
		return vb, payset, fmt.Errorf("cannot process a nil block")
	}
	if blockCert.Block.Round() == 0 && proc.ledger.Latest() == 0 {
		vb = ledgercore.MakeValidatedBlock(blockCert.Block, ledgercore.StateDelta{})
		return vb, blockCert.Block.Payset, nil
	}
	if blockCert.Block.Round() != (proc.ledger.Latest() + 1) {
		return vb, payset, fmt.Errorf("invalid round blockCert.Block.Round(): %d nextRoundToProcess: %d", blockCert.Block.Round(), uint64(proc.ledger.Latest())+1)
	}

	// Make sure "AssetCloseAmount" is enabled. If it isn't, override the
	// protocol and update the blocks to include transactions with modified
	// apply data.
	proto, ok := config.Consensus[blockCert.Block.BlockHeader.CurrentProtocol]
	if !ok {
		return vb, payset, fmt.Errorf(
			"cannot find proto version %s", blockCert.Block.BlockHeader.CurrentProtocol)
	}
	protoChanged := !proto.EnableAssetCloseAmount
	proto.EnableAssetCloseAmount = true

	ledgerForEval := indexerledger.MakeLedgerForEvaluator(proc.ledger)

	resources, err := prepareEvalResources(&ledgerForEval, &blockCert.Block)
	if err != nil {
		proc.logger.Panicf("ProcessBlockCert() resources err: %v", err)
	}

	start := time.Now()
	delta, payset, err := ledger.EvalForIndexer(ledgerForEval, &blockCert.Block, proto, resources)
	if err != nil {
		return vb, transactions.Payset{}, fmt.Errorf("eval err: %w", err)
	}
	metrics.EvalTimeSeconds.Observe(time.Since(start).Seconds())

	// validated block
	if protoChanged {
		block := bookkeeping.Block{
			BlockHeader: blockCert.Block.BlockHeader,
			Payset:      payset,
		}
		vb = ledgercore.MakeValidatedBlock(block, delta)
		return vb, payset, nil
	}
	vb = ledgercore.MakeValidatedBlock(blockCert.Block, delta)
	return vb, blockCert.Block.Payset, nil
}

func (proc *blockProcessor) saveLastValidatedInformation(lastValidatedBlock ledgercore.ValidatedBlock, lastValidatedBlockRound basics.Round, lastValidatedBlockCertificate agreement.Certificate) {

	// Set last validated block for later
	proc.lastValidatedBlock = lastValidatedBlock
	proc.lastValidatedBlockRound = lastValidatedBlockRound
	proc.lastValidatedBlockCertificate = lastValidatedBlockCertificate

}

func (proc *blockProcessor) Close() error {
	if proc.ledger != nil {
		proc.ledger.Close()
	}
	return nil
}

// MakeBlockProcessorWithLedger creates a block processorswith a given ledger
func MakeBlockProcessorWithLedger(logger *log.Logger, l *ledger.Ledger, handler func(block *ledgercore.ValidatedBlock) error) (BlockProcessor, error) {
	if l == nil {
		return nil, fmt.Errorf("MakeBlockProcessorWithLedger() err: local ledger not initialized")
	}
	err := addGenesisBlock(l, handler)
	if err != nil {
		return nil, fmt.Errorf("MakeBlockProcessorWithLedger() err: %w", err)
	}
	return &blockProcessor{logger: logger, ledger: l, handler: handler}, nil
}

// MakeBlockProcessorWithLedgerInit creates a block processor and initializes the ledger.
func MakeBlockProcessorWithLedgerInit(ctx context.Context, logger *log.Logger, nextDbRound uint64, genesis *bookkeeping.Genesis, config Config, handler func(block *ledgercore.ValidatedBlock) error) (BlockProcessor, error) {
	err := InitializeLedger(ctx, logger, nextDbRound, *genesis, &config)
	if err != nil {
		return nil, fmt.Errorf("MakeBlockProcessorWithLedgerInit() err: %w", err)
	}
	return MakeBlockProcessor(logger, genesis, nextDbRound, config.IndexerDatadir, handler)
}

// MakeBlockProcessor creates a block processor
func MakeBlockProcessor(logger *log.Logger, genesis *bookkeeping.Genesis, dbRound uint64, datadir string, handler func(block *ledgercore.ValidatedBlock) error) (BlockProcessor, error) {
	l, err := util.MakeLedger(logger, false, genesis, datadir)
	if err != nil {
		return nil, fmt.Errorf("MakeBlockProcessor() err: %w", err)
	}
	if uint64(l.Latest()) > dbRound {
		return nil, fmt.Errorf("MakeBlockProcessor() err: the ledger cache is ahead of the required round and must be re-initialized")
	}
	return MakeBlockProcessorWithLedger(logger, l, handler)
}

func addGenesisBlock(l *ledger.Ledger, handler func(block *ledgercore.ValidatedBlock) error) error {
	if handler != nil && l != nil && l.Latest() == 0 {
		blk, err := l.Block(0)
		if err != nil {
			return fmt.Errorf("addGenesisBlock() err: %w", err)
		}
		vb := ledgercore.MakeValidatedBlock(blk, ledgercore.StateDelta{})
		err = handler(&vb)
		if err != nil {
			return fmt.Errorf("addGenesisBlock() handler err: %w", err)
		}
	}
	return nil
}

func (proc *blockProcessor) Process(input data.BlockData) (data.BlockData, error) {
	start := time.Now()

	blockCert := input.EncodedBlockCertificate()

	vb, modifiedTxns, err := proc.extractValidatedBlockAndPayset(&blockCert)

	if err != nil {
		return data.BlockData{}, fmt.Errorf("processing error: %w", err)
	}

	// Set last validated block for later
	proc.saveLastValidatedInformation(vb, blockCert.Block.Round(), blockCert.Certificate)

	delta := vb.Delta()
	input.Payset = modifiedTxns
	input.Delta = &delta

	proc.logger.Debugf("Block processor: processed block %d (%s)", input.Round(), time.Since(start))

	return input, nil
}

func (proc *blockProcessor) OnComplete(_ data.BlockData) error {

	if proc.lastValidatedBlockRound == basics.Round(0) {
		return nil
	}
	// write to ledger
	err := proc.ledger.AddValidatedBlock(proc.lastValidatedBlock, proc.lastValidatedBlockCertificate)
	if err != nil {
		return fmt.Errorf("add validated block err: %w", err)
	}

	// wait for commit to disk
	proc.ledger.WaitForCommit(proc.lastValidatedBlockRound)
	return nil

}

func (proc *blockProcessor) NextRoundToProcess() uint64 {
	return uint64(proc.ledger.Latest()) + 1
}

// Preload all resources (account data, account resources, asset/app creators) for the
// evaluator.
func prepareEvalResources(l *indexerledger.LedgerForEvaluator, block *bookkeeping.Block) (ledger.EvalForIndexerResources, error) {
	assetCreators, appCreators, err := prepareCreators(l, block.Payset)
	if err != nil {
		return ledger.EvalForIndexerResources{},
			fmt.Errorf("prepareEvalResources() err: %w", err)
	}

	res := ledger.EvalForIndexerResources{
		Accounts:  nil,
		Resources: nil,
		Creators:  make(map[ledger.Creatable]ledger.FoundAddress),
	}

	for index, foundAddress := range assetCreators {
		creatable := ledger.Creatable{
			Index: basics.CreatableIndex(index),
			Type:  basics.AssetCreatable,
		}
		res.Creators[creatable] = foundAddress
	}
	for index, foundAddress := range appCreators {
		creatable := ledger.Creatable{
			Index: basics.CreatableIndex(index),
			Type:  basics.AppCreatable,
		}
		res.Creators[creatable] = foundAddress
	}

	res.Accounts, res.Resources, err = prepareAccountsResources(l, block.Payset, assetCreators, appCreators)
	if err != nil {
		return ledger.EvalForIndexerResources{},
			fmt.Errorf("prepareEvalResources() err: %w", err)
	}

	return res, nil
}

// Preload asset and app creators.
func prepareCreators(l *indexerledger.LedgerForEvaluator, payset transactions.Payset) (map[basics.AssetIndex]ledger.FoundAddress, map[basics.AppIndex]ledger.FoundAddress, error) {
	assetsReq, appsReq := accounting.MakePreloadCreatorsRequest(payset)

	assets, err := l.GetAssetCreator(assetsReq)
	if err != nil {
		return nil, nil, fmt.Errorf("prepareCreators() err: %w", err)
	}
	apps, err := l.GetAppCreator(appsReq)
	if err != nil {
		return nil, nil, fmt.Errorf("prepareCreators() err: %w", err)
	}

	return assets, apps, nil
}

// Preload account data and account resources.
func prepareAccountsResources(l *indexerledger.LedgerForEvaluator, payset transactions.Payset, assetCreators map[basics.AssetIndex]ledger.FoundAddress, appCreators map[basics.AppIndex]ledger.FoundAddress) (map[basics.Address]*ledgercore.AccountData, map[basics.Address]map[ledger.Creatable]ledgercore.AccountResource, error) {
	addressesReq, resourcesReq :=
		accounting.MakePreloadAccountsResourcesRequest(payset, assetCreators, appCreators)

	accounts, err := l.LookupWithoutRewards(addressesReq)
	if err != nil {
		return nil, nil, fmt.Errorf("prepareAccountsResources() err: %w", err)
	}
	resources, err := l.LookupResources(resourcesReq)
	if err != nil {
		return nil, nil, fmt.Errorf("prepareAccountsResources() err: %w", err)
	}

	return accounts, resources, nil
}

// MakeBlockProcessorHandlerAdapter makes an adapter function that emulates original behavior of block processor
func MakeBlockProcessorHandlerAdapter(proc *BlockProcessor, handler func(block *ledgercore.ValidatedBlock) error) func(cert *rpcs.EncodedBlockCert) error {
	return func(cert *rpcs.EncodedBlockCert) error {
		blockData, err := (*proc).Process(data.MakeBlockDataFromEncodedBlockCertificate(cert))
		if err != nil {
			return err
		}

		vb := blockData.ValidatedBlock()

		if handler != nil {
			err = handler(&vb)
			if err != nil {
				return err
			}
		}

		return (*proc).OnComplete(blockData)
	}
}<|MERGE_RESOLUTION|>--- conflicted
+++ resolved
@@ -5,10 +5,7 @@
 	"fmt"
 	"time"
 
-<<<<<<< HEAD
-=======
 	"github.com/algorand/indexer/util/metrics"
->>>>>>> 1a67f1ef
 	log "github.com/sirupsen/logrus"
 	"gopkg.in/yaml.v3"
 
@@ -231,7 +228,6 @@
 
 func (proc *blockProcessor) Process(input data.BlockData) (data.BlockData, error) {
 	start := time.Now()
-
 	blockCert := input.EncodedBlockCertificate()
 
 	vb, modifiedTxns, err := proc.extractValidatedBlockAndPayset(&blockCert)
