--- conflicted
+++ resolved
@@ -147,11 +147,7 @@
 	ld, err := ledger.OpenLedger(logging.NewLogger(), "ledger", true, initState, config.GetDefaultLocal())
 	maybeFail(err, l, "Cannot open ledger")
 
-<<<<<<< HEAD
-	proc, err := blockprocessor.MakeProcessor(ld, imp.ImportBlock)
-=======
 	proc, err := blockprocessor.MakeProcessorWithLedger(ld, imp.ImportBlock)
->>>>>>> 12f8c2f6
 	maybeFail(err, l, "Error creating processor")
 
 	for _, blockContainer := range blocks[1:] {
