package importer

import (
	"archive/tar"
	"compress/bzip2"
	"context"
	"fmt"
	"io"
	"io/ioutil"
	"os"
	"path/filepath"
	"sort"
	"strconv"
	"strings"
	"time"

	"github.com/algorand/go-algorand-sdk/encoding/json"
	log "github.com/sirupsen/logrus"

	"github.com/algorand/indexer/accounting"
	"github.com/algorand/indexer/idb"
	"github.com/algorand/indexer/types"
)

// NewImportHelper builds an ImportHelper
func NewImportHelper(defaultFrozenCache map[uint64]bool, genesisJSONPath string, numRoundsLimit, blockFileLimite int, l *log.Logger) *ImportHelper {
	return &ImportHelper{
		DefaultFrozenCache: defaultFrozenCache,
		GenesisJSONPath:    genesisJSONPath,
		NumRoundsLimit:     numRoundsLimit,
		BlockFileLimit:     blockFileLimite,
		Log:                l,
	}
}

// ImportHelper glues together a directory full of block files and an Importer objects.
type ImportHelper struct {
	// GenesisJSONPath is the location of the genesis file
	GenesisJSONPath string

	// NumRoundsLimit is the number of rounds to process, if 0 import continues forever.
	NumRoundsLimit int

	// BlockFileLimit is the number of block files to process.
	BlockFileLimit int

	// DefaultFrozenCache is a persistent cache of default frozen values.
	DefaultFrozenCache map[uint64]bool

	Log *log.Logger
}

// ImportState is some metadata kept around to help the import helper.
type ImportState struct {
	AccountRound int64 `codec:"account_round"`
}

// Import is the main ImportHelper function that glues together a directory full of block files and an Importer objects.
func (h *ImportHelper) Import(db idb.IndexerDb, args []string) {
	err := ImportProto(db)
	maybeFail(err, h.Log, "import proto, %v", err)

	imp := NewDBImporter(db)
	blocks := 0
	txCount := 0
	start := time.Now()
	for _, fname := range args {
		matches, err := filepath.Glob(fname)
		if err == nil {
			pathsSorted := blockTarPaths(matches)
			sort.Sort(&pathsSorted)
			if h.BlockFileLimit != 0 && len(pathsSorted) > h.BlockFileLimit {
				pathsSorted = pathsSorted[:h.BlockFileLimit]
			}
			for _, gfname := range pathsSorted {
				fb, ft := importFile(db, imp, gfname, h.Log)
				blocks += fb
				txCount += ft
			}
		} else {
			// try without passing throug glob
			fb, ft := importFile(db, imp, fname, h.Log)
			blocks += fb
			txCount += ft
		}
	}
	blockdone := time.Now()
	if blocks > 0 {
		dt := blockdone.Sub(start)
		h.Log.Infof("%d blocks in %s, %.0f/s, %d txn, %.0f/s", blocks, dt.String(), float64(time.Second)*float64(blocks)/float64(dt), txCount, float64(time.Second)*float64(txCount)/float64(dt))
	}

	initialImport := InitialImport(db, h.GenesisJSONPath, h.Log)
	maybeFail(err, h.Log, "problem getting the max round")
	filter := idb.UpdateFilter{
		StartRound: 0,
	}
	if h.NumRoundsLimit != 0 {
		filter.RoundLimit = &h.NumRoundsLimit
	}
	if !initialImport {
		state, err := db.GetImportState()
		maybeFail(err, h.Log, "problem getting the import state")
		filter.StartRound = uint64(state.AccountRound)
	}
	accountingRounds, txnCount := updateAccounting(db, h.DefaultFrozenCache, filter, h.Log)
	if initialImport {
		accountingRounds++
	}

	accountingdone := time.Now()
	if accountingRounds > 0 {
		dt := accountingdone.Sub(blockdone)
		h.Log.Infof("%d rounds accounting in %s, %.1f/s (%d txns, %.1f/s)", accountingRounds, dt.String(), float64(time.Second)*float64(accountingRounds)/float64(dt), txnCount, float64(time.Second)*float64(txnCount)/float64(dt))
	}

	dt := accountingdone.Sub(start)
	h.Log.Infof(
		"%d blocks loaded (%.1f/s) and %d rounds accounting in %s, %.1f/s (%d txns, %.1f/s)",
		blocks,
		float64(time.Second)*float64(blocks)/float64(dt),
		accountingRounds,
		dt.String(),
		float64(time.Second)*float64(accountingRounds)/float64(dt),
		txnCount,
		float64(time.Second)*float64(txnCount)/float64(dt),
	)
}

func maybeFail(err error, l *log.Logger, errfmt string, params ...interface{}) {
	if err == nil {
		return
	}
	l.Errorf(errfmt, params...)
	os.Exit(1)
}

func importTar(imp Importer, tarfile io.Reader, l *log.Logger) (blocks, txCount int, err error) {
	lastlog := time.Now()
	blocks = 0
	prevBlocks := 0
	tf := tar.NewReader(tarfile)
	var header *tar.Header
	header, err = tf.Next()
	txCount = 0
	var btxns int
	for err == nil {
		if header.Typeflag != tar.TypeReg {
			err = fmt.Errorf("cannot deal with non-regular-file tar entry %#v", header.Name)
			return
		}
		blockbytes := make([]byte, header.Size)
		_, err = io.ReadFull(tf, blockbytes)
		if err != nil {
			err = fmt.Errorf("error reading tar entry %#v: %v", header.Name, err)
			return
		}
		btxns, err = imp.ImportBlock(blockbytes)
		if err != nil {
			err = fmt.Errorf("error importing tar entry %#v: %v", header.Name, err)
			return
		}
		txCount += btxns
		blocks++
		now := time.Now()
		dt := now.Sub(lastlog)
		if dt > (5 * time.Second) {
			dblocks := blocks - prevBlocks
			l.Infof("loaded from tar %v, %.1f/s", header.Name, ((float64(dblocks) * float64(time.Second)) / float64(dt)))
			lastlog = now
			prevBlocks = blocks
		}
		header, err = tf.Next()
	}
	if err == io.EOF {
		err = nil
	}
	return
}

func importFile(db idb.IndexerDb, imp Importer, fname string, l *log.Logger) (blocks, txCount int) {
	blocks = 0
	txCount = 0
	var btxns int
	imported, err := db.AlreadyImported(fname)
	maybeFail(err, l, "%s: %v", fname, err)
	if imported {
		return
	}
	l.Infof("importing %s ...", fname)
	if strings.HasSuffix(fname, ".tar") {
		fin, err := os.Open(fname)
		maybeFail(err, l, "%s: %v", fname, err)
		defer fin.Close()
		tblocks, btxns, err := importTar(imp, fin, l)
		maybeFail(err, l, "%s: %v", fname, err)
		blocks += tblocks
		txCount += btxns
	} else if strings.HasSuffix(fname, ".tar.bz2") {
		fin, err := os.Open(fname)
		maybeFail(err, l, "%s: %v", fname, err)
		defer fin.Close()
		bzin := bzip2.NewReader(fin)
		tblocks, btxns, err := importTar(imp, bzin, l)
		maybeFail(err, l, "%s: %v", fname, err)
		blocks += tblocks
		txCount += btxns
	} else {
		// assume a standalone block msgpack blob
		blockbytes, err := ioutil.ReadFile(fname)
		maybeFail(err, l, "%s: could not read, %v", fname, err)
		btxns, err = imp.ImportBlock(blockbytes)
		maybeFail(err, l, "%s: could not import, %v", fname, err)
		blocks++
		txCount += btxns
	}
	err = db.MarkImported(fname)
	maybeFail(err, l, "%s: %v", fname, err)
	return
}

func loadGenesis(db idb.IndexerDb, in io.Reader) (err error) {
	var genesis types.Genesis
	gbytes, err := ioutil.ReadAll(in)
	if err != nil {
		return fmt.Errorf("error reading genesis, %v", err)
	}
	err = json.Decode(gbytes, &genesis)
	if err != nil {
		return fmt.Errorf("error decoding genesis, %v", err)
	}

	return db.LoadGenesis(genesis)
}

// InitialImport imports the genesis block if needed. Returns true if the initial import occurred.
func InitialImport(db idb.IndexerDb, genesisJSONPath string, l *log.Logger) bool {
	state, err := db.GetImportState()
	maybeFail(err, l, "getting import state, %v", err)
<<<<<<< HEAD

	// Only import on round 0
	if state.AccountRound == 0 {
=======
	if state == nil {
		state = &idb.ImportState{AccountRound: -1}
>>>>>>> 50dbfd1b
		if genesisJSONPath != "" {
			l.Infof("loading genesis %s", genesisJSONPath)
			// if we're given no previous state and we're given a genesis file, import it as initial account state
			gf, err := os.Open(genesisJSONPath)
			maybeFail(err, l, "%s: %v", genesisJSONPath, err)
			err = loadGenesis(db, gf)
			maybeFail(err, l, "%s: could not load genesis json, %v", genesisJSONPath, err)
<<<<<<< HEAD
			return true
=======
			rounds++
		} else {
			l.Errorf("no import state recorded; need --genesis genesis.json file to get started")
			os.Exit(1)
			return
>>>>>>> 50dbfd1b
		}
		l.Errorf("no import state recorded; need --genesis genesis.json file to get started")
		os.Exit(1)
		return false
	}
	return false
}

// UpdateAccounting triggers an accounting update.
func UpdateAccounting(db idb.IndexerDb, frozenCache map[uint64]bool, filter idb.UpdateFilter, l *log.Logger) (rounds, txnCount int) {
	return updateAccounting(db, frozenCache, filter, l)
}

func updateAccounting(db idb.IndexerDb, frozenCache map[uint64]bool, filter idb.UpdateFilter, l *log.Logger) (rounds, txnCount int) {
	rounds = 0
	txnCount = 0
	lastlog := time.Now()
	act := accounting.New(frozenCache)
	txns := db.YieldTxns(context.Background(), int64(filter.StartRound))
	currentRound := uint64(0)
	roundsSeen := 0
	lastRoundsSeen := roundsSeen
	txnForRound := 0
	var blockPtr *types.Block = nil
	for txn := range txns {
		maybeFail(txn.Error, l, "updateAccounting txn fetch, %v", txn.Error)
		if txn.Round != currentRound {
			if blockPtr != nil && txnForRound > 0 {
				err := db.CommitRoundAccounting(act.RoundUpdates, currentRound, blockPtr)
				maybeFail(err, l, "failed to commit round accounting")
			}

			// initialize accounting for next round
			txnForRound = 0
			prevRound := currentRound
			roundsSeen++
			currentRound = txn.Round

			// Check to see if the max round has been reached after resetting txnForRound.
			if filter.MaxRound != nil && *filter.MaxRound >= currentRound {
				break
			}

			block, err := db.GetBlock(currentRound)
			maybeFail(err, l, "problem fetching next round (%d)", currentRound)
			blockPtr = &block
			act.InitRound(block)

			// Log progress
			if (filter.RoundLimit != nil) && (roundsSeen > *filter.RoundLimit) {
				l.Infof("hit rounds limit %d > %d", roundsSeen, filter.RoundLimit)
				break
			}
			now := time.Now()
			dt := now.Sub(lastlog)
			if dt > (5 * time.Second) {
				drounds := roundsSeen - lastRoundsSeen
				l.Infof("accounting through %d, %.1f/s", prevRound, ((float64(drounds) * float64(time.Second)) / float64(dt)))
				lastlog = now
				lastRoundsSeen = roundsSeen
			}
		}
		err := act.AddTransaction(&txn)
		maybeFail(err, l, "txn accounting r=%d i=%d, %v", txn.Round, txn.Intra, err)
		txnCount++
		txnForRound++
	}

	// Commit the final round
	if blockPtr != nil && txnForRound > 0 {
		err := db.CommitRoundAccounting(act.RoundUpdates, currentRound, blockPtr)
		maybeFail(err, l, "failed to commit round accounting")
	}

	rounds += roundsSeen
	if rounds > 0 {
		l.Infof("accounting updated through round %d", currentRound)
	}
	return
}

type blockTarPaths []string

// Len is part of sort.Interface
func (paths *blockTarPaths) Len() int {
	return len(*paths)
}

func pathNameStartInt(x string) int64 {
	x = filepath.Base(x)
	underscorePos := strings.IndexRune(x, '_')
	if underscorePos == -1 {
		// try converting the whole string, might be a plain block
		v, err := strconv.ParseInt(x, 10, 64)
		if err == nil {
			return v
		}
		return -1
	}
	v, err := strconv.ParseInt(x[:underscorePos], 10, 64)
	if err != nil {
		return -1
	}
	return v
}

// Less is part of sort.Interface
func (paths *blockTarPaths) Less(i, j int) bool {
	return pathNameStartInt((*paths)[i]) < pathNameStartInt((*paths)[j])
}

// Swap is part of sort.Interface
func (paths *blockTarPaths) Swap(i, j int) {
	t := (*paths)[i]
	(*paths)[i] = (*paths)[j]
	(*paths)[j] = t
}<|MERGE_RESOLUTION|>--- conflicted
+++ resolved
@@ -237,14 +237,10 @@
 func InitialImport(db idb.IndexerDb, genesisJSONPath string, l *log.Logger) bool {
 	state, err := db.GetImportState()
 	maybeFail(err, l, "getting import state, %v", err)
-<<<<<<< HEAD
-
-	// Only import on round 0
-	if state.AccountRound == 0 {
-=======
+
+	// Only import when the state is not found.
 	if state == nil {
 		state = &idb.ImportState{AccountRound: -1}
->>>>>>> 50dbfd1b
 		if genesisJSONPath != "" {
 			l.Infof("loading genesis %s", genesisJSONPath)
 			// if we're given no previous state and we're given a genesis file, import it as initial account state
@@ -252,15 +248,7 @@
 			maybeFail(err, l, "%s: %v", genesisJSONPath, err)
 			err = loadGenesis(db, gf)
 			maybeFail(err, l, "%s: could not load genesis json, %v", genesisJSONPath, err)
-<<<<<<< HEAD
 			return true
-=======
-			rounds++
-		} else {
-			l.Errorf("no import state recorded; need --genesis genesis.json file to get started")
-			os.Exit(1)
-			return
->>>>>>> 50dbfd1b
 		}
 		l.Errorf("no import state recorded; need --genesis genesis.json file to get started")
 		os.Exit(1)
