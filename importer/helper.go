package importer

import (
	"archive/tar"
	"compress/bzip2"
	"context"
	"errors"
	"fmt"
	"io"
	"io/ioutil"
	"os"
	"path/filepath"
	"sort"
	"strconv"
	"strings"
	"time"

	"github.com/algorand/go-algorand-sdk/client/v2/algod"
	"github.com/algorand/go-algorand/crypto"
	"github.com/algorand/go-algorand/data/bookkeeping"
	"github.com/algorand/go-algorand/protocol"
	"github.com/algorand/go-algorand/rpcs"
	"github.com/algorand/indexer/processor/blockprocessor"
	"github.com/algorand/indexer/util"
	log "github.com/sirupsen/logrus"

	"github.com/algorand/indexer/idb"
)

// NewImportHelper builds an ImportHelper
func NewImportHelper(genesisJSONPath string, blockFileLimite int, l *log.Logger) *ImportHelper {
	return &ImportHelper{
		GenesisJSONPath: genesisJSONPath,
		BlockFileLimit:  blockFileLimite,
		Log:             l,
	}
}

// ImportHelper glues together a directory full of block files and an Importer objects.
type ImportHelper struct {
	// GenesisJSONPath is the location of the genesis file
	GenesisJSONPath string

	// BlockFileLimit is the number of block files to process.
	BlockFileLimit int

	Log *log.Logger
}

// Import is the main ImportHelper function that glues together a directory full of block files and an Importer objects.
func (h *ImportHelper) Import(db idb.IndexerDb, args []string) {
	// Initial import if needed.
	genesisReader := GetGenesisFile(h.GenesisJSONPath, nil, h.Log)
	genesis, err := util.ReadGenesis(genesisReader)
	maybeFail(err, h.Log, "readGenesis() error")

	_, err = EnsureInitialImport(db, genesis)
	maybeFail(err, h.Log, "EnsureInitialImport() error")

	imp := NewImporter(db)
	blocks := 0
	txCount := 0
	start := time.Now()
	for _, fname := range args {
		matches, err := filepath.Glob(fname)
		if err == nil {
			pathsSorted := blockTarPaths(matches)
			sort.Sort(&pathsSorted)
			if h.BlockFileLimit != 0 && len(pathsSorted) > h.BlockFileLimit {
				pathsSorted = pathsSorted[:h.BlockFileLimit]
			}
			for _, gfname := range pathsSorted {
				fb, ft := importFile(gfname, imp, h.Log, h.GenesisJSONPath)
				blocks += fb
				txCount += ft
			}
		} else {
			// try without passing throug glob
			fb, ft := importFile(fname, imp, h.Log, h.GenesisJSONPath)
			blocks += fb
			txCount += ft
		}
	}
	blockdone := time.Now()
	if blocks > 0 {
		dt := blockdone.Sub(start)
		h.Log.Infof("%d blocks in %s, %.0f/s, %d txn, %.0f/s", blocks, dt.String(), float64(time.Second)*float64(blocks)/float64(dt), txCount, float64(time.Second)*float64(txCount)/float64(dt))
	}
}

func maybeFail(err error, l *log.Logger, errfmt string, params ...interface{}) {
	if err == nil {
		return
	}
	l.WithError(err).Errorf(errfmt, params...)
	os.Exit(1)
}

<<<<<<< HEAD
func importTar(imp Importer, tarfile io.Reader, l *log.Logger, genesisReader io.Reader) (blockCount, txCount int, err error) {
=======
func importTar(imp Importer, tarfile io.Reader, logger *log.Logger, genesisReader io.Reader) (blockCount, txCount int, err error) {
>>>>>>> ed2a9915
	tf := tar.NewReader(tarfile)
	var header *tar.Header
	header, err = tf.Next()
	txCount = 0
	blocks := make([]rpcs.EncodedBlockCert, 0)
	for err == nil {
		if header.Typeflag != tar.TypeReg {
			err = fmt.Errorf("cannot deal with non-regular-file tar entry %#v", header.Name)
			return
		}
		blockbytes := make([]byte, header.Size)
		_, err = io.ReadFull(tf, blockbytes)
		if err != nil {
			err = fmt.Errorf("error reading tar entry %#v: %v", header.Name, err)
			return
		}
		var blockContainer rpcs.EncodedBlockCert
		err = protocol.Decode(blockbytes, &blockContainer)
		if err != nil {
			err = fmt.Errorf("error decoding blockbytes, %w", err)
			return
		}
		txCount += len(blockContainer.Block.Payset)
		blocks = append(blocks, blockContainer)
		header, err = tf.Next()
	}
	if err == io.EOF {
		err = nil
	}

	less := func(i int, j int) bool {
		return blocks[i].Block.Round() < blocks[j].Block.Round()
	}
	sort.Slice(blocks, less)

	var genesis bookkeeping.Genesis
	gbytes, err := ioutil.ReadAll(genesisReader)
	if err != nil {
<<<<<<< HEAD
		maybeFail(err, l, "error reading genesis, %v", err)
	}
	err = protocol.DecodeJSON(gbytes, &genesis)
	if err != nil {
		maybeFail(err, l, "error decoding genesis, %v", err)
	}

	ld, err := util.MakeLedger(l, false, &genesis, "")
	maybeFail(err, l, "Cannot open ledger")

	proc, err := blockprocessor.MakeProcessorWithLedger(ld, imp.ImportBlock)
	maybeFail(err, l, "Error creating processor")
=======
		maybeFail(err, logger, "error reading genesis, %v", err)
	}
	err = protocol.DecodeJSON(gbytes, &genesis)
	if err != nil {
		maybeFail(err, logger, "error decoding genesis, %v", err)
	}

	ld, err := util.MakeLedger(logger, false, &genesis, "")
	maybeFail(err, logger, "Cannot open ledger")

	proc, err := blockprocessor.MakeProcessorWithLedger(logger, ld, imp.ImportBlock)
	maybeFail(err, logger, "Error creating processor")
>>>>>>> ed2a9915

	for _, blockContainer := range blocks[1:] {
		err = proc.Process(&blockContainer)
		if err != nil {
			return
		}
	}

	return
}

func importFile(fname string, imp Importer, l *log.Logger, genesisPath string) (blocks, txCount int) {
	blocks = 0
	txCount = 0
	l.Infof("importing %s ...", fname)
	genesisReader := GetGenesisFile(genesisPath, nil, l)
	if strings.HasSuffix(fname, ".tar") {
		fin, err := os.Open(fname)
		maybeFail(err, l, "%s: %v", fname, err)
		defer fin.Close()
		tblocks, btxns, err := importTar(imp, fin, l, genesisReader)
		maybeFail(err, l, "%s: %v", fname, err)
		blocks += tblocks
		txCount += btxns
	} else if strings.HasSuffix(fname, ".tar.bz2") {
		fin, err := os.Open(fname)
		maybeFail(err, l, "%s: %v", fname, err)
		defer fin.Close()
		bzin := bzip2.NewReader(fin)
		tblocks, btxns, err := importTar(imp, bzin, l, genesisReader)
		maybeFail(err, l, "%s: %v", fname, err)
		blocks += tblocks
		txCount += btxns
	} else {
		//assume a standalone block msgpack blob
		maybeFail(errors.New("cannot import a standalone block"), l, "not supported")
	}
	return
}

// EnsureInitialImport imports the genesis block if needed. Returns true if the initial import occurred.
func EnsureInitialImport(db idb.IndexerDb, genesis bookkeeping.Genesis) (bool, error) {
	_, err := db.GetNextRoundToAccount()
	// Exit immediately or crash if we don't see ErrorNotInitialized.
	if err != idb.ErrorNotInitialized {
		if err != nil {
			return false, fmt.Errorf("getting import state, %v", err)
		}
		err = checkGenesisHash(db, genesis)
		if err != nil {
			return false, err
		}
		return false, nil
	}

	// Import genesis file from file or algod.
	err = db.LoadGenesis(genesis)
	if err != nil {
		return false, fmt.Errorf("could not load genesis json, %v", err)
	}
	return true, nil
}

type blockTarPaths []string

// Len is part of sort.Interface
func (paths *blockTarPaths) Len() int {
	return len(*paths)
}

func pathNameStartInt(x string) int64 {
	x = filepath.Base(x)
	underscorePos := strings.IndexRune(x, '_')
	if underscorePos == -1 {
		// try converting the whole string, might be a plain block
		v, err := strconv.ParseInt(x, 10, 64)
		if err == nil {
			return v
		}
		return -1
	}
	v, err := strconv.ParseInt(x[:underscorePos], 10, 64)
	if err != nil {
		return -1
	}
	return v
}

// Less is part of sort.Interface
func (paths *blockTarPaths) Less(i, j int) bool {
	return pathNameStartInt((*paths)[i]) < pathNameStartInt((*paths)[j])
}

// Swap is part of sort.Interface
func (paths *blockTarPaths) Swap(i, j int) {
	t := (*paths)[i]
	(*paths)[i] = (*paths)[j]
	(*paths)[j] = t
}

// GetGenesisFile creates a reader from the given genesis file
func GetGenesisFile(genesisJSONPath string, client *algod.Client, l *log.Logger) io.Reader {
	var genesisReader io.Reader
	var err error
	if genesisJSONPath != "" {
		// Read file if specified.
		l.Infof("loading genesis file %s", genesisJSONPath)
		genesisReader, err = os.Open(genesisJSONPath)
		maybeFail(err, l, "unable to read genesis file %s", genesisJSONPath)
	} else if client != nil {
		// Fallback to asking algod for genesis if file is not specified.
		l.Infof("fetching genesis from algod")
		genesisString, err := client.GetGenesis().Do(context.Background())
		maybeFail(err, l, "unable to fetch genesis from algod")
		genesisReader = strings.NewReader(genesisString)
	} else {
		l.Fatal("Neither genesis file path or algod client provided for initial import.")
	}

	return genesisReader
}

func checkGenesisHash(db idb.IndexerDb, genesis bookkeeping.Genesis) error {
	network, err := db.GetNetworkState()
	if errors.Is(err, idb.ErrorNotInitialized) {
		err = db.SetNetworkState(genesis)
		if err != nil {
			return fmt.Errorf("error setting network state %w", err)
		}
		return nil
	} else if err != nil {
		return fmt.Errorf("unable to fetch network state from db %w", err)
	}
	if network.GenesisHash != crypto.HashObj(genesis) {
		return fmt.Errorf("genesis hash not matching")
	}
	return nil
}<|MERGE_RESOLUTION|>--- conflicted
+++ resolved
@@ -96,11 +96,7 @@
 	os.Exit(1)
 }
 
-<<<<<<< HEAD
-func importTar(imp Importer, tarfile io.Reader, l *log.Logger, genesisReader io.Reader) (blockCount, txCount int, err error) {
-=======
 func importTar(imp Importer, tarfile io.Reader, logger *log.Logger, genesisReader io.Reader) (blockCount, txCount int, err error) {
->>>>>>> ed2a9915
 	tf := tar.NewReader(tarfile)
 	var header *tar.Header
 	header, err = tf.Next()
@@ -139,20 +135,6 @@
 	var genesis bookkeeping.Genesis
 	gbytes, err := ioutil.ReadAll(genesisReader)
 	if err != nil {
-<<<<<<< HEAD
-		maybeFail(err, l, "error reading genesis, %v", err)
-	}
-	err = protocol.DecodeJSON(gbytes, &genesis)
-	if err != nil {
-		maybeFail(err, l, "error decoding genesis, %v", err)
-	}
-
-	ld, err := util.MakeLedger(l, false, &genesis, "")
-	maybeFail(err, l, "Cannot open ledger")
-
-	proc, err := blockprocessor.MakeProcessorWithLedger(ld, imp.ImportBlock)
-	maybeFail(err, l, "Error creating processor")
-=======
 		maybeFail(err, logger, "error reading genesis, %v", err)
 	}
 	err = protocol.DecodeJSON(gbytes, &genesis)
@@ -165,7 +147,6 @@
 
 	proc, err := blockprocessor.MakeProcessorWithLedger(logger, ld, imp.ImportBlock)
 	maybeFail(err, logger, "Error creating processor")
->>>>>>> ed2a9915
 
 	for _, blockContainer := range blocks[1:] {
 		err = proc.Process(&blockContainer)
