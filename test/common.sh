--- conflicted
+++ resolved
@@ -33,21 +33,24 @@
 }
 
 # SQL Test - query and veryify results
+# $1 - max runtime in seconds, default value = 20
+# $2 - test description.
+# $3 - database
+# $4 - query
+# $5 - substring that should be in the response
+function sql_test_timeout {
+  local MAX_TIME_BEFORE=MAX_TIME
+  MAX_TIME=$1
+  shift
+  sql_test "$@"
+  MAX_TIME=$MAX_TIME_BEFORE
+}
+
+# SQL Test - query and veryify results
 # $1 - test description.
 # $2 - database
 # $3 - query
-<<<<<<< HEAD
-# $4 - substring that should be in the response
-# $5 - optional max runtime in seconds, default value = 20
-function query_and_verify {
-  local DESCRIPTION=$1
-  local DATABASE=$2
-  local QUERY=$3
-  local SUBSTRING=$4
-  local MAX_TIME=${5:-20}
-  local START=$SECONDS
-=======
-# $4... - substring that should be in the response
+# $4... - substring(s) that should be in the response
 function sql_test {
   local DESCRIPTION=$1
   shift
@@ -56,7 +59,8 @@
   local QUERY=$1
   shift
   local SUBSTRING
->>>>>>> 1990235b
+
+  local START=$SECONDS
 
   set +e
   RES=$(base_query $DATABASE "$QUERY")
@@ -87,26 +91,24 @@
 }
 
 # CURL Test - query and veryify results
+# $1 - max runtime in seconds, default value = 20
+# $2 - test description.
+# $3 - query
+# $4 - expected status code
+# $5... - substring that should be in the response
+function rest_test_timeout {
+  local MAX_TIME_BEFORE=MAX_TIME
+  MAX_TIME=$1
+  shift
+  rest_test "$@"
+  MAX_TIME=$MAX_TIME_BEFORE
+}
+
+# CURL Test - query and veryify results
 # $1 - test description.
 # $2 - query
 # $3 - expected status code
-<<<<<<< HEAD
-# $4 - substring that should be in the response
-# $5 - optional max runtime in seconds, default value = 20
-function call_and_verify {
-  local DESCRIPTION=$1
-  local QUERY=$2
-  local EXPECTED_CODE=$3
-  local PATTERN=$4
-  local MAX_TIME=${5:-20}
-
-  local CODE
-  local START=$SECONDS
-
-  set +e
-  CODE=$(base_call "$QUERY")
-=======
-# $4... - substring that should be in the response
+# $4... - substring(s) that should be in the response
 function rest_test {
   local DESCRIPTION=$1
   shift
@@ -116,22 +118,19 @@
   shift
   local SUBSTRING
 
+  local START=$SECONDS
+
   set +e
   local CODE=$(base_curl "$QUERY")
->>>>>>> 1990235b
   if [[ $? != 0 ]]; then
     cat $CURL_TEMPFILE
     fail_and_exit "$DESCRIPTION" "$QUERY" "curl had a non-zero exit code."
   fi
   set -e
 
-  RES=$(cat "$CURL_TEMPFILE")
+  local RES=$(cat "$CURL_TEMPFILE")
   if [[ "$CODE" != "$EXPECTED_CODE" ]]; then
     fail_and_exit "$DESCRIPTION" "$QUERY" "unexpected HTTP status code expected $EXPECTED_CODE (actual $CODE): $RES"
-<<<<<<< HEAD
-  fi
-  if [[ "$RES" != *"$PATTERN"* ]]; then
-    fail_and_exit "$DESCRIPTION" "$QUERY" "unexpected response. should contain '$PATTERN', actual: $RES"
   fi
 
   local ELAPSED=$(($SECONDS - $START))
@@ -139,17 +138,13 @@
     fail_and_exit "$DESCRIPTION" "$QUERY" "query duration too long, $ELAPSED > $MAX_TIME"
   fi
 
-=======
-  fi
-
-  # Check results
+  # Check result substrings
   for SUBSTRING in "$@"; do
     if [[ "$RES" != *"$SUBSTRING"* ]]; then
       fail_and_exit "$DESCRIPTION" "$QUERY" "unexpected response. should contain '$SUBSTRING', actual: $RES"
     fi
   done
 
->>>>>>> 1990235b
   print_alert "Passed test: $DESCRIPTION"
 }
 
@@ -175,7 +170,7 @@
     -S $NET "$RO" \
     -P "$1" \
     "$RO" \
-    --pidfile $PIDFILE 2>&1 &
+    --pidfile $PIDFILE 2>&1 > /dev/null &
 }
 
 # $1 - postgres dbname
@@ -186,14 +181,7 @@
     sleep infinity
   fi
 
-<<<<<<< HEAD
   start_indexer_with_connection_string "${CONNECTION_STRING/DB_NAME_HERE/$1}"
-=======
-  ALGORAND_DATA= ../cmd/algorand-indexer/algorand-indexer daemon \
-    -S $NET \
-    -P "${CONNECTION_STRING/DB_NAME_HERE/$1}" \
-    --pidfile $PIDFILE 2>&1 > /dev/null &
->>>>>>> 1990235b
 }
 
 
