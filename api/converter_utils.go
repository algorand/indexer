package api

import (
	"encoding/base32"
	"encoding/base64"
	"errors"
	"fmt"
	"sort"
	"strconv"
	"strings"

	"github.com/algorand/go-algorand-sdk/crypto"
	sdk "github.com/algorand/go-algorand-sdk/types"
	"github.com/algorand/go-algorand/data/basics"
	"github.com/algorand/indexer/api/generated/v2"
	"github.com/algorand/indexer/idb"
	"github.com/algorand/indexer/util"
)

//////////////////////////////////////////////////////////////////////
// String decoding helpers (with 'errorArr' helper to group errors) //
//////////////////////////////////////////////////////////////////////

// decodeDigest verifies that the digest is valid, then returns the dereferenced input string, or appends an error to errorArr
func decodeDigest(str *string, field string, errorArr []string) (string, []string) {
	if str != nil {
		_, err := base32.StdEncoding.WithPadding(base32.NoPadding).DecodeString(*str)
		if err != nil {
			return "", append(errorArr, fmt.Sprintf("%s '%s': %v", errUnableToParseDigest, field, err))
		}
		return *str, errorArr
	}
	// Pass through
	return "", errorArr
}

// decodeAddress returns the byte representation of the input string, or appends an error to errorArr
func decodeAddress(str *string, field string, errorArr []string) ([]byte, []string) {
	if str != nil {
		addr, err := basics.UnmarshalChecksumAddress(*str)
		if err != nil {
			return nil, append(errorArr, fmt.Sprintf("%s '%s': %v", errUnableToParseAddress, field, err))
		}
		return addr[:], errorArr
	}
	// Pass through
	return nil, errorArr
}

// decodeAddress converts the role information into a bitmask, or appends an error to errorArr
func decodeAddressRole(role *string, excludeCloseTo *bool, errorArr []string) (idb.AddressRole, []string) {
	// If the string is nil, return early.
	if role == nil {
		return 0, errorArr
	}

	lc := strings.ToLower(*role)

	if _, ok := addressRoleEnumMap[lc]; !ok {
		return 0, append(errorArr, fmt.Sprintf("%s: '%s'", errUnknownAddressRole, lc))
	}

	exclude := false
	if excludeCloseTo != nil {
		exclude = *excludeCloseTo
	}

	if lc == addrRoleSender {
		return idb.AddressRoleSender | idb.AddressRoleAssetSender, errorArr
	}

	// Receiver + closeTo flags if excludeCloseTo is missing/disabled
	if lc == addrRoleReceiver && !exclude {
		mask := idb.AddressRoleReceiver | idb.AddressRoleAssetReceiver | idb.AddressRoleCloseRemainderTo | idb.AddressRoleAssetCloseTo
		return mask, errorArr
	}

	// closeTo must have been true to get here
	if lc == addrRoleReceiver {
		return idb.AddressRoleReceiver | idb.AddressRoleAssetReceiver, errorArr
	}

	if lc == addrRoleFreeze {
		return idb.AddressRoleFreeze, errorArr
	}

	return 0, append(errorArr, fmt.Sprintf("%s: '%s'", errUnknownAddressRole, lc))
}

const (
	addrRoleSender   = "sender"
	addrRoleReceiver = "receiver"
	addrRoleFreeze   = "freeze-target"
)

var addressRoleEnumMap = map[string]bool{
	addrRoleSender:   true,
	addrRoleReceiver: true,
	addrRoleFreeze:   true,
}

func decodeBase64Byte(str *string, field string, errorArr []string) ([]byte, []string) {
	if str != nil {
		data, err := base64.StdEncoding.DecodeString(*str)
		if err != nil {
			return nil, append(errorArr, fmt.Sprintf("%s: '%s'", errUnableToParseBase64, field))
		}
		return data, errorArr
	}
	return nil, errorArr
}

// decodeSigType validates the input string and dereferences it if present, or appends an error to errorArr
func decodeSigType(str *string, errorArr []string) (idb.SigType, []string) {
	if str != nil {
		sigTypeLc := strings.ToLower(*str)
		sigtype := idb.SigType(*str)
		if idb.IsSigTypeValid(sigtype) {
			return sigtype, errorArr
		}
		return "", append(errorArr, fmt.Sprintf("%s: '%s'", errUnknownSigType, sigTypeLc))
	}
	// Pass through
	return "", errorArr
}

// decodeType validates the input string and dereferences it if present, or appends an error to errorArr
func decodeType(str *string, errorArr []string) (t idb.TxnTypeEnum, err []string) {
	if str != nil {
		typeLc := sdk.TxType(strings.ToLower(*str))
		if val, ok := idb.GetTypeEnum(typeLc); ok {
			return val, errorArr
		}
		return 0, append(errorArr, fmt.Sprintf("%s: '%s'", errUnknownTxType, typeLc))
	}
	// Pass through
	return 0, errorArr
}

////////////////////////////////////////////////////
// Helpers to convert to and from generated types //
////////////////////////////////////////////////////

func sigToTransactionSig(sig sdk.Signature) *[]byte {
	if sig == (sdk.Signature{}) {
		return nil
	}

	tsig := sig[:]
	return &tsig
}

func msigToTransactionMsig(msig sdk.MultisigSig) *generated.TransactionSignatureMultisig {
	if msig.Blank() {
		return nil
	}

	subsigs := make([]generated.TransactionSignatureMultisigSubsignature, 0)
	for _, subsig := range msig.Subsigs {
		subsigs = append(subsigs, generated.TransactionSignatureMultisigSubsignature{
			PublicKey: byteSliceOmitZeroPtr(subsig.Key[:]),
			Signature: sigToTransactionSig(subsig.Sig),
		})
	}

	ret := generated.TransactionSignatureMultisig{
		Subsignature: &subsigs,
		Threshold:    uint64Ptr(uint64(msig.Threshold)),
		Version:      uint64Ptr(uint64(msig.Version)),
	}
	return &ret
}

func lsigToTransactionLsig(lsig sdk.LogicSig) *generated.TransactionSignatureLogicsig {
	if lsig.Blank() {
		return nil
	}

	args := make([]string, 0)
	for _, arg := range lsig.Args {
		args = append(args, base64.StdEncoding.EncodeToString(arg))
	}

	ret := generated.TransactionSignatureLogicsig{
		Args:              &args,
		Logic:             lsig.Logic,
		MultisigSignature: msigToTransactionMsig(lsig.Msig),
		Signature:         sigToTransactionSig(lsig.Sig),
	}

	return &ret
}

func onCompletionToTransactionOnCompletion(oc sdk.OnCompletion) generated.OnCompletion {
	switch oc {
	case sdk.NoOpOC:
		return "noop"
	case sdk.OptInOC:
		return "optin"
	case sdk.CloseOutOC:
		return "closeout"
	case sdk.ClearStateOC:
		return "clear"
	case sdk.UpdateApplicationOC:
		return "update"
	case sdk.DeleteApplicationOC:
		return "delete"
	}
	return "unknown"
}

// The state delta bits need to be sorted for testing. Maybe it would be
// for end users too, people always seem to notice results changing.
func stateDeltaToStateDelta(d sdk.StateDelta) *generated.StateDelta {
	if len(d) == 0 {
		return nil
	}
	var delta generated.StateDelta
	keys := make([]string, 0)
	for k := range d {
		keys = append(keys, k)
	}
	sort.Strings(keys)
	for _, k := range keys {
		v := d[k]
		delta = append(delta, generated.EvalDeltaKeyValue{
			Key: base64.StdEncoding.EncodeToString([]byte(k)),
			Value: generated.EvalDelta{
				Action: uint64(v.Action),
				Bytes:  strPtr(base64.StdEncoding.EncodeToString([]byte(v.Bytes))),
				Uint:   uint64Ptr(v.Uint),
			},
		})
	}
	return &delta
}

// rowData is a subset of fields of idb.TxnRow
type rowData struct {
	Round            uint64
	RoundTime        int64
	Intra            uint
	AssetID          uint64
	AssetCloseAmount uint64
}

// txnRowToTransaction parses the idb.TxnRow and generates the appropriate generated.Transaction object.
func txnRowToTransaction(row idb.TxnRow) (generated.Transaction, error) {
	if row.Error != nil {
		return generated.Transaction{}, row.Error
	}

	var stxn *sdk.SignedTxnWithAD
	if row.Txn != nil {
		stxn = row.Txn
	} else if row.RootTxn != nil {
		stxn = row.RootTxn
	} else {
		return generated.Transaction{}, fmt.Errorf("%d:%d transaction bytes missing", row.Round, row.Intra)
	}

	extra := rowData{
		Round:            row.Round,
		RoundTime:        row.RoundTime.Unix(),
		Intra:            uint(row.Intra),
		AssetID:          row.AssetID,
		AssetCloseAmount: row.Extra.AssetCloseAmount,
	}

	if row.Extra.RootIntra.Present {
		extra.Intra = row.Extra.RootIntra.Value
	}

	txn, err := signedTxnWithAdToTransaction(stxn, extra)
	if err != nil {
		return generated.Transaction{}, fmt.Errorf("txnRowToTransaction(): failure converting signed transaction to response: %w", err)
	}

	sig := generated.TransactionSignature{
		Logicsig: lsigToTransactionLsig(stxn.Lsig),
		Multisig: msigToTransactionMsig(stxn.Msig),
		Sig:      sigToTransactionSig(stxn.Sig),
	}

	var txid string
	if row.Extra.RootIntra.Present {
		txid = row.Extra.RootTxid
	} else {
		txid = crypto.TransactionIDString(stxn.Txn)
	}
	txn.Id = &txid
	txn.Signature = &sig

	return txn, nil
}

func signedTxnWithAdToTransaction(stxn *sdk.SignedTxnWithAD, extra rowData) (generated.Transaction, error) {
	var payment *generated.TransactionPayment
	var keyreg *generated.TransactionKeyreg
	var assetConfig *generated.TransactionAssetConfig
	var assetFreeze *generated.TransactionAssetFreeze
	var assetTransfer *generated.TransactionAssetTransfer
	var application *generated.TransactionApplication
	var stateProof *generated.TransactionStateProof

	switch stxn.Txn.Type {
	case sdk.PaymentTx:
		p := generated.TransactionPayment{
			CloseAmount:      uint64Ptr(uint64(stxn.ApplyData.ClosingAmount)),
			CloseRemainderTo: addrPtr(stxn.Txn.CloseRemainderTo),
			Receiver:         stxn.Txn.Receiver.String(),
			Amount:           uint64(stxn.Txn.Amount),
		}
		payment = &p
	case sdk.KeyRegistrationTx:
		k := generated.TransactionKeyreg{
			NonParticipation:          boolPtr(stxn.Txn.Nonparticipation),
			SelectionParticipationKey: byteSliceOmitZeroPtr(stxn.Txn.SelectionPK[:]),
			VoteFirstValid:            uint64Ptr(uint64(stxn.Txn.VoteFirst)),
			VoteLastValid:             uint64Ptr(uint64(stxn.Txn.VoteLast)),
			VoteKeyDilution:           uint64Ptr(stxn.Txn.VoteKeyDilution),
			VoteParticipationKey:      byteSliceOmitZeroPtr(stxn.Txn.VotePK[:]),
			StateProofKey:             byteSliceOmitZeroPtr(stxn.Txn.StateProofPK[:]),
		}
		keyreg = &k
	case sdk.AssetConfigTx:
		assetParams := generated.AssetParams{
			Clawback:      addrPtr(stxn.Txn.AssetParams.Clawback),
			Creator:       stxn.Txn.Sender.String(),
			Decimals:      uint64(stxn.Txn.AssetParams.Decimals),
			DefaultFrozen: boolPtr(stxn.Txn.AssetParams.DefaultFrozen),
			Freeze:        addrPtr(stxn.Txn.AssetParams.Freeze),
			Manager:       addrPtr(stxn.Txn.AssetParams.Manager),
			MetadataHash:  byteSliceOmitZeroPtr(stxn.Txn.AssetParams.MetadataHash[:]),
			Name:          strPtr(util.PrintableUTF8OrEmpty(stxn.Txn.AssetParams.AssetName)),
			NameB64:       byteSlicePtr([]byte(stxn.Txn.AssetParams.AssetName)),
			Reserve:       addrPtr(stxn.Txn.AssetParams.Reserve),
			Total:         stxn.Txn.AssetParams.Total,
			UnitName:      strPtr(util.PrintableUTF8OrEmpty(stxn.Txn.AssetParams.UnitName)),
			UnitNameB64:   byteSlicePtr([]byte(stxn.Txn.AssetParams.UnitName)),
			Url:           strPtr(util.PrintableUTF8OrEmpty(stxn.Txn.AssetParams.URL)),
			UrlB64:        byteSlicePtr([]byte(stxn.Txn.AssetParams.URL)),
		}
		config := generated.TransactionAssetConfig{
			AssetId: uint64Ptr(uint64(stxn.Txn.ConfigAsset)),
			Params:  &assetParams,
		}
		assetConfig = &config
	case sdk.AssetTransferTx:
		t := generated.TransactionAssetTransfer{
			Amount:      stxn.Txn.AssetAmount,
			AssetId:     uint64(stxn.Txn.XferAsset),
			CloseTo:     addrPtr(stxn.Txn.AssetCloseTo),
			Receiver:    stxn.Txn.AssetReceiver.String(),
			Sender:      addrPtr(stxn.Txn.AssetSender),
			CloseAmount: uint64Ptr(extra.AssetCloseAmount),
		}
		assetTransfer = &t
	case sdk.AssetFreezeTx:
		f := generated.TransactionAssetFreeze{
			Address:         stxn.Txn.FreezeAccount.String(),
			AssetId:         uint64(stxn.Txn.FreezeAsset),
			NewFreezeStatus: stxn.Txn.AssetFrozen,
		}
		assetFreeze = &f
	case sdk.ApplicationCallTx:
		args := make([]string, 0)
		for _, v := range stxn.Txn.ApplicationArgs {
			args = append(args, base64.StdEncoding.EncodeToString(v))
		}

		accts := make([]string, 0)
		for _, v := range stxn.Txn.Accounts {
			accts = append(accts, v.String())
		}

		apps := make([]uint64, 0)
		for _, v := range stxn.Txn.ForeignApps {
			apps = append(apps, uint64(v))
		}

		assets := make([]uint64, 0)
		for _, v := range stxn.Txn.ForeignAssets {
			assets = append(assets, uint64(v))
		}

		a := generated.TransactionApplication{
			Accounts:          &accts,
			ApplicationArgs:   &args,
			ApplicationId:     uint64(stxn.Txn.ApplicationID),
			ApprovalProgram:   byteSliceOmitZeroPtr(stxn.Txn.ApprovalProgram),
			ClearStateProgram: byteSliceOmitZeroPtr(stxn.Txn.ClearStateProgram),
			ForeignApps:       &apps,
			ForeignAssets:     &assets,
			GlobalStateSchema: &generated.StateSchema{
				NumByteSlice: stxn.Txn.GlobalStateSchema.NumByteSlice,
				NumUint:      stxn.Txn.GlobalStateSchema.NumUint,
			},
			LocalStateSchema: &generated.StateSchema{
				NumByteSlice: stxn.Txn.LocalStateSchema.NumByteSlice,
				NumUint:      stxn.Txn.LocalStateSchema.NumUint,
			},
			OnCompletion:      onCompletionToTransactionOnCompletion(stxn.Txn.OnCompletion),
			ExtraProgramPages: uint64PtrOrNil(uint64(stxn.Txn.ExtraProgramPages)),
		}

		application = &a
	case sdk.StateProofTx:
		sprf := stxn.Txn.StateProof
		partPath := make([][]byte, len(sprf.PartProofs.Path))
		for idx, part := range sprf.PartProofs.Path {
			digest := make([]byte, len(part))
			copy(digest, part)
			partPath[idx] = digest
		}

		sigProofPath := make([][]byte, len(sprf.SigProofs.Path))
		for idx, sigPart := range sprf.SigProofs.Path {
			digest := make([]byte, len(sigPart))
			copy(digest, sigPart)
			sigProofPath[idx] = digest
		}

		// We need to iterate through these in order, to make sure our responses are deterministic
		keys := make([]uint64, len(sprf.Reveals))
		elems := 0
		for key := range sprf.Reveals {
			keys[elems] = key
			elems++
		}
		sort.Slice(keys, func(i, j int) bool { return keys[i] < keys[j] })
		reveals := make([]generated.StateProofReveal, len(sprf.Reveals))
		for i, key := range keys {
			revToConv := sprf.Reveals[key]
			commitment := revToConv.Part.PK.Commitment[:]
			falconSig := []byte(revToConv.SigSlot.Sig.Signature)
			verifyKey := revToConv.SigSlot.Sig.VerifyingKey.PublicKey[:]
			proofPath := make([][]byte, len(revToConv.SigSlot.Sig.Proof.Path))
			for idx, proofPart := range revToConv.SigSlot.Sig.Proof.Path {
				proofPath[idx] = proofPart
			}

			reveals[i] = generated.StateProofReveal{
				Participant: &generated.StateProofParticipant{
					Verifier: &generated.StateProofVerifier{
						Commitment:  &commitment,
						KeyLifetime: uint64Ptr(revToConv.Part.PK.KeyLifetime),
					},
					Weight: uint64Ptr(revToConv.Part.Weight),
				},
				Position: uint64Ptr(key),
				SigSlot: &generated.StateProofSigSlot{
					LowerSigWeight: uint64Ptr(revToConv.SigSlot.L),
					Signature: &generated.StateProofSignature{
						FalconSignature:  &falconSig,
						MerkleArrayIndex: uint64Ptr(revToConv.SigSlot.Sig.VectorCommitmentIndex),
						Proof: &generated.MerkleArrayProof{
							HashFactory: &generated.HashFactory{
								HashType: uint64Ptr(uint64(revToConv.SigSlot.Sig.Proof.HashFactory.HashType)),
							},
							Path:      &proofPath,
							TreeDepth: uint64Ptr(uint64(revToConv.SigSlot.Sig.Proof.TreeDepth)),
						},
						VerifyingKey: &verifyKey,
					},
				},
			}
		}
		proof := generated.StateProofFields{
			PartProofs: &generated.MerkleArrayProof{
				HashFactory: &generated.HashFactory{
					HashType: uint64Ptr(uint64(sprf.PartProofs.HashFactory.HashType)),
				},
				Path:      &partPath,
				TreeDepth: uint64Ptr(uint64(sprf.PartProofs.TreeDepth)),
			},
			Reveals:     &reveals,
			SaltVersion: uint64Ptr(uint64(sprf.MerkleSignatureSaltVersion)),
			SigCommit:   byteSliceOmitZeroPtr(sprf.SigCommit),
			SigProofs: &generated.MerkleArrayProof{
				HashFactory: &generated.HashFactory{
					HashType: uint64Ptr(uint64(sprf.SigProofs.HashFactory.HashType)),
				},
				Path:      &sigProofPath,
				TreeDepth: uint64Ptr(uint64(sprf.SigProofs.TreeDepth)),
			},
			SignedWeight:      uint64Ptr(sprf.SignedWeight),
			PositionsToReveal: &sprf.PositionsToReveal,
		}

		message := generated.IndexerStateProofMessage{
			BlockHeadersCommitment: &stxn.Txn.Message.BlockHeadersCommitment,
			FirstAttestedRound:     uint64Ptr(stxn.Txn.Message.FirstAttestedRound),
			LatestAttestedRound:    uint64Ptr(stxn.Txn.Message.LastAttestedRound),
			LnProvenWeight:         uint64Ptr(stxn.Txn.Message.LnProvenWeight),
			VotersCommitment:       &stxn.Txn.Message.VotersCommitment,
		}

		proofTxn := generated.TransactionStateProof{
			Message:        &message,
			StateProof:     &proof,
			StateProofType: uint64Ptr(uint64(stxn.Txn.StateProofType)),
		}
		stateProof = &proofTxn
	}

	var localStateDelta *[]generated.AccountStateDelta
	type tuple struct {
		key     uint64
		address sdk.Address
	}
	if len(stxn.ApplyData.EvalDelta.LocalDeltas) > 0 {
		keys := make([]tuple, 0)
		for k := range stxn.ApplyData.EvalDelta.LocalDeltas {
			if k == 0 {
				keys = append(keys, tuple{
					key:     0,
					address: stxn.Txn.Sender,
				})
			} else {
				addr := sdk.Address{}
				copy(addr[:], stxn.Txn.Accounts[k-1][:])
				keys = append(keys, tuple{
					key:     k,
					address: addr,
				})
			}
		}
		sort.Slice(keys, func(i, j int) bool { return keys[i].key < keys[j].key })
		d := make([]generated.AccountStateDelta, 0)
		for _, k := range keys {
			v := stxn.ApplyData.EvalDelta.LocalDeltas[k.key]
			delta := stateDeltaToStateDelta(v)
			if delta != nil {
				d = append(d, generated.AccountStateDelta{
					Address: k.address.String(),
					Delta:   *delta,
				})
			}
		}
		localStateDelta = &d
	}

	var logs *[][]byte
	if len(stxn.ApplyData.EvalDelta.Logs) > 0 {
		l := make([][]byte, 0, len(stxn.ApplyData.EvalDelta.Logs))
		for _, v := range stxn.ApplyData.EvalDelta.Logs {
			l = append(l, []byte(v))
		}
		logs = &l
	}

	var inners *[]generated.Transaction
	if len(stxn.ApplyData.EvalDelta.InnerTxns) > 0 {
		itxns := make([]generated.Transaction, 0, len(stxn.ApplyData.EvalDelta.InnerTxns))
		for _, t := range stxn.ApplyData.EvalDelta.InnerTxns {
			extra2 := extra
			if t.Txn.Type == sdk.ApplicationCallTx {
				extra2.AssetID = uint64(t.ApplyData.ApplicationID)
			} else if t.Txn.Type == sdk.AssetConfigTx {
				extra2.AssetID = uint64(t.ApplyData.ConfigAsset)
			} else {
				extra2.AssetID = 0
			}
			extra2.AssetCloseAmount = t.ApplyData.AssetClosingAmount

			itxn, err := signedTxnWithAdToTransaction(&t, extra2)
			if err != nil {
				return generated.Transaction{}, err
			}
			itxns = append(itxns, itxn)
		}

		inners = &itxns
	}

	txn := generated.Transaction{
		ApplicationTransaction:   application,
		AssetConfigTransaction:   assetConfig,
		AssetFreezeTransaction:   assetFreeze,
		AssetTransferTransaction: assetTransfer,
		PaymentTransaction:       payment,
		KeyregTransaction:        keyreg,
		StateProofTransaction:    stateProof,
		ClosingAmount:            uint64Ptr(uint64(stxn.ClosingAmount)),
		ConfirmedRound:           uint64Ptr(extra.Round),
		IntraRoundOffset:         uint64Ptr(uint64(extra.Intra)),
		RoundTime:                uint64Ptr(uint64(extra.RoundTime)),
		Fee:                      uint64(stxn.Txn.Fee),
		FirstValid:               uint64(stxn.Txn.FirstValid),
		GenesisHash:              byteSliceOmitZeroPtr(stxn.SignedTxn.Txn.GenesisHash[:]),
		GenesisId:                strPtr(stxn.SignedTxn.Txn.GenesisID),
		Group:                    byteSliceOmitZeroPtr(stxn.Txn.Group[:]),
		LastValid:                uint64(stxn.Txn.LastValid),
		Lease:                    byteSliceOmitZeroPtr(stxn.Txn.Lease[:]),
		Note:                     byteSliceOmitZeroPtr(stxn.Txn.Note[:]),
		Sender:                   stxn.Txn.Sender.String(),
<<<<<<< HEAD
		ReceiverRewards:          uint64Ptr(uint64(stxn.ReceiverRewards)),
		CloseRewards:             uint64Ptr(uint64(stxn.CloseRewards)),
		SenderRewards:            uint64Ptr(uint64(stxn.SenderRewards)),
		TxType:                   string(stxn.Txn.Type),
=======
		ReceiverRewards:          uint64Ptr(stxn.ReceiverRewards.Raw),
		CloseRewards:             uint64Ptr(stxn.CloseRewards.Raw),
		SenderRewards:            uint64Ptr(stxn.SenderRewards.Raw),
		TxType:                   generated.TransactionTxType(stxn.Txn.Type),
>>>>>>> 7d7f31e4
		RekeyTo:                  addrPtr(stxn.Txn.RekeyTo),
		GlobalStateDelta:         stateDeltaToStateDelta(stxn.EvalDelta.GlobalDelta),
		LocalStateDelta:          localStateDelta,
		Logs:                     logs,
		InnerTxns:                inners,
	}

	if stxn.Txn.Type == sdk.AssetConfigTx {
		if txn.AssetConfigTransaction != nil && txn.AssetConfigTransaction.AssetId != nil && *txn.AssetConfigTransaction.AssetId == 0 {
			txn.CreatedAssetIndex = uint64Ptr(extra.AssetID)
		}
	}

	if stxn.Txn.Type == sdk.ApplicationCallTx {
		if txn.ApplicationTransaction != nil && txn.ApplicationTransaction.ApplicationId == 0 {
			txn.CreatedApplicationIndex = uint64Ptr(extra.AssetID)
		}
	}

	return txn, nil
}

func (si *ServerImplementation) assetParamsToAssetQuery(params generated.SearchForAssetsParams) (idb.AssetsQuery, error) {
	creator, errorArr := decodeAddress(params.Creator, "creator", make([]string, 0))
	if len(errorArr) != 0 {
		return idb.AssetsQuery{}, errors.New(errUnableToParseAddress)
	}

	var assetGreaterThan uint64 = 0
	if params.Next != nil {
		agt, err := strconv.ParseUint(*params.Next, 10, 64)
		if err != nil {
			return idb.AssetsQuery{}, fmt.Errorf("%s: %v", errUnableToParseNext, err)
		}
		assetGreaterThan = agt
	}

	query := idb.AssetsQuery{
		AssetID:            uintOrDefault(params.AssetId),
		AssetIDGreaterThan: assetGreaterThan,
		Creator:            creator,
		Name:               strOrDefault(params.Name),
		Unit:               strOrDefault(params.Unit),
		Query:              "",
		IncludeDeleted:     boolOrDefault(params.IncludeAll),
		Limit:              min(uintOrDefaultValue(params.Limit, si.opts.DefaultAssetsLimit), si.opts.MaxAssetsLimit),
	}

	return query, nil
}

func (si *ServerImplementation) appParamsToApplicationQuery(params generated.SearchForApplicationsParams) (idb.ApplicationQuery, error) {
	addr, errorArr := decodeAddress(params.Creator, "creator", make([]string, 0))
	if len(errorArr) != 0 {
		return idb.ApplicationQuery{}, errors.New(errUnableToParseAddress)
	}

	var appGreaterThan uint64 = 0
	if params.Next != nil {
		agt, err := strconv.ParseUint(*params.Next, 10, 64)
		if err != nil {
			return idb.ApplicationQuery{}, fmt.Errorf("%s: %v", errUnableToParseNext, err)
		}
		appGreaterThan = agt
	}

	return idb.ApplicationQuery{
		ApplicationID:            uintOrDefault(params.ApplicationId),
		ApplicationIDGreaterThan: appGreaterThan,
		Address:                  addr,
		IncludeDeleted:           boolOrDefault(params.IncludeAll),
		Limit:                    min(uintOrDefaultValue(params.Limit, si.opts.DefaultApplicationsLimit), si.opts.MaxApplicationsLimit),
	}, nil
}

func (si *ServerImplementation) transactionParamsToTransactionFilter(params generated.SearchForTransactionsParams) (filter idb.TransactionFilter, err error) {
	var errorArr = make([]string, 0)

	// Integer
	filter.MaxRound = uintOrDefault(params.MaxRound)
	filter.MinRound = uintOrDefault(params.MinRound)
	filter.AssetID = uintOrDefault(params.AssetId)
	filter.ApplicationID = uintOrDefault(params.ApplicationId)
	filter.Limit = min(uintOrDefaultValue(params.Limit, si.opts.DefaultTransactionsLimit), si.opts.MaxTransactionsLimit)
	filter.Round = params.Round

	// String
	filter.AddressRole, errorArr = decodeAddressRole((*string)(params.AddressRole), params.ExcludeCloseTo, errorArr)
	filter.NextToken = strOrDefault(params.Next)

	// Address
	filter.Address, errorArr = decodeAddress(params.Address, "address", errorArr)
	filter.Txid, errorArr = decodeDigest(params.Txid, "txid", errorArr)

	// Byte array
	filter.NotePrefix, errorArr = decodeBase64Byte(params.NotePrefix, "note-prefix", errorArr)

	// Time
	if params.AfterTime != nil {
		filter.AfterTime = *params.AfterTime
	}
	if params.BeforeTime != nil {
		filter.BeforeTime = *params.BeforeTime
	}

	// Enum
	filter.SigType, errorArr = decodeSigType((*string)(params.SigType), errorArr)
	filter.TypeEnum, errorArr = decodeType((*string)(params.TxType), errorArr)

	// Boolean
	filter.RekeyTo = params.RekeyTo

	// filter Algos or Asset but not both.
	if filter.AssetID != 0 || filter.TypeEnum == idb.TypeEnumAssetTransfer {
		filter.AssetAmountLT = params.CurrencyLessThan
		filter.AssetAmountGT = params.CurrencyGreaterThan
	} else {
		filter.AlgosLT = params.CurrencyLessThan
		filter.AlgosGT = params.CurrencyGreaterThan
	}

	// If there were any errorArr while setting up the TransactionFilter, return now.
	if len(errorArr) > 0 {
		err = errors.New("invalid input: " + strings.Join(errorArr, ", "))

		// clear out the intermediates.
		filter = idb.TransactionFilter{}
	}

	return
}

func (si *ServerImplementation) maxAccountsErrorToAccountsErrorResponse(maxErr idb.MaxAPIResourcesPerAccountError) generated.ErrorResponse {
	addr := maxErr.Address.String()
	max := uint64(si.opts.MaxAPIResourcesPerAccount)
	extraData := map[string]interface{}{
		"max-results":           max,
		"address":               addr,
		"total-assets-opted-in": maxErr.TotalAssets,
		"total-created-assets":  maxErr.TotalAssetParams,
		"total-apps-opted-in":   maxErr.TotalAppLocalStates,
		"total-created-apps":    maxErr.TotalAppParams,
	}
	return generated.ErrorResponse{
		Message: ErrResultLimitReached,
		Data:    &extraData,
	}
}<|MERGE_RESOLUTION|>--- conflicted
+++ resolved
@@ -595,17 +595,10 @@
 		Lease:                    byteSliceOmitZeroPtr(stxn.Txn.Lease[:]),
 		Note:                     byteSliceOmitZeroPtr(stxn.Txn.Note[:]),
 		Sender:                   stxn.Txn.Sender.String(),
-<<<<<<< HEAD
 		ReceiverRewards:          uint64Ptr(uint64(stxn.ReceiverRewards)),
 		CloseRewards:             uint64Ptr(uint64(stxn.CloseRewards)),
 		SenderRewards:            uint64Ptr(uint64(stxn.SenderRewards)),
 		TxType:                   string(stxn.Txn.Type),
-=======
-		ReceiverRewards:          uint64Ptr(stxn.ReceiverRewards.Raw),
-		CloseRewards:             uint64Ptr(stxn.CloseRewards.Raw),
-		SenderRewards:            uint64Ptr(stxn.SenderRewards.Raw),
-		TxType:                   generated.TransactionTxType(stxn.Txn.Type),
->>>>>>> 7d7f31e4
 		RekeyTo:                  addrPtr(stxn.Txn.RekeyTo),
 		GlobalStateDelta:         stateDeltaToStateDelta(stxn.EvalDelta.GlobalDelta),
 		LocalStateDelta:          localStateDelta,
