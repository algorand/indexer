--- conflicted
+++ resolved
@@ -468,11 +468,7 @@
 				},
 			}
 		}
-<<<<<<< HEAD
-		proof := generated.StateProof{
-=======
 		proof := generated.StateProofFields{
->>>>>>> e19ec4b2
 			PartProofs: &generated.MerkleArrayProof{
 				HashFactory: &generated.HashFactory{
 					HashType: uint64Ptr(uint64(stxn.Txn.StateProof.PartProofs.HashFactory.HashType)),
@@ -494,11 +490,7 @@
 			PositionsToReveal: &stxn.Txn.StateProof.PositionsToReveal,
 		}
 
-<<<<<<< HEAD
-		message := generated.StateProofMessage{
-=======
 		message := generated.IndexerStateProofMessage{
->>>>>>> e19ec4b2
 			BlockHeadersCommitment: &stxn.Txn.Message.BlockHeadersCommitment,
 			FirstAttestedRound:     uint64Ptr(stxn.Txn.Message.FirstAttestedRound),
 			LatestAttestedRound:    uint64Ptr(stxn.Txn.Message.LastAttestedRound),
