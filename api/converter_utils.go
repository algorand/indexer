--- conflicted
+++ resolved
@@ -316,12 +316,8 @@
 			VoteFirstValid:            uint64Ptr(uint64(stxn.Txn.VoteFirst)),
 			VoteLastValid:             uint64Ptr(uint64(stxn.Txn.VoteLast)),
 			VoteKeyDilution:           uint64Ptr(stxn.Txn.VoteKeyDilution),
-<<<<<<< HEAD
-			VoteParticipationKey:      bytePtr(stxn.Txn.VotePK[:]),
-			StateProofKey:             bytePtr(stxn.Txn.StateProofPK[:]),
-=======
 			VoteParticipationKey:      byteSliceOmitZeroPtr(stxn.Txn.VotePK[:]),
->>>>>>> 6828b4e5
+			StateProofKey:             byteSliceOmitZeroPtr(stxn.Txn.StateProofPK[:]),
 		}
 		keyreg = &k
 	case protocol.AssetConfigTx:
