package api

import (
	"context"
	"errors"
	"fmt"
	"net/http"
	"strconv"
	"strings"
	"time"

	"github.com/labstack/echo/v4"
	log "github.com/sirupsen/logrus"

	"github.com/algorand/go-algorand/data/basics"

	"github.com/algorand/indexer/accounting"
	"github.com/algorand/indexer/api/generated/common"
	"github.com/algorand/indexer/api/generated/v2"
	"github.com/algorand/indexer/idb"
	"github.com/algorand/indexer/util"
	"github.com/algorand/indexer/version"
)

// ServerImplementation implements the handler interface used by the generated route definitions.
type ServerImplementation struct {
	// EnableAddressSearchRoundRewind is allows configuring whether or not the
	// 'accounts' endpoint allows specifying a round number. This is done for
	// performance reasons, because requesting many accounts at a particular
	// round could put a lot of strain on the system (especially if the round
	// is from long ago).
	EnableAddressSearchRoundRewind bool

	db idb.IndexerDb

	fetcher error

	timeout time.Duration

	log *log.Logger

	disabledParams *DisabledMap

	opts ExtraOptions
}

//////////////////////
// Helper functions //
//////////////////////

func validateTransactionFilter(filter *idb.TransactionFilter) error {
	var errorArr = make([]string, 0)

	// Round + min/max round
	if filter.Round != nil && (filter.MaxRound != 0 || filter.MinRound != 0) {
		errorArr = append(errorArr, errInvalidRoundAndMinMax)
	}

	// If min/max are mixed up
	if filter.Round == nil && filter.MinRound != 0 && filter.MaxRound != 0 && filter.MinRound > filter.MaxRound {
		errorArr = append(errorArr, errInvalidRoundMinMax)
	}

	{
		var address basics.Address
		copy(address[:], filter.Address)
		if address.IsZero() {
			if filter.AddressRole&idb.AddressRoleCloseRemainderTo != 0 {
				errorArr = append(errorArr, errZeroAddressCloseRemainderToRole)
			}
			if filter.AddressRole&idb.AddressRoleAssetSender != 0 {
				errorArr = append(errorArr, errZeroAddressAssetSenderRole)
			}
			if filter.AddressRole&idb.AddressRoleAssetCloseTo != 0 {
				errorArr = append(errorArr, errZeroAddressAssetCloseToRole)
			}
		}
	}

	if len(errorArr) > 0 {
		return errors.New("invalid input: " + strings.Join(errorArr, ", "))
	}

	return nil
}

////////////////////////////
// Handler implementation //
////////////////////////////

// MakeHealthCheck returns health check information about indexer and the IndexerDb being used.
// Returns 200 if healthy.
// (GET /health)
func (si *ServerImplementation) MakeHealthCheck(ctx echo.Context) error {
	var err error
	var errors []string
	var health idb.Health

	err = callWithTimeout(
		ctx.Request().Context(), si.log, si.timeout, func(ctx context.Context) error {
			var err error
			health, err = si.db.Health(ctx)
			return err
		})
	if err != nil {
		return indexerError(ctx, fmt.Errorf("%s: %w", errFailedLookingUpHealth, err))
	}

	if health.Error != "" {
		errors = append(errors, fmt.Sprintf("database error: %s", health.Error))
	}

	if si.fetcher != nil && si.fetcher.Error() != "" {
		errors = append(errors, fmt.Sprintf("fetcher error: %s", si.fetcher.Error()))
	}

	return ctx.JSON(http.StatusOK, common.HealthCheckResponse{
		Version:     version.Version(),
		Data:        health.Data,
		Round:       health.Round,
		IsMigrating: health.IsMigrating,
		DbAvailable: health.DBAvailable,
		Message:     strconv.FormatUint(health.Round, 10),
		Errors:      strArrayPtr(errors),
	})
}

var errInvalidExcludeParameter = errors.New("invalid exclude argument")

// set query options based on the value of the "exclude" parameter
func setExcludeQueryOptions(exclude []string, opts *idb.AccountQueryOptions) error {
	for _, e := range exclude {
		switch e {
		case "all":
			opts.IncludeAssetHoldings = false
			opts.IncludeAssetParams = false
			opts.IncludeAppLocalState = false
			opts.IncludeAppParams = false
		case "assets":
			opts.IncludeAssetHoldings = false
		case "created-assets":
			opts.IncludeAssetParams = false
		case "apps-local-state":
			opts.IncludeAppLocalState = false
		case "created-apps":
			opts.IncludeAppParams = false
		case "none":
		default:
			return fmt.Errorf(`unknown value "%s": %w`, e, errInvalidExcludeParameter)
		}
	}
	return nil
}

func (si *ServerImplementation) verifyHandler(operationID string, ctx echo.Context) error {
	return Verify(si.disabledParams, operationID, ctx, si.log)
}

// LookupAccountByID queries indexer for a given account.
// (GET /v2/accounts/{account-id})
func (si *ServerImplementation) LookupAccountByID(ctx echo.Context, accountID string, params generated.LookupAccountByIDParams) error {
	if err := si.verifyHandler("LookupAccountByID", ctx); err != nil {
		return badRequest(ctx, err.Error())
	}

	addr, decodeErrors := decodeAddress(&accountID, "account-id", make([]string, 0))
	if len(decodeErrors) != 0 {
		return badRequest(ctx, decodeErrors[0])
	}

	options := idb.AccountQueryOptions{
		EqualToAddress:       addr[:],
		IncludeAssetHoldings: true,
		IncludeAssetParams:   true,
		IncludeAppLocalState: true,
		IncludeAppParams:     true,
		Limit:                1,
		IncludeDeleted:       boolOrDefault(params.IncludeAll),
		MaxResources:         uint64(si.opts.MaxAPIResourcesPerAccount),
	}

	if params.Exclude != nil {
		err := setExcludeQueryOptions(*params.Exclude, &options)
		if err != nil {
			return badRequest(ctx, err.Error())
		}
	}

	accounts, round, err := si.fetchAccounts(ctx.Request().Context(), options, params.Round)
	if err != nil {
		var maxErr idb.MaxAPIResourcesPerAccountError
		if errors.As(err, &maxErr) {
			return ctx.JSON(http.StatusBadRequest, si.maxAccountsErrorToAccountsErrorResponse(maxErr))
		}
		return indexerError(ctx, fmt.Errorf("%s: %w", errFailedSearchingAccount, err))
	}

	if len(accounts) == 0 {
		return notFound(ctx, fmt.Sprintf("%s: %s", ErrNoAccountsFound, accountID))
	}

	if len(accounts) > 1 {
		return indexerError(ctx, fmt.Errorf("%s: %s", errMultipleAccounts, accountID))
	}

	return ctx.JSON(http.StatusOK, generated.AccountResponse{
		CurrentRound: round,
		Account:      accounts[0],
	})
}

// LookupAccountAppLocalStates queries indexer for AppLocalState for a given account, and optionally a given app ID.
// (GET /v2/accounts/{account-id}/apps-local-state)
func (si *ServerImplementation) LookupAccountAppLocalStates(ctx echo.Context, accountID string, params generated.LookupAccountAppLocalStatesParams) error {
	if err := si.verifyHandler("LookupAccountAppLocalStates", ctx); err != nil {
		return badRequest(ctx, err.Error())
	}

	search := generated.SearchForApplicationsParams{
		Creator:       &accountID,
		ApplicationId: params.ApplicationId,
		IncludeAll:    params.IncludeAll,
		Limit:         params.Limit,
		Next:          params.Next,
	}
	options, err := si.appParamsToApplicationQuery(search)
	if err != nil {
		return badRequest(ctx, err.Error())
	}

	apps, round, err := si.fetchAppLocalStates(ctx.Request().Context(), options)
	if err != nil {
		return indexerError(ctx, fmt.Errorf("%s: %w", errFailedSearchingApplication, err))
	}

	var next *string
	if len(apps) > 0 {
		next = strPtr(strconv.FormatUint(apps[len(apps)-1].Id, 10))
	}

	out := generated.ApplicationLocalStatesResponse{
		AppsLocalStates: apps,
		CurrentRound:    round,
		NextToken:       next,
	}
	return ctx.JSON(http.StatusOK, out)
}

// LookupAccountAssets queries indexer for AssetHolding for a given account, and optionally a given asset ID.
// (GET /v2/accounts/{account-id}/assets)
func (si *ServerImplementation) LookupAccountAssets(ctx echo.Context, accountID string, params generated.LookupAccountAssetsParams) error {
	if err := si.verifyHandler("LookupAccountAssets", ctx); err != nil {
		return badRequest(ctx, err.Error())
	}

	addr, errors := decodeAddress(&accountID, "account-id", make([]string, 0))
	if len(errors) != 0 {
		return badRequest(ctx, errors[0])
	}

	var assetGreaterThan uint64 = 0
	if params.Next != nil {
		agt, err := strconv.ParseUint(*params.Next, 10, 64)
		if err != nil {
			return badRequest(ctx, fmt.Sprintf("%s: %v", errUnableToParseNext, err))
		}
		assetGreaterThan = agt
	}

	query := idb.AssetBalanceQuery{
		Address:        addr,
		AssetID:        uintOrDefault(params.AssetId),
		AssetIDGT:      assetGreaterThan,
		IncludeDeleted: boolOrDefault(params.IncludeAll),
		Limit:          min(uintOrDefaultValue(params.Limit, si.opts.DefaultBalancesLimit), si.opts.MaxBalancesLimit),
	}

	assets, round, err := si.fetchAssetHoldings(ctx.Request().Context(), query)
	if err != nil {
		return indexerError(ctx, fmt.Errorf("%s: %w", errFailedSearchingAssetBalances, err))
	}

	var next *string
	if len(assets) > 0 {
		next = strPtr(strconv.FormatUint(assets[len(assets)-1].AssetId, 10))
	}

	return ctx.JSON(http.StatusOK, generated.AssetHoldingsResponse{
		CurrentRound: round,
		NextToken:    next,
		Assets:       assets,
	})
}

// LookupAccountCreatedApplications queries indexer for AppParams for a given account, and optionally a given app ID.
// (GET /v2/accounts/{account-id}/created-applications)
func (si *ServerImplementation) LookupAccountCreatedApplications(ctx echo.Context, accountID string, params generated.LookupAccountCreatedApplicationsParams) error {
	if err := si.verifyHandler("LookupAccountCreatedApplications", ctx); err != nil {
		return badRequest(ctx, err.Error())
	}

	search := generated.SearchForApplicationsParams{
		Creator:       &accountID,
		ApplicationId: params.ApplicationId,
		IncludeAll:    params.IncludeAll,
		Limit:         params.Limit,
		Next:          params.Next,
	}
	return si.SearchForApplications(ctx, search)
}

// LookupAccountCreatedAssets queries indexer for AssetParams for a given account, and optionally a given asset ID.
// (GET /v2/accounts/{account-id}/created-assets)
func (si *ServerImplementation) LookupAccountCreatedAssets(ctx echo.Context, accountID string, params generated.LookupAccountCreatedAssetsParams) error {
	if err := si.verifyHandler("LookupAccountCreatedAssets", ctx); err != nil {
		return badRequest(ctx, err.Error())
	}

	search := generated.SearchForAssetsParams{
		Creator:    &accountID,
		AssetId:    params.AssetId,
		IncludeAll: params.IncludeAll,
		Limit:      params.Limit,
		Next:       params.Next,
	}
	return si.SearchForAssets(ctx, search)
}

// SearchForAccounts returns accounts matching the provided parameters
// (GET /v2/accounts)
func (si *ServerImplementation) SearchForAccounts(ctx echo.Context, params generated.SearchForAccountsParams) error {
	if err := si.verifyHandler("SearchForAccounts", ctx); err != nil {
		return badRequest(ctx, err.Error())
	}

	if !si.EnableAddressSearchRoundRewind && params.Round != nil {
		return badRequest(ctx, errMultiAcctRewind)
	}

	spendingAddr, decodeErrors := decodeAddress(params.AuthAddr, "account-id", make([]string, 0))
	if len(decodeErrors) != 0 {
		return badRequest(ctx, decodeErrors[0])
	}

	options := idb.AccountQueryOptions{
		IncludeAssetHoldings: true,
		IncludeAssetParams:   true,
		IncludeAppLocalState: true,
		IncludeAppParams:     true,
		Limit:                min(uintOrDefaultValue(params.Limit, si.opts.DefaultAccountsLimit), si.opts.MaxAccountsLimit),
		HasAssetID:           uintOrDefault(params.AssetId),
		HasAppID:             uintOrDefault(params.ApplicationId),
		EqualToAuthAddr:      spendingAddr[:],
		IncludeDeleted:       boolOrDefault(params.IncludeAll),
		MaxResources:         uint64(si.opts.MaxAPIResourcesPerAccount),
	}

	if params.Exclude != nil {
		err := setExcludeQueryOptions(*params.Exclude, &options)
		if err != nil {
			return badRequest(ctx, err.Error())
		}
	}

	// Set GT/LT on Algos or Asset depending on whether or not an assetID was specified
	if options.HasAssetID == 0 {
		options.AlgosGreaterThan = params.CurrencyGreaterThan
		options.AlgosLessThan = params.CurrencyLessThan
	} else {
		options.AssetGT = params.CurrencyGreaterThan
		options.AssetLT = params.CurrencyLessThan
	}

	if params.Next != nil {
		addr, err := basics.UnmarshalChecksumAddress(*params.Next)
		if err != nil {
			return badRequest(ctx, errUnableToParseNext)
		}
		options.GreaterThanAddress = addr[:]
	}

	accounts, round, err := si.fetchAccounts(ctx.Request().Context(), options, params.Round)
	if err != nil {
		var maxErr idb.MaxAPIResourcesPerAccountError
		if errors.As(err, &maxErr) {
			return ctx.JSON(http.StatusBadRequest, si.maxAccountsErrorToAccountsErrorResponse(maxErr))
		}
		return indexerError(ctx, fmt.Errorf("%s: %w", errFailedSearchingAccount, err))
	}

	var next *string
	if len(accounts) > 0 {
		next = strPtr(accounts[len(accounts)-1].Address)
	}

	response := generated.AccountsResponse{
		CurrentRound: round,
		NextToken:    next,
		Accounts:     accounts,
	}

	return ctx.JSON(http.StatusOK, response)
}

// LookupAccountTransactions looks up transactions associated with a particular account.
// (GET /v2/accounts/{account-id}/transactions)
func (si *ServerImplementation) LookupAccountTransactions(ctx echo.Context, accountID string, params generated.LookupAccountTransactionsParams) error {
	if err := si.verifyHandler("LookupAccountTransactions", ctx); err != nil {
		return badRequest(ctx, err.Error())
	}
	// Check that a valid account was provided
	_, errors := decodeAddress(strPtr(accountID), "account-id", make([]string, 0))
	if len(errors) != 0 {
		return badRequest(ctx, errors[0])
	}

	searchParams := generated.SearchForTransactionsParams{
		Address: strPtr(accountID),
		// not applicable to this endpoint
		//AddressRole:         params.AddressRole,
		//ExcludeCloseTo:      params.ExcludeCloseTo,
		AssetId:             params.AssetId, // This probably shouldn't have been included
		ApplicationId:       nil,
		Limit:               params.Limit,
		Next:                params.Next,
		NotePrefix:          params.NotePrefix,
		TxType:              params.TxType,
		SigType:             params.SigType,
		Txid:                params.Txid,
		Round:               params.Round,
		MinRound:            params.MinRound,
		MaxRound:            params.MaxRound,
		BeforeTime:          params.BeforeTime,
		AfterTime:           params.AfterTime,
		CurrencyGreaterThan: params.CurrencyGreaterThan,
		CurrencyLessThan:    params.CurrencyLessThan,
		RekeyTo:             params.RekeyTo,
	}

	return si.SearchForTransactions(ctx, searchParams)
}

// SearchForApplications returns applications for the provided parameters.
// (GET /v2/applications)
func (si *ServerImplementation) SearchForApplications(ctx echo.Context, params generated.SearchForApplicationsParams) error {
	if err := si.verifyHandler("SearchForApplications", ctx); err != nil {
		return badRequest(ctx, err.Error())
	}

	options, err := si.appParamsToApplicationQuery(params)
	if err != nil {
		return badRequest(ctx, err.Error())
	}

	apps, round, err := si.fetchApplications(ctx.Request().Context(), options)
	if err != nil {
		return indexerError(ctx, fmt.Errorf("%s: %w", errFailedSearchingApplication, err))
	}

	var next *string
	if len(apps) > 0 {
		next = strPtr(strconv.FormatUint(apps[len(apps)-1].Id, 10))
	}

	out := generated.ApplicationsResponse{
		Applications: apps,
		CurrentRound: round,
		NextToken:    next,
	}
	return ctx.JSON(http.StatusOK, out)
}

// LookupApplicationByID returns one application for the requested ID.
// (GET /v2/applications/{application-id})
func (si *ServerImplementation) LookupApplicationByID(ctx echo.Context, applicationID uint64, params generated.LookupApplicationByIDParams) error {
	if err := si.verifyHandler("LookupApplicationByID", ctx); err != nil {
		return badRequest(ctx, err.Error())
	}
	q := idb.ApplicationQuery{
		ApplicationID:  applicationID,
		IncludeDeleted: boolOrDefault(params.IncludeAll),
		Limit:          1,
	}

	apps, round, err := si.fetchApplications(ctx.Request().Context(), q)
	if err != nil {
		return indexerError(ctx, fmt.Errorf("%s: %w", errFailedSearchingApplication, err))
	}

	if len(apps) == 0 {
		return notFound(ctx, fmt.Sprintf("%s: %d", errNoApplicationsFound, applicationID))
	}

	if len(apps) > 1 {
		return indexerError(ctx, fmt.Errorf("%s: %d", errMultipleApplications, applicationID))
	}

	return ctx.JSON(http.StatusOK, generated.ApplicationResponse{
		Application:  &(apps[0]),
		CurrentRound: round,
	})
}

// LookupApplicationLogsByID returns one application logs
// (GET /v2/applications/{application-id}/logs)
func (si *ServerImplementation) LookupApplicationLogsByID(ctx echo.Context, applicationID uint64, params generated.LookupApplicationLogsByIDParams) error {
	if err := si.verifyHandler("LookupApplicationLogsByID", ctx); err != nil {
		return badRequest(ctx, err.Error())
	}

	searchParams := generated.SearchForTransactionsParams{
		AssetId:       nil,
		ApplicationId: uint64Ptr(applicationID),
		Limit:         params.Limit,
		Next:          params.Next,
		Txid:          params.Txid,
		MinRound:      params.MinRound,
		MaxRound:      params.MaxRound,
		Address:       params.SenderAddress,
	}

	filter, err := si.transactionParamsToTransactionFilter(searchParams)
	if err != nil {
		return badRequest(ctx, err.Error())
	}
	filter.AddressRole = idb.AddressRoleSender
	// If there is a match on an inner transaction, return the inner txn's logs
	// instead of the root txn's logs.
	filter.ReturnInnerTxnOnly = true

	err = validateTransactionFilter(&filter)
	if err != nil {
		return badRequest(ctx, err.Error())
	}

	// Fetch the transactions
	txns, next, round, err := si.fetchTransactions(ctx.Request().Context(), filter)
	if err != nil {
		return indexerError(ctx, fmt.Errorf("%s: %w", errTransactionSearch, err))
	}

	var logData []generated.ApplicationLogData
	for _, txn := range txns {
		if txn.Logs != nil && len(*txn.Logs) > 0 {
			logData = append(logData, generated.ApplicationLogData{
				Txid: *txn.Id,
				Logs: *txn.Logs,
			})
		}
	}

	var logDataResult *[]generated.ApplicationLogData
	if len(logData) > 0 {
		logDataResult = &logData
	}

	response := generated.ApplicationLogsResponse{
		ApplicationId: applicationID,
		CurrentRound:  round,
		NextToken:     strPtr(next),
		LogData:       logDataResult,
	}

	return ctx.JSON(http.StatusOK, response)
}

// LookupAssetByID looks up a particular asset
// (GET /v2/assets/{asset-id})
func (si *ServerImplementation) LookupAssetByID(ctx echo.Context, assetID uint64, params generated.LookupAssetByIDParams) error {
	if err := si.verifyHandler("LookupAssetByID", ctx); err != nil {
		return badRequest(ctx, err.Error())
	}

	search := generated.SearchForAssetsParams{
		AssetId:    uint64Ptr(assetID),
		Limit:      uint64Ptr(1),
		IncludeAll: params.IncludeAll,
	}
	options, err := si.assetParamsToAssetQuery(search)
	if err != nil {
		return badRequest(ctx, err.Error())
	}

	assets, round, err := si.fetchAssets(ctx.Request().Context(), options)
	if err != nil {
		return indexerError(ctx, fmt.Errorf("%s: %w", errFailedSearchingAsset, err))
	}

	if len(assets) == 0 {
		return notFound(ctx, fmt.Sprintf("%s: %d", errNoAssetsFound, assetID))
	}

	if len(assets) > 1 {
		return indexerError(ctx, fmt.Errorf("%s: %d", errMultipleAssets, assetID))
	}

	return ctx.JSON(http.StatusOK, generated.AssetResponse{
		Asset:        assets[0],
		CurrentRound: round,
	})
}

// LookupAssetBalances looks up balances for a particular asset
// (GET /v2/assets/{asset-id}/balances)
func (si *ServerImplementation) LookupAssetBalances(ctx echo.Context, assetID uint64, params generated.LookupAssetBalancesParams) error {
	if err := si.verifyHandler("LookupAssetBalances", ctx); err != nil {
		return badRequest(ctx, err.Error())
	}

	query := idb.AssetBalanceQuery{
		AssetID:        assetID,
		AmountGT:       params.CurrencyGreaterThan,
		AmountLT:       params.CurrencyLessThan,
		IncludeDeleted: boolOrDefault(params.IncludeAll),
		Limit:          min(uintOrDefaultValue(params.Limit, si.opts.DefaultBalancesLimit), si.opts.MaxBalancesLimit),
	}

	if params.Next != nil {
		addr, err := basics.UnmarshalChecksumAddress(*params.Next)
		if err != nil {
			return badRequest(ctx, errUnableToParseNext)
		}
		query.PrevAddress = addr[:]
	}

	balances, round, err := si.fetchAssetBalances(ctx.Request().Context(), query)
	if err != nil {
		return indexerError(ctx, fmt.Errorf("%s: %w", errFailedSearchingAssetBalances, err))
	}

	var next *string
	if len(balances) > 0 {
		next = strPtr(balances[len(balances)-1].Address)
	}

	return ctx.JSON(http.StatusOK, generated.AssetBalancesResponse{
		CurrentRound: round,
		NextToken:    next,
		Balances:     balances,
	})
}

// LookupAssetTransactions looks up transactions associated with a particular asset
// (GET /v2/assets/{asset-id}/transactions)
func (si *ServerImplementation) LookupAssetTransactions(ctx echo.Context, assetID uint64, params generated.LookupAssetTransactionsParams) error {
	if err := si.verifyHandler("LookupAssetTransactions", ctx); err != nil {
		return badRequest(ctx, err.Error())
	}

	searchParams := generated.SearchForTransactionsParams{
		AssetId:             uint64Ptr(assetID),
		ApplicationId:       nil,
		Limit:               params.Limit,
		Next:                params.Next,
		NotePrefix:          params.NotePrefix,
		TxType:              params.TxType,
		SigType:             params.SigType,
		Txid:                params.Txid,
		Round:               params.Round,
		MinRound:            params.MinRound,
		MaxRound:            params.MaxRound,
		BeforeTime:          params.BeforeTime,
		AfterTime:           params.AfterTime,
		CurrencyGreaterThan: params.CurrencyGreaterThan,
		CurrencyLessThan:    params.CurrencyLessThan,
		Address:             params.Address,
		AddressRole:         params.AddressRole,
		ExcludeCloseTo:      params.ExcludeCloseTo,
		RekeyTo:             params.RekeyTo,
	}

	return si.SearchForTransactions(ctx, searchParams)
}

// SearchForAssets returns assets matching the provided parameters
// (GET /v2/assets)
func (si *ServerImplementation) SearchForAssets(ctx echo.Context, params generated.SearchForAssetsParams) error {
	if err := si.verifyHandler("SearchForAssets", ctx); err != nil {
		return badRequest(ctx, err.Error())
	}

	options, err := si.assetParamsToAssetQuery(params)
	if err != nil {
		return badRequest(ctx, err.Error())
	}

	assets, round, err := si.fetchAssets(ctx.Request().Context(), options)
	if err != nil {
		return indexerError(ctx, fmt.Errorf("%s: %w", errFailedSearchingAsset, err))
	}

	var next *string
	if len(assets) > 0 {
		next = strPtr(strconv.FormatUint(assets[len(assets)-1].Index, 10))
	}

	return ctx.JSON(http.StatusOK, generated.AssetsResponse{
		CurrentRound: round,
		NextToken:    next,
		Assets:       assets,
	})
}

// LookupBlock returns the block for a given round number
// (GET /v2/blocks/{round-number})
func (si *ServerImplementation) LookupBlock(ctx echo.Context, roundNumber uint64) error {
	if err := si.verifyHandler("LookupBlock", ctx); err != nil {
		return badRequest(ctx, err.Error())
	}

	blk, err := si.fetchBlock(ctx.Request().Context(), roundNumber)
	if errors.Is(err, idb.ErrorBlockNotFound) {
		return notFound(ctx, fmt.Sprintf("%s '%d': %v", errLookingUpBlockForRound, roundNumber, err))
	}
	if err != nil {
		return indexerError(ctx, fmt.Errorf("%s '%d': %w", errLookingUpBlockForRound, roundNumber, err))
	}

	return ctx.JSON(http.StatusOK, generated.BlockResponse(blk))
}

// LookupTransaction searches for the requested transaction ID.
func (si *ServerImplementation) LookupTransaction(ctx echo.Context, txid string) error {
	if err := si.verifyHandler("LookupTransaction", ctx); err != nil {
		return badRequest(ctx, err.Error())
	}

	filter, err := si.transactionParamsToTransactionFilter(generated.SearchForTransactionsParams{
		Txid: strPtr(txid),
	})
	if err != nil {
		return badRequest(ctx, err.Error())
	}

	err = validateTransactionFilter(&filter)
	if err != nil {
		return badRequest(ctx, err.Error())
	}

	// Fetch the transactions
	txns, _, round, err := si.fetchTransactions(ctx.Request().Context(), filter)
	if err != nil {
		return indexerError(ctx, fmt.Errorf("%s: %w", errTransactionSearch, err))
	}

	if len(txns) == 0 {
		return notFound(ctx, fmt.Sprintf("%s: %s", errNoTransactionFound, txid))
	}

	if len(txns) > 1 {
		return indexerError(ctx, fmt.Errorf("%s: %s", errMultipleTransactions, txid))
	}

	response := generated.TransactionResponse{
		CurrentRound: round,
		Transaction:  txns[0],
	}

	return ctx.JSON(http.StatusOK, response)
}

// SearchForTransactions returns transactions matching the provided parameters
// (GET /v2/transactions)
func (si *ServerImplementation) SearchForTransactions(ctx echo.Context, params generated.SearchForTransactionsParams) error {
	if err := si.verifyHandler("SearchForTransactions", ctx); err != nil {
		return badRequest(ctx, err.Error())
	}

	filter, err := si.transactionParamsToTransactionFilter(params)
	if err != nil {
		return badRequest(ctx, err.Error())
	}

	err = validateTransactionFilter(&filter)
	if err != nil {
		return badRequest(ctx, err.Error())
	}

	// Fetch the transactions
	txns, next, round, err := si.fetchTransactions(ctx.Request().Context(), filter)
	if err != nil {
		return indexerError(ctx, fmt.Errorf("%s: %w", errTransactionSearch, err))
	}

	response := generated.TransactionsResponse{
		CurrentRound: round,
		NextToken:    strPtr(next),
		Transactions: txns,
	}

	return ctx.JSON(http.StatusOK, response)
}

///////////////////
// Error Helpers //
///////////////////

// return a 400
func badRequest(ctx echo.Context, err string) error {
	return ctx.JSON(http.StatusBadRequest, generated.ErrorResponse{
		Message: err,
	})
}

// return a 503
func timeoutError(ctx echo.Context, err string) error {
	return ctx.JSON(http.StatusServiceUnavailable, generated.ErrorResponse{
		Message: err,
	})
}

// return a 500, or 503 if it is a timeout error
func indexerError(ctx echo.Context, err error) error {
	if isTimeoutError(err) {
		return timeoutError(ctx, err.Error())
	}

	return ctx.JSON(http.StatusInternalServerError, generated.ErrorResponse{
		Message: err.Error(),
	})
}

// return a 404
func notFound(ctx echo.Context, err string) error {
	return ctx.JSON(http.StatusNotFound, generated.ErrorResponse{
		Message: err,
	})
}

///////////////////////
// IndexerDb helpers //
///////////////////////

// fetchApplications fetches all results
func (si *ServerImplementation) fetchApplications(ctx context.Context, params idb.ApplicationQuery) ([]generated.Application, uint64, error) {
	var apps []generated.Application
	var round uint64
	err := callWithTimeout(ctx, si.log, si.timeout, func(ctx context.Context) error {
		var results <-chan idb.ApplicationRow
		results, round = si.db.Applications(ctx, params)

		for result := range results {
			if result.Error != nil {
				return result.Error
			}
			apps = append(apps, result.Application)
		}

		return nil
	})
	if err != nil {
		return nil, 0, err
	}

	return apps, round, nil
}

// fetchAppLocalStates fetches all generated.AppLocalState from a query
func (si *ServerImplementation) fetchAppLocalStates(ctx context.Context, params idb.ApplicationQuery) ([]generated.ApplicationLocalState, uint64, error) {
	var als []generated.ApplicationLocalState
	var round uint64
	err := callWithTimeout(ctx, si.log, si.timeout, func(ctx context.Context) error {
		var results <-chan idb.AppLocalStateRow
		results, round = si.db.AppLocalState(ctx, params)

		for result := range results {
			if result.Error != nil {
				return result.Error
			}
			als = append(als, result.AppLocalState)
		}

		return nil
	})
	if err != nil {
		return nil, 0, err
	}

	return als, round, nil
}

// fetchAssets fetches all results and converts them into generated.Asset objects
func (si *ServerImplementation) fetchAssets(ctx context.Context, options idb.AssetsQuery) ([]generated.Asset, uint64 /*round*/, error) {
	var round uint64
	assets := make([]generated.Asset, 0)
	err := callWithTimeout(ctx, si.log, si.timeout, func(ctx context.Context) error {
		var assetchan <-chan idb.AssetRow
		assetchan, round = si.db.Assets(ctx, options)
		for row := range assetchan {
			if row.Error != nil {
				return row.Error
			}

			creator := basics.Address{}
			if len(row.Creator) != len(creator) {
				return fmt.Errorf(errInvalidCreatorAddress)
			}
			copy(creator[:], row.Creator[:])

			mdhash := make([]byte, 32)
			copy(mdhash, row.Params.MetadataHash[:])

			asset := generated.Asset{
				Index:            row.AssetID,
				CreatedAtRound:   row.CreatedRound,
				DestroyedAtRound: row.ClosedRound,
				Deleted:          row.Deleted,
				Params: generated.AssetParams{
					Creator:       creator.String(),
					Name:          strPtr(util.PrintableUTF8OrEmpty(row.Params.AssetName)),
					UnitName:      strPtr(util.PrintableUTF8OrEmpty(row.Params.UnitName)),
					Url:           strPtr(util.PrintableUTF8OrEmpty(row.Params.URL)),
					NameB64:       byteSlicePtr([]byte(row.Params.AssetName)),
					UnitNameB64:   byteSlicePtr([]byte(row.Params.UnitName)),
					UrlB64:        byteSlicePtr([]byte(row.Params.URL)),
					Total:         row.Params.Total,
					Decimals:      uint64(row.Params.Decimals),
					DefaultFrozen: boolPtr(row.Params.DefaultFrozen),
					MetadataHash:  byteSliceOmitZeroPtr(mdhash),
					Clawback:      strPtr(row.Params.Clawback.String()),
					Reserve:       strPtr(row.Params.Reserve.String()),
					Freeze:        strPtr(row.Params.Freeze.String()),
					Manager:       strPtr(row.Params.Manager.String()),
				},
			}

			assets = append(assets, asset)
		}
		return nil
	})
	if err != nil {
		return nil, 0, err
	}
	return assets, round, nil
}

// fetchAssetBalances fetches all balances from a query and converts them into
// generated.MiniAssetHolding objects
func (si *ServerImplementation) fetchAssetBalances(ctx context.Context, options idb.AssetBalanceQuery) ([]generated.MiniAssetHolding, uint64 /*round*/, error) {
	var round uint64
	balances := make([]generated.MiniAssetHolding, 0)
	err := callWithTimeout(ctx, si.log, si.timeout, func(ctx context.Context) error {
		var assetbalchan <-chan idb.AssetBalanceRow
		assetbalchan, round = si.db.AssetBalances(ctx, options)

		for row := range assetbalchan {
			if row.Error != nil {
				return row.Error
			}

			addr := basics.Address{}
			if len(row.Address) != len(addr) {
				return fmt.Errorf(errInvalidCreatorAddress)
			}
			copy(addr[:], row.Address[:])

			bal := generated.MiniAssetHolding{
				Address:         addr.String(),
				Amount:          row.Amount,
				IsFrozen:        row.Frozen,
				OptedInAtRound:  row.CreatedRound,
				OptedOutAtRound: row.ClosedRound,
				Deleted:         row.Deleted,
			}

			balances = append(balances, bal)
		}

		return nil
	})
	if err != nil {
		return nil, 0, err
	}

	return balances, round, nil
}

// fetchAssetHoldings fetches all balances from a query and converts them into
// generated.AssetHolding objects
func (si *ServerImplementation) fetchAssetHoldings(ctx context.Context, options idb.AssetBalanceQuery) ([]generated.AssetHolding, uint64 /*round*/, error) {
	var round uint64
	balances := make([]generated.AssetHolding, 0)
	err := callWithTimeout(ctx, si.log, si.timeout, func(ctx context.Context) error {
		var assetbalchan <-chan idb.AssetBalanceRow
		assetbalchan, round = si.db.AssetBalances(ctx, options)

		for row := range assetbalchan {
			if row.Error != nil {
				return row.Error
			}

			addr := basics.Address{}
			if len(row.Address) != len(addr) {
				return fmt.Errorf(errInvalidCreatorAddress)
			}
			copy(addr[:], row.Address[:])

			bal := generated.AssetHolding{
				Amount:          row.Amount,
				AssetId:         row.AssetID,
				IsFrozen:        row.Frozen,
				OptedInAtRound:  row.CreatedRound,
				OptedOutAtRound: row.ClosedRound,
				Deleted:         row.Deleted,
			}

			balances = append(balances, bal)
		}

		return nil
	})
	if err != nil {
		return nil, 0, err
	}

	return balances, round, nil
}

// fetchBlock looks up a block and converts it into a generated.Block object
// the method also loads the transactions into the returned block object.
func (si *ServerImplementation) fetchBlock(ctx context.Context, round uint64) (generated.Block, error) {
	var ret generated.Block
	err := callWithTimeout(ctx, si.log, si.timeout, func(ctx context.Context) error {
		blockHeader, transactions, err :=
			si.db.GetBlock(ctx, round, idb.GetBlockOptions{Transactions: true})
		if err != nil {
			return err
		}

		rewards := generated.BlockRewards{
			FeeSink:                 blockHeader.FeeSink.String(),
			RewardsCalculationRound: uint64(blockHeader.RewardsRecalculationRound),
			RewardsLevel:            blockHeader.RewardsLevel,
			RewardsPool:             blockHeader.RewardsPool.String(),
			RewardsRate:             blockHeader.RewardsRate,
			RewardsResidue:          blockHeader.RewardsResidue,
		}

		upgradeState := generated.BlockUpgradeState{
			CurrentProtocol:        string(blockHeader.CurrentProtocol),
			NextProtocol:           strPtr(string(blockHeader.NextProtocol)),
			NextProtocolApprovals:  uint64Ptr(blockHeader.NextProtocolApprovals),
			NextProtocolSwitchOn:   uint64Ptr(uint64(blockHeader.NextProtocolSwitchOn)),
			NextProtocolVoteBefore: uint64Ptr(uint64(blockHeader.NextProtocolVoteBefore)),
		}

		upgradeVote := generated.BlockUpgradeVote{
			UpgradeApprove: boolPtr(blockHeader.UpgradeApprove),
			UpgradeDelay:   uint64Ptr(uint64(blockHeader.UpgradeDelay)),
			UpgradePropose: strPtr(string(blockHeader.UpgradePropose)),
		}

		ret = generated.Block{
			GenesisHash:       blockHeader.GenesisHash[:],
			GenesisId:         blockHeader.GenesisID,
			PreviousBlockHash: blockHeader.Branch[:],
			Rewards:           &rewards,
			Round:             uint64(blockHeader.Round),
			Seed:              blockHeader.Seed[:],
			Timestamp:         uint64(blockHeader.TimeStamp),
			Transactions:      nil,
<<<<<<< HEAD
			TransactionsRoot:  blockHeader.TxnRoot[:],
			/* TODO: When SHA256 TxnRoot header is merged to master
			   TransactionsRoot:        blockHeader.TxnRoot.DigestSha512_256[:],
			   TransactionsRootSha256:  blockHeader.TxnRoot.DigestSha256[:],
			*/
			TxnCounter:   uint64Ptr(blockHeader.TxnCounter),
			UpgradeState: &upgradeState,
			UpgradeVote:  &upgradeVote,
=======
			TransactionsRoot:  blockHeader.TxnCommitments.NativeSha512_256Commitment[:],
			TxnCounter:        uint64Ptr(blockHeader.TxnCounter),
			UpgradeState:      &upgradeState,
			UpgradeVote:       &upgradeVote,
>>>>>>> 9b6cb78e
		}

		results := make([]generated.Transaction, 0)
		for _, txrow := range transactions {
			// Do not include inner transactions.
			if txrow.RootTxn != nil {
				continue
			}

			tx, err := txnRowToTransaction(txrow)
			if err != nil {
				return err
			}

			results = append(results, tx)
		}

		ret.Transactions = &results
		return err
	})
	if err != nil {
		return generated.Block{}, err
	}
	return ret, nil
}

// fetchAccounts queries for accounts and converts them into generated.Account
// objects, optionally rewinding their value back to a particular round.
func (si *ServerImplementation) fetchAccounts(ctx context.Context, options idb.AccountQueryOptions, atRound *uint64) ([]generated.Account, uint64 /*round*/, error) {
	var round uint64
	accounts := make([]generated.Account, 0)
	err := callWithTimeout(ctx, si.log, si.timeout, func(ctx context.Context) error {
		var accountchan <-chan idb.AccountRow
		accountchan, round = si.db.GetAccounts(ctx, options)

		// Make sure accountchan is empty at the end of processing.
		defer func() {
			for range accountchan {
			}
		}()

		if (atRound != nil) && (*atRound > round) {
			return fmt.Errorf("%s: the requested round %d > the current round %d",
				errRewindingAccount, *atRound, round)
		}

		for row := range accountchan {
			if row.Error != nil {
				return row.Error
			}

			// Compute for a given round if requested.
			var account generated.Account
			if atRound != nil {
				acct, err := accounting.AccountAtRound(ctx, row.Account, *atRound, si.db)
				if err != nil {
					// Ignore the error if this is an account search rewind error
					_, isSpecialAccountRewindError := err.(*accounting.SpecialAccountRewindError)
					if len(options.EqualToAddress) != 0 || !isSpecialAccountRewindError {
						return fmt.Errorf("%s: %v", errRewindingAccount, err)
					}
					// If we didn't return, continue to the next account
					continue
				}
				account = acct
			} else {
				account = row.Account
			}

			// match the algod equivalent which includes pending rewards
			account.Rewards += account.PendingRewards
			accounts = append(accounts, account)
		}
		return nil
	})
	if err != nil {
		return nil, 0, err
	}
	return accounts, round, nil
}

// fetchTransactions is used to query the backend for transactions, and compute the next token
// If returnInnerTxnOnly is false, then the root txn is returned for a inner txn match.
func (si *ServerImplementation) fetchTransactions(ctx context.Context, filter idb.TransactionFilter) ([]generated.Transaction, string, uint64 /*round*/, error) {
	var round uint64
	var nextToken string
	results := make([]generated.Transaction, 0)
	err := callWithTimeout(ctx, si.log, si.timeout, func(ctx context.Context) error {
		var txchan <-chan idb.TxnRow
		txchan, round = si.db.Transactions(ctx, filter)

		rootTxnDedupeMap := make(map[string]struct{})
		var lastTxrow idb.TxnRow
		for txrow := range txchan {
			tx, err := txnRowToTransaction(txrow)
			if err != nil {
				return err
			}

			// Do not return inner transactions.
			if tx.Id == nil {
				continue
			}

			// The root txn has already been added.
			// If we also want to return inner txns, we cannot deduplicate the
			// results as inner txns all share the same txn ID as its root txn.
			if _, ok := rootTxnDedupeMap[*tx.Id]; ok && !filter.ReturnInnerTxnOnly {
				continue
			}

			rootTxnDedupeMap[*tx.Id] = struct{}{}
			results = append(results, tx)
			lastTxrow = txrow
		}

		// No next token if there were no results.
		if len(results) == 0 {
			return nil
		}

		// The sort order depends on whether the address filter is used.
		var err error
		nextToken, err = lastTxrow.Next(filter.Address == nil)

		return err
	})
	if err != nil {
		return nil, "", 0, err
	}

	return results, nextToken, round, nil
}

//////////////////////
// Helper functions //
//////////////////////

func min(x, y uint64) uint64 {
	if x < y {
		return x
	}
	return y
}<|MERGE_RESOLUTION|>--- conflicted
+++ resolved
@@ -1051,29 +1051,19 @@
 		}
 
 		ret = generated.Block{
-			GenesisHash:       blockHeader.GenesisHash[:],
-			GenesisId:         blockHeader.GenesisID,
-			PreviousBlockHash: blockHeader.Branch[:],
-			Rewards:           &rewards,
-			Round:             uint64(blockHeader.Round),
-			Seed:              blockHeader.Seed[:],
-			Timestamp:         uint64(blockHeader.TimeStamp),
-			Transactions:      nil,
-<<<<<<< HEAD
-			TransactionsRoot:  blockHeader.TxnRoot[:],
-			/* TODO: When SHA256 TxnRoot header is merged to master
-			   TransactionsRoot:        blockHeader.TxnRoot.DigestSha512_256[:],
-			   TransactionsRootSha256:  blockHeader.TxnRoot.DigestSha256[:],
-			*/
-			TxnCounter:   uint64Ptr(blockHeader.TxnCounter),
-			UpgradeState: &upgradeState,
-			UpgradeVote:  &upgradeVote,
-=======
-			TransactionsRoot:  blockHeader.TxnCommitments.NativeSha512_256Commitment[:],
-			TxnCounter:        uint64Ptr(blockHeader.TxnCounter),
-			UpgradeState:      &upgradeState,
-			UpgradeVote:       &upgradeVote,
->>>>>>> 9b6cb78e
+			GenesisHash:            blockHeader.GenesisHash[:],
+			GenesisId:              blockHeader.GenesisID,
+			PreviousBlockHash:      blockHeader.Branch[:],
+			Rewards:                &rewards,
+			Round:                  uint64(blockHeader.Round),
+			Seed:                   blockHeader.Seed[:],
+			Timestamp:              uint64(blockHeader.TimeStamp),
+			Transactions:           nil,
+			TransactionsRoot:       blockHeader.TxnCommitments.NativeSha512_256Commitment[:],
+			TransactionsRootSha256: blockHeader.TxnCommitments.Sha256Commitment[:],
+			TxnCounter:             uint64Ptr(blockHeader.TxnCounter),
+			UpgradeState:           &upgradeState,
+			UpgradeVote:            &upgradeVote,
 		}
 
 		results := make([]generated.Transaction, 0)
