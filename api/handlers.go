// Copyright (C) 2019-2020 Algorand, Inc.
// This file is part of the Algorand Indexer
//
// Algorand Indexer is free software: you can redistribute it and/or modify
// it under the terms of the GNU Affero General Public License as
// published by the Free Software Foundation, either version 3 of the
// License, or (at your option) any later version.
//
// Algorand Indexer is distributed in the hope that it will be useful,
// but WITHOUT ANY WARRANTY; without even the implied warranty of
// MERCHANTABILITY or FITNESS FOR A PARTICULAR PURPOSE.  See the
// GNU Affero General Public License for more details.
//
// You should have received a copy of the GNU Affero General Public License
// along with Algorand Indexer.  If not, see <https://www.gnu.org/licenses/>.

package api

import (
	"encoding/base32"
	"encoding/base64"
	"encoding/json"
	"fmt"
	"log"
	"net/http"
	"strconv"
	"time"

	"github.com/algorand/go-algorand-sdk/client/algod/models"
	"github.com/algorand/go-algorand-sdk/crypto"
	algojson "github.com/algorand/go-algorand-sdk/encoding/json"
	"github.com/algorand/go-algorand-sdk/encoding/msgpack"
	atypes "github.com/algorand/go-algorand-sdk/types"
	"github.com/gorilla/mux"

	"github.com/algorand/indexer/accounting"
	"github.com/algorand/indexer/idb"
	"github.com/algorand/indexer/importer"
	"github.com/algorand/indexer/types"
)

func b64decode(x string) (out []byte, err error) {
	if len(x) == 0 {
		return nil, nil
	}
	out, err = base64.URLEncoding.WithPadding(base64.StdPadding).DecodeString(x)
	if err == nil {
		return
	}
	out, err = base64.URLEncoding.WithPadding(base64.NoPadding).DecodeString(x)
	return
}

// parseTime same as go-algorand/daemon/algod/api/server/v1/handlers/handlers.go
func parseTime(t string) (res time.Time, err error) {
	// check for just date
	res, err = time.Parse("2006-01-02", t)
	if err == nil {
		return
	}

	// check for date and time
	res, err = time.Parse(time.RFC3339, t)
	if err == nil {
		return
	}

	return
}

// TODO: Remove unused code below

func formUint64(r *http.Request, keySynonyms []string, defaultValue uint64) (value uint64, err error) {
	value = defaultValue
	for _, key := range keySynonyms {
		svalues, any := r.Form[key]
		if !any || len(svalues) < 1 {
			continue
		}
		// last value wins. or should we make repetition a 400 err?
		svalue := svalues[len(svalues)-1]
		if len(svalue) == 0 {
			continue
		}
		value, err = strconv.ParseUint(svalue, 10, 64)
		return
	}
	return
}

func formInt64(r *http.Request, keySynonyms []string, defaultValue int64) (value int64, err error) {
	value = defaultValue
	for _, key := range keySynonyms {
		svalues, any := r.Form[key]
		if !any || len(svalues) < 1 {
			continue
		}
		// last value wins. or should we make repetition a 400 err?
		svalue := svalues[len(svalues)-1]
		if len(svalue) == 0 {
			continue
		}
		value, err = strconv.ParseInt(svalue, 10, 64)
		return
	}
	return
}

func formString(r *http.Request, keySynonyms []string, defaultValue string) (value string) {
	value = defaultValue
	for _, key := range keySynonyms {
		svalues, any := r.Form[key]
		if !any || len(svalues) < 1 {
			continue
		}
		// last value wins. or should we make repetition a 400 err?
		value = svalues[len(svalues)-1]
		return
	}
	return
}

/*
func formUint64(r *http.Request, key string, defaultValue uint64) (value uint64, err error) {
	return formUint64Synonyms(r, []string{key}, defaultValue)
}
*/

func formTime(r *http.Request, keySynonyms []string) (value time.Time, err error) {
	for _, key := range keySynonyms {
		svalues, any := r.Form[key]
		if !any || len(svalues) < 1 {
			continue
		}
		// last value wins. or should we make repetition a 400 err?
		svalue := svalues[len(svalues)-1]
		if len(svalue) == 0 {
			continue
		}
		value, err = parseTime(svalue)
		return
	}
	return
}

var trueStrings = []string{
	"t", "1", "true", "True", "T",
}
var falseStrings = []string{
	"f", "0", "false", "False", "F",
}

func formBool(r *http.Request, keySynonyms []string, defaultValue bool) (value bool, err error) {
	value = defaultValue
	for _, key := range keySynonyms {
		svalues, any := r.Form[key]
		if !any || len(svalues) < 1 {
			continue
		}
		// last value wins. or should we make repetition a 400 err?
		svalue := svalues[len(svalues)-1]
		if len(svalue) == 0 {
			continue
		}
		for _, ts := range trueStrings {
			if svalue == ts {
				value = true
				return
			}
		}
		for _, ts := range falseStrings {
			if svalue == ts {
				value = false
				return
			}
		}
	}
	return
}

type listAccountsReply struct {
	Accounts []models.Account `json:"accounts,omitempty"`
}

// ListAccounts is the http api handler that lists accounts and basic data
// /v1/accounts
// ?gt={addr} // return assets greater than some addr, for paging
// ?assets=1 // return AssetHolding for assets owned by this account
// ?acfg=1 // return AssetParams for assets created by this account
// ?limit=N
// return {"accounts":[]models.Account}
func ListAccounts(w http.ResponseWriter, r *http.Request) {
	r.ParseForm()
	var err error
	af := idb.AccountQueryOptions{}
	af.Limit, err = formUint64(r, []string{"limit"}, 1000)
	if err != nil {
		err = fmt.Errorf("bad limit, %v", err)
		return
	}
	if af.Limit <= 0 || af.Limit > 1000 {
		af.Limit = 1000
	}
	atRound, err := formUint64(r, []string{"round", "r"}, 0)
	if err != nil {
		err = fmt.Errorf("bad round, %v", err)
		return
	}
	gtAddrStr := formString(r, []string{"gt"}, "")
	if gtAddrStr != "" {
		gtAddr, err := atypes.DecodeAddress(gtAddrStr)
		if err != nil {
			log.Println("bad gtaddr, ", err)
			w.WriteHeader(http.StatusBadRequest)
			return
		}
		af.GreaterThanAddress = gtAddr[:]
	}
	af.IncludeAssetHoldings, err = formBool(r, []string{"assets", "ia"}, true)
	if err != nil {
		err = fmt.Errorf("bad ia, %v", err)
		return
	}
	af.IncludeAssetParams, err = formBool(r, []string{"acfg"}, false)
	if err != nil {
		err = fmt.Errorf("bad acfg, %v", err)
		return
	}

	accountListReturn(w, r, af, atRound)
}

func accountListReturn(w http.ResponseWriter, r *http.Request, af idb.AccountQueryOptions, atRound uint64) {
	var err error
	accountchan := IndexerDb.GetAccounts(r.Context(), af)
	accounts := make([]models.Account, 0, 100)
	count := 0
	for actrow := range accountchan {
		if actrow.Error != nil {
			log.Printf("GetAccounts row %d, %v", count, actrow.Error)
			w.WriteHeader(http.StatusInternalServerError)
			return
		}
		if atRound != 0 {
			actrow.Account, err = accounting.AccountAtRound(actrow.Account, atRound, IndexerDb)
			if err != nil {
				log.Println("account atRow ", err)
				w.WriteHeader(http.StatusInternalServerError)
				return
			}
		}
		accounts = append(accounts, actrow.Account)
		count++
	}
	w.Header().Set("Content-Type", "application/json")
	w.WriteHeader(http.StatusOK)
	out := listAccountsReply{Accounts: accounts}
	enc := json.NewEncoder(w)

	err = enc.Encode(out)
	if err != nil {
		log.Println("list account encode, ", err)
	}
}

// GetAccount returns one account
// /v1/account/{address}
// ?assets=1 // include AssetHolding data
// ?acfg=1 // return AssetParams for assets created by this account
// ?round=N // return state of account at a specific round in the past
// return {"accounts":[]models.Account}
func GetAccount(w http.ResponseWriter, r *http.Request) {
	r.ParseForm()
	atRound, err := formUint64(r, []string{"round", "r"}, 0)
	if err != nil {
		err = fmt.Errorf("bad round, %v", err)
		return
	}
	af := idb.AccountQueryOptions{
		Limit: 1,
	}
	queryAddr := mux.Vars(r)["address"]
	addr, err := atypes.DecodeAddress(queryAddr)
	if err != nil {
		log.Println("bad addr, ", err)
		w.WriteHeader(http.StatusBadRequest)
		return
	}
	af.EqualToAddress = addr[:]
	af.IncludeAssetHoldings, err = formBool(r, []string{"assets", "ia"}, true)
	if err != nil {
		err = fmt.Errorf("bad ia, %v", err)
		return
	}
	af.IncludeAssetParams, err = formBool(r, []string{"acfg"}, true)
	if err != nil {
		err = fmt.Errorf("bad acfg, %v", err)
		return
	}

	accountListReturn(w, r, af, atRound)
}

type stringInt struct {
	str string
	i   int
}

const (
	jsonInternalFormat = 1
	algodApiFormat     = 2
	msgpackFormat      = 3
)

// collapse format=strPtr to int for switch
var transactionFormatMapList = []stringInt{
	{"json", jsonInternalFormat},
	{"algod", algodApiFormat},
	{"msgp", msgpackFormat},
	{"1", jsonInternalFormat},
	{"2", algodApiFormat},
	{"3", msgpackFormat},
	{"", jsonInternalFormat}, // default
}
var transactionFormatMap map[string]int

var sigTypeEnumMapList = []stringInt{
	{"sig", 1},
	{"msig", 2},
	{"lsig", 3},
}

var sigTypeEnumMap map[string]int

func enumListToMap(list []stringInt) map[string]int {
	out := make(map[string]int, len(list))
	for _, tf := range list {
		out[tf.str] = tf.i
	}
	return out
}

func init() {
	transactionFormatMap = enumListToMap(transactionFormatMapList)
	sigTypeEnumMap = enumListToMap(sigTypeEnumMapList)
}

type SignedTxnWrapper struct {
	Round  uint64                 `codec:"r,omitempty"`
	Offset int                    `codec:"o,omitempty"`
	Stxn   types.SignedTxnInBlock `codec:"stxn,omitempty"`
}

type transactionsListReturnObject struct {
	Transactions []models.Transaction
	Stxns        []SignedTxnWrapper
	// TODO: msgpack chunks
}

func (out *transactionsListReturnObject) storeTransactionOutput(stxn *types.SignedTxnInBlock, round uint64, intra int, format int) {
	switch format {
	case algodApiFormat:
		if out.Transactions == nil {
			out.Transactions = make([]models.Transaction, 0, 10)
		}
		var mtxn models.Transaction
		setApiTxn(&mtxn, stxn)
		mtxn.ConfirmedRound = round
		out.Transactions = append(out.Transactions, mtxn)
	case jsonInternalFormat, msgpackFormat:
		if out.Stxns == nil {
			out.Stxns = make([]SignedTxnWrapper, 0, 10)
		}
		out.Stxns = append(out.Stxns, SignedTxnWrapper{
			Round:  round,
			Offset: intra,
			Stxn:   *stxn,
		})
	}
}

type algodTransactionsListReturnObject struct {
	Transactions []models.Transaction `json:"transactions,omitempty"`
}

type rawTransactionsListReturnObject struct {
	Transactions []SignedTxnWrapper `codec:"txns,omitemptyarray"`
}

func (out *transactionsListReturnObject) writeTxnReturn(w http.ResponseWriter, format int) (err error) {
	switch format {
	case algodApiFormat:
		w.Header().Set("Content-Type", "application/json")
		w.WriteHeader(http.StatusOK)
		retob := algodTransactionsListReturnObject{Transactions: out.Transactions}
		enc := json.NewEncoder(w)
		return enc.Encode(retob)
	case jsonInternalFormat:
		w.Header().Set("Content-Type", "application/json")
		w.WriteHeader(http.StatusOK)
		retob := rawTransactionsListReturnObject{Transactions: out.Stxns}
		bytes := algojson.Encode(retob)
		_, err = w.Write(bytes)
		return
	case msgpackFormat:
		w.Header().Set("Content-Type", "application/msgpack")
		w.WriteHeader(http.StatusOK)
		retob := rawTransactionsListReturnObject{Transactions: out.Stxns}
		bytes := msgpack.Encode(retob)
		_, err = w.Write(bytes)
		return
	default:
		panic("unknown format")
	}
}

const txnQueryLimit = 1000

func requestFilter(r *http.Request) (tf idb.TransactionFilter, err error) {
	tf.MinRound, err = formUint64(r, []string{"minround", "rl"}, 0)
	if err != nil {
		err = fmt.Errorf("bad minround, %v", err)
		return
	}
	tf.MaxRound, err = formUint64(r, []string{"maxround", "rh"}, 0)
	if err != nil {
		err = fmt.Errorf("bad maxround, %v", err)
		return
	}
	tf.BeforeTime, err = formTime(r, []string{"beforeTime", "bt", "toDate"})
	if err != nil {
		err = fmt.Errorf("bad beforeTime, %v", err)
		return
	}
	tf.AfterTime, err = formTime(r, []string{"afterTime", "at", "fromDate"})
	if err != nil {
		err = fmt.Errorf("bad aftertime, %v", err)
		return
	}
	tf.AssetId, err = formUint64(r, []string{"asset"}, 0)
	if err != nil {
		err = fmt.Errorf("bad asset, %v", err)
		return
	}
	typeStr := formString(r, []string{"type"}, "")
	// explicitly using the map lookup miss returning the zero value:
	tf.TypeEnum = importer.TypeEnumMap[typeStr]
	txidStr := formString(r, []string{"txid"}, "")
	if len(txidStr) > 0 {
		tf.Txid, err = base32.StdEncoding.WithPadding(base32.NoPadding).DecodeString(txidStr)
		if err != nil {
			err = fmt.Errorf("bad txid, %v", err)
			return
		}
	}
<<<<<<< HEAD
	round, err := formInt64(r, []string{"round", "r"}, -1)
=======
	var iround int64
	iround, err = formInt64(r, []string{"round", "r"}, -1)
>>>>>>> 7786ff87
	if err != nil {
		err = fmt.Errorf("bad round, %v", err)
		return
	}
<<<<<<< HEAD
	if round != -1 {
		roundU64 := uint64(round)
		tf.Round = &roundU64
	}

	offset, err := formInt64(r, []string{"offset", "o"}, -1)
=======
	var xround uint64
	if iround >= 0 {
		xround = uint64(iround)
		tf.Round = &xround
	}
	var ioffset int64
	var xoffset uint64
	ioffset, err = formInt64(r, []string{"offset", "o"}, -1)
>>>>>>> 7786ff87
	if err != nil {
		err = fmt.Errorf("bad offset, %v", err)
		return
	}
<<<<<<< HEAD
	if offset != -1 {
		offsetU64 := uint64(offset)
		tf.Round = &offsetU64
=======
	if ioffset >= 0 {
		xoffset = uint64(ioffset)
		tf.Offset = &xoffset
>>>>>>> 7786ff87
	}
	tf.SigType = formString(r, []string{"sig"}, "")
	tf.NotePrefix, err = b64decode(formString(r, []string{"noteprefix"}, ""))
	if err != nil {
		err = fmt.Errorf("bad noteprefix, %v", err)
		return
	}
	tf.MinAlgos, err = formUint64(r, []string{"minalgos"}, 0)
	if err != nil {
		err = fmt.Errorf("bad minalgos, %v", err)
		return
	}
	tf.Limit, err = formUint64(r, []string{"limit", "l"}, txnQueryLimit)
	if err != nil {
		err = fmt.Errorf("bad limit, %v", err)
		return
	}
	return
}

// TransactionsForAddress returns transactions for some account.
// most-recent first, into the past.
// ?limit=N  default 100? 10? 50? 20 kB?
// ?minround=N
// ?maxround=N
// ?afterTime=timestamp string
// ?beforeTime=timestamp string
// ?format=json(default)/algod/msgp aka 1/2/3
// TODO: ?type=pay/keyreg/acfg/axfr/afrz
// Algod had ?fromDate ?toDate
// Where “timestamp string” is either YYYY-MM-DD or RFC3339 = "2006-01-02T15:04:05Z07:00"
//
// return {"transactions":[]models.Transaction}
// /v1/account/{address}/transactions TransactionsForAddress
func TransactionsForAddress(w http.ResponseWriter, r *http.Request) {
	r.ParseForm()
	queryAddr := mux.Vars(r)["address"]
	addr, err := atypes.DecodeAddress(queryAddr)
	if err != nil {
		log.Println("bad addr, ", err)
		w.WriteHeader(http.StatusBadRequest)
		return
	}
	tf, err := requestFilter(r)
	if err != nil {
		log.Println("bad tf, ", err)
		w.WriteHeader(http.StatusBadRequest)
		return
	}
	tf.Address = addr[:]
	formatStr := formString(r, []string{"format"}, "json")
	format, ok := transactionFormatMap[formatStr]
	if !ok {
		log.Println("bad format: ", formatStr)
		w.WriteHeader(http.StatusBadRequest)
		return
	}

	txns := IndexerDb.Transactions(r.Context(), tf)

	result := transactionsListReturnObject{}
	for txnRow := range txns {
		var stxn types.SignedTxnInBlock
		if txnRow.Error != nil {
			log.Println("error fetching txns, ", txnRow.Error)
			w.WriteHeader(http.StatusInternalServerError)
			return
		}
		err = msgpack.Decode(txnRow.TxnBytes, &stxn)
		if err != nil {
			log.Println("error decoding txnbytes, ", err)
			w.WriteHeader(http.StatusInternalServerError)
			return
		}
		result.storeTransactionOutput(&stxn, txnRow.Round, txnRow.Intra, format)
	}
	err = result.writeTxnReturn(w, format)
	if err != nil {
		log.Println("transactions json out, ", err)
	}
}

func addrJson(addr atypes.Address) string {
	if addr.IsZero() {
		return ""
	}
	return addr.String()
}

func setApiTxn(out *models.Transaction, stxn *types.SignedTxnInBlock) {
	out.Type = stxn.Txn.Type
	out.TxID = crypto.TransactionIDString(stxn.Txn)
	out.From = addrJson(stxn.Txn.Sender)
	out.Fee = uint64(stxn.Txn.Fee)
	out.FirstRound = uint64(stxn.Txn.FirstValid)
	out.LastRound = uint64(stxn.Txn.LastValid)
	out.Note = models.Bytes(stxn.Txn.Note)
	// out.ConfirmedRound // TODO
	// TODO: out.TransactionResults = &TransactionResults{CreatedAssetIndex: 0}
	// TODO: add Group field
	// TODO: add other txn types!
	switch stxn.Txn.Type {
	case atypes.PaymentTx:
		out.Payment = &models.PaymentTransactionType{
			To:               addrJson(stxn.Txn.Receiver),
			CloseRemainderTo: addrJson(stxn.Txn.CloseRemainderTo),
			CloseAmount:      uint64(stxn.ClosingAmount),
			Amount:           uint64(stxn.Txn.Amount),
			ToRewards:        uint64(stxn.ReceiverRewards),
		}
	case atypes.KeyRegistrationTx:
		log.Println("WARNING TODO implement keyreg")
	case atypes.AssetConfigTx:
		log.Println("WARNING TODO implement acfg")
	case atypes.AssetTransferTx:
		log.Println("WARNING TODO implement axfer")
	case atypes.AssetFreezeTx:
		log.Println("WARNING TODO implement afrz")
	}
	out.FromRewards = uint64(stxn.SenderRewards)
	out.GenesisID = stxn.Txn.GenesisID
	out.GenesisHash = stxn.Txn.GenesisHash[:]

}<|MERGE_RESOLUTION|>--- conflicted
+++ resolved
@@ -453,24 +453,12 @@
 			return
 		}
 	}
-<<<<<<< HEAD
-	round, err := formInt64(r, []string{"round", "r"}, -1)
-=======
 	var iround int64
 	iround, err = formInt64(r, []string{"round", "r"}, -1)
->>>>>>> 7786ff87
 	if err != nil {
 		err = fmt.Errorf("bad round, %v", err)
 		return
 	}
-<<<<<<< HEAD
-	if round != -1 {
-		roundU64 := uint64(round)
-		tf.Round = &roundU64
-	}
-
-	offset, err := formInt64(r, []string{"offset", "o"}, -1)
-=======
 	var xround uint64
 	if iround >= 0 {
 		xround = uint64(iround)
@@ -479,20 +467,13 @@
 	var ioffset int64
 	var xoffset uint64
 	ioffset, err = formInt64(r, []string{"offset", "o"}, -1)
->>>>>>> 7786ff87
 	if err != nil {
 		err = fmt.Errorf("bad offset, %v", err)
 		return
 	}
-<<<<<<< HEAD
-	if offset != -1 {
-		offsetU64 := uint64(offset)
-		tf.Round = &offsetU64
-=======
 	if ioffset >= 0 {
 		xoffset = uint64(ioffset)
 		tf.Offset = &xoffset
->>>>>>> 7786ff87
 	}
 	tf.SigType = formString(r, []string{"sig"}, "")
 	tf.NotePrefix, err = b64decode(formString(r, []string{"noteprefix"}, ""))
