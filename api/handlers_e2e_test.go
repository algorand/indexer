--- conflicted
+++ resolved
@@ -1640,11 +1640,7 @@
 }
 
 func TestGetBlockWithCompression(t *testing.T) {
-<<<<<<< HEAD
-	db, shutdownFunc, proc, l := setupIdb(t, test.MakeGenesis())
-=======
 	db, shutdownFunc, proc, l := setupIdb(t, test.MakeGenesisV2())
->>>>>>> 20b0502d
 	defer shutdownFunc()
 	defer l.Close()
 
@@ -1666,11 +1662,7 @@
 	block.BlockHeader.Round = basics.Round(1)
 	require.NoError(t, err)
 
-<<<<<<< HEAD
-	err = proc.Process(&rpcs.EncodedBlockCert{Block: block})
-=======
 	err = proc(&rpcs.EncodedBlockCert{Block: block})
->>>>>>> 20b0502d
 	require.NoError(t, err)
 
 	//////////
@@ -1740,11 +1732,7 @@
 }
 
 func TestNoCompressionSupportForNonBlockAPI(t *testing.T) {
-<<<<<<< HEAD
-	db, shutdownFunc, _, l := setupIdb(t, test.MakeGenesis())
-=======
 	db, shutdownFunc, _, l := setupIdb(t, test.MakeGenesisV2())
->>>>>>> 20b0502d
 	defer shutdownFunc()
 	defer l.Close()
 
