--- conflicted
+++ resolved
@@ -375,7 +375,98 @@
 	require.Equal(t, response.Version, "(unknown version)")
 }
 
-<<<<<<< HEAD
+func TestAccountClearsNonUTF8(t *testing.T) {
+	db, shutdownFunc := setupIdb(t, test.MakeGenesis(), test.MakeGenesisBlock())
+	defer shutdownFunc()
+
+	///////////
+	// Given // a DB with some inner txns in it.
+	///////////
+	//var createAddr basics.Address
+	//createAddr[1] = 99
+	//createAddrStr := createAddr.String()
+
+	assetName := "valid"
+	//url := "https://my.embedded.\000.null.asset"
+	urlBytes, _ := base64.StdEncoding.DecodeString("8J+qmSBNb25leQ==")
+	url := string(urlBytes)
+	unitName := "asset\rwith\nnon-printable\tcharacters"
+	createAsset := test.MakeAssetConfigTxn(0, 100, 0, false, unitName, assetName, url, test.AccountA)
+
+	block, err := test.MakeBlockForTxns(test.MakeGenesisBlock().BlockHeader, &createAsset)
+	require.NoError(t, err)
+
+	err = db.AddBlock(&block)
+	require.NoError(t, err, "failed to commit")
+
+	verify := func(params generated.AssetParams) {
+		compareB64 := func(expected string, actual *[]byte) {
+			actualStr := string(*actual)
+			require.Equal(t, expected, actualStr)
+		}
+
+		// In all cases, the B64 encoded names should be the same.
+		compareB64(assetName, params.NameB64)
+		compareB64(unitName, params.UnitNameB64)
+		compareB64(url, params.UrlB64)
+
+		require.Equal(t, assetName, *params.Name, "valid utf8 should remain")
+		require.Nil(t, params.UnitName, "null bytes should not be displayed")
+		require.Nil(t, params.Url, "non printable characters should not be displayed")
+	}
+
+	{
+		//////////
+		// When // we lookup the asset
+		//////////
+		e := echo.New()
+		req := httptest.NewRequest(http.MethodGet, "/", nil)
+		rec := httptest.NewRecorder()
+		c := e.NewContext(req, rec)
+		c.SetPath("/v2/assets/")
+
+		api := &ServerImplementation{db: db, timeout: 30 * time.Second}
+		err = api.SearchForAssets(c, generated.SearchForAssetsParams{})
+		require.NoError(t, err)
+
+		require.Equal(t, http.StatusOK, rec.Code)
+		var response generated.AssetsResponse
+		json.Decode(rec.Body.Bytes(), &response)
+
+		//////////
+		// Then // we should find one asset with the expected string encodings
+		//////////
+		require.Len(t, response.Assets, 1)
+		verify(response.Assets[0].Params)
+	}
+
+	{
+		//////////
+		// When // we lookup the account
+		//////////
+		e := echo.New()
+		req := httptest.NewRequest(http.MethodGet, "/", nil)
+		rec := httptest.NewRecorder()
+		c := e.NewContext(req, rec)
+		c.SetPath("/v2/accounts/")
+
+		api := &ServerImplementation{db: db, timeout: 30 * time.Second}
+		err = api.LookupAccountByID(c, test.AccountA.String(), generated.LookupAccountByIDParams{})
+		require.NoError(t, err)
+
+		require.Equal(t, http.StatusOK, rec.Code)
+		var response generated.AccountResponse
+		json.Decode(rec.Body.Bytes(), &response)
+
+		//////////
+		// Then // we should find one asset with the expected string encodings
+		//////////
+		require.NotNil(t, response.Account.CreatedAssets, 1)
+		require.Len(t, *response.Account.CreatedAssets, 1)
+		verify((*response.Account.CreatedAssets)[0].Params)
+	}
+}
+
 // TestLookupInnerLogs runs queries for logs given application ids,
 // and checks that logs in inner transactions match properly.
 func TestLookupInnerLogs(t *testing.T) {
@@ -415,39 +506,20 @@
 		},
 	}
 
-=======
-func TestAccountClearsNonUTF8(t *testing.T) {
->>>>>>> 60f4b438
 	db, shutdownFunc := setupIdb(t, test.MakeGenesis(), test.MakeGenesisBlock())
 	defer shutdownFunc()
 
 	///////////
 	// Given // a DB with some inner txns in it.
 	///////////
-<<<<<<< HEAD
 	appCall := test.MakeAppCallWithInnerAppCall(test.AccountA)
 
 	block, err := test.MakeBlockForTxns(test.MakeGenesisBlock().BlockHeader, &appCall)
-=======
-	//var createAddr basics.Address
-	//createAddr[1] = 99
-	//createAddrStr := createAddr.String()
-
-	assetName := "valid"
-	//url := "https://my.embedded.\000.null.asset"
-	urlBytes, _ := base64.StdEncoding.DecodeString("8J+qmSBNb25leQ==")
-	url := string(urlBytes)
-	unitName := "asset\rwith\nnon-printable\tcharacters"
-	createAsset := test.MakeAssetConfigTxn(0, 100, 0, false, unitName, assetName, url, test.AccountA)
-
-	block, err := test.MakeBlockForTxns(test.MakeGenesisBlock().BlockHeader, &createAsset)
->>>>>>> 60f4b438
 	require.NoError(t, err)
 
 	err = db.AddBlock(&block)
 	require.NoError(t, err, "failed to commit")
 
-<<<<<<< HEAD
 	for _, tc := range testcases {
 		t.Run(tc.name, func(t *testing.T) {
 			//////////
@@ -482,72 +554,5 @@
 				require.Equal(t, []byte(tc.logs[i]), log)
 			}
 		})
-=======
-	verify := func(params generated.AssetParams) {
-		compareB64 := func(expected string, actual *[]byte) {
-			actualStr := string(*actual)
-			require.Equal(t, expected, actualStr)
-		}
-
-		// In all cases, the B64 encoded names should be the same.
-		compareB64(assetName, params.NameB64)
-		compareB64(unitName, params.UnitNameB64)
-		compareB64(url, params.UrlB64)
-
-		require.Equal(t, assetName, *params.Name, "valid utf8 should remain")
-		require.Nil(t, params.UnitName, "null bytes should not be displayed")
-		require.Nil(t, params.Url, "non printable characters should not be displayed")
-	}
-
-	{
-		//////////
-		// When // we lookup the asset
-		//////////
-		e := echo.New()
-		req := httptest.NewRequest(http.MethodGet, "/", nil)
-		rec := httptest.NewRecorder()
-		c := e.NewContext(req, rec)
-		c.SetPath("/v2/assets/")
-
-		api := &ServerImplementation{db: db, timeout: 30 * time.Second}
-		err = api.SearchForAssets(c, generated.SearchForAssetsParams{})
-		require.NoError(t, err)
-
-		require.Equal(t, http.StatusOK, rec.Code)
-		var response generated.AssetsResponse
-		json.Decode(rec.Body.Bytes(), &response)
-
-		//////////
-		// Then // we should find one asset with the expected string encodings
-		//////////
-		require.Len(t, response.Assets, 1)
-		verify(response.Assets[0].Params)
-	}
-
-	{
-		//////////
-		// When // we lookup the account
-		//////////
-		e := echo.New()
-		req := httptest.NewRequest(http.MethodGet, "/", nil)
-		rec := httptest.NewRecorder()
-		c := e.NewContext(req, rec)
-		c.SetPath("/v2/accounts/")
-
-		api := &ServerImplementation{db: db, timeout: 30 * time.Second}
-		err = api.LookupAccountByID(c, test.AccountA.String(), generated.LookupAccountByIDParams{})
-		require.NoError(t, err)
-
-		require.Equal(t, http.StatusOK, rec.Code)
-		var response generated.AccountResponse
-		json.Decode(rec.Body.Bytes(), &response)
-
-		//////////
-		// Then // we should find one asset with the expected string encodings
-		//////////
-		require.NotNil(t, response.Account.CreatedAssets, 1)
-		require.Len(t, *response.Account.CreatedAssets, 1)
-		verify((*response.Account.CreatedAssets)[0].Params)
->>>>>>> 60f4b438
 	}
 }