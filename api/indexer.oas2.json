{
  "schemes": [
    "https"
  ],
  "swagger": "2.0",
  "info": {
    "description": "Algorand ledger analytics API.",
    "title": "Indexer",
    "contact": {
      "name": "Algorand",
      "url": "https://www.algorand.com/get-in-touch/contact"
    },
    "version": "2.0"
  },
  "host": "example.com",
  "produces": [
    "application/json"
  ],
  "paths": {
    "/health": {
      "get": {
        "tags": [
          "common"
        ],
        "produces": [
          "application/json"
        ],
        "schemes": [
          "http"
        ],
        "summary": "Returns 200 if healthy.",
        "operationId": "makeHealthCheck",
        "responses": {
          "200": {
            "$ref": "#/responses/HealthCheckResponse"
          },
          "default": {
            "description": "Unknown Error"
          }
        }
      }
    },
    "/v2/accounts": {
      "get": {
        "description": "Search for accounts.",
        "consumes": [
          "application/json"
        ],
        "produces": [
          "application/json"
        ],
        "tags": [
          "search"
        ],
        "operationId": "searchForAccounts",
        "parameters": [
          {
            "$ref": "#/parameters/asset-id"
          },
          {
            "$ref": "#/parameters/limit"
          },
          {
            "$ref": "#/parameters/next"
          },
          {
            "$ref": "#/parameters/currency-greater-than"
          },
          {
            "$ref": "#/parameters/include-all"
          },
          {
            "$ref": "#/parameters/exclude"
          },
          {
            "$ref": "#/parameters/currency-less-than"
          },
          {
            "$ref": "#/parameters/auth-addr"
          },
          {
            "type": "integer",
            "description": "Include results for the specified round. For performance reasons, this parameter may be disabled on some configurations. Using application-id or asset-id filters will return both creator and opt-in accounts. Filtering by include-all will return creator and opt-in accounts for deleted assets and accounts. Non-opt-in managers are not included in the results when asset-id is used.",

            "name": "round",
            "in": "query"
          },
          {
            "$ref": "#/parameters/application-id"
          }
        ],
        "responses": {
          "200": {
            "$ref": "#/responses/AccountsResponse"
          },
          "400": {
            "$ref": "#/responses/ErrorResponse"
          },
          "500": {
            "$ref": "#/responses/ErrorResponse"
          }
        }
      }
    },
    "/v2/accounts/{account-id}": {
      "get": {
        "description": "Lookup account information.",
        "consumes": [
          "application/json"
        ],
        "produces": [
          "application/json"
        ],
        "tags": [
          "lookup"
        ],
        "operationId": "lookupAccountByID",
        "parameters": [
          {
            "$ref": "#/parameters/account-id"
          },
          {
            "$ref": "#/parameters/round"
          },
          {
            "$ref": "#/parameters/include-all"
          },
          {
            "$ref": "#/parameters/exclude"
          }
        ],
        "responses": {
          "200": {
            "$ref": "#/responses/AccountResponse"
          },
          "400": {
            "$ref": "#/responses/ErrorResponse"
          },
          "404": {
            "$ref": "#/responses/ErrorResponse"
          },
          "500": {
            "$ref": "#/responses/ErrorResponse"
          }
        }
      }
    },
    "/v2/accounts/{account-id}/assets": {
      "get": {
        "description": "Lookup an account's asset holdings, optionally for a specific ID.",
        "consumes": [
          "application/json"
        ],
        "produces": [
          "application/json"
        ],
        "tags": [
          "lookup"
        ],
        "operationId": "lookupAccountAssets",
        "parameters": [
          {
            "$ref": "#/parameters/account-id"
          },
          {
            "$ref": "#/parameters/asset-id"
          },
          {
            "$ref": "#/parameters/include-all"
          },
          {
            "$ref": "#/parameters/limit"
          },
          {
            "$ref": "#/parameters/next"
          }
        ],
        "responses": {
          "200": {
            "$ref": "#/responses/AssetHoldingsResponse"
          },
          "400": {
            "$ref": "#/responses/ErrorResponse"
          },
          "404": {
            "$ref": "#/responses/ErrorResponse"
          },
          "500": {
            "$ref": "#/responses/ErrorResponse"
          }
        }
      }
    },
    "/v2/accounts/{account-id}/created-assets": {
      "get": {
        "description": "Lookup an account's created asset parameters, optionally for a specific ID.",
        "consumes": [
          "application/json"
        ],
        "produces": [
          "application/json"
        ],
        "tags": [
          "lookup"
        ],
        "operationId": "lookupAccountCreatedAssets",
        "parameters": [
          {
            "$ref": "#/parameters/account-id"
          },
          {
            "$ref": "#/parameters/asset-id"
          },
          {
            "$ref": "#/parameters/include-all"
          },
          {
            "$ref": "#/parameters/limit"
          },
          {
            "$ref": "#/parameters/next"
          }
        ],
        "responses": {
          "200": {
            "$ref": "#/responses/AssetsResponse"
          },
          "400": {
            "$ref": "#/responses/ErrorResponse"
          },
          "404": {
            "$ref": "#/responses/ErrorResponse"
          },
          "500": {
            "$ref": "#/responses/ErrorResponse"
          }
        }
      }
    },
    "/v2/accounts/{account-id}/apps-local-state": {
      "get": {
        "description": "Lookup an account's asset holdings, optionally for a specific ID.",
        "consumes": [
          "application/json"
        ],
        "produces": [
          "application/json"
        ],
        "tags": [
          "lookup"
        ],
        "operationId": "lookupAccountAppLocalStates",
        "parameters": [
          {
            "$ref": "#/parameters/account-id"
          },
          {
            "$ref": "#/parameters/application-id"
          },
          {
            "$ref": "#/parameters/include-all"
          },
          {
            "$ref": "#/parameters/limit"
          },
          {
            "$ref": "#/parameters/next"
          }
        ],
        "responses": {
          "200": {
            "$ref": "#/responses/ApplicationLocalStatesResponse"
          },
          "400": {
            "$ref": "#/responses/ErrorResponse"
          },
          "404": {
            "$ref": "#/responses/ErrorResponse"
          },
          "500": {
            "$ref": "#/responses/ErrorResponse"
          }
        }
      }
    },
    "/v2/accounts/{account-id}/created-applications": {
      "get": {
        "description": "Lookup an account's created application parameters, optionally for a specific ID.",
        "consumes": [
          "application/json"
        ],
        "produces": [
          "application/json"
        ],
        "tags": [
          "lookup"
        ],
        "operationId": "lookupAccountCreatedApplications",
        "parameters": [
          {
            "$ref": "#/parameters/account-id"
          },
          {
            "$ref": "#/parameters/application-id"
          },
          {
            "$ref": "#/parameters/include-all"
          },
          {
            "$ref": "#/parameters/limit"
          },
          {
            "$ref": "#/parameters/next"
          }
        ],
        "responses": {
          "200": {
            "$ref": "#/responses/ApplicationsResponse"
          },
          "400": {
            "$ref": "#/responses/ErrorResponse"
          },
          "404": {
            "$ref": "#/responses/ErrorResponse"
          },
          "500": {
            "$ref": "#/responses/ErrorResponse"
          }
        }
      }
    },
    "/v2/accounts/{account-id}/transactions": {
      "get": {
        "description": "Lookup account transactions. Transactions are returned newest to oldest.",
        "consumes": [
          "application/json"
        ],
        "produces": [
          "application/json"
        ],
        "tags": [
          "lookup"
        ],
        "operationId": "lookupAccountTransactions",
        "parameters": [
          {
            "$ref": "#/parameters/limit"
          },
          {
            "$ref": "#/parameters/next"
          },
          {
            "$ref": "#/parameters/note-prefix"
          },
          {
            "$ref": "#/parameters/tx-type"
          },
          {
            "$ref": "#/parameters/sig-type"
          },
          {
            "$ref": "#/parameters/txid"
          },
          {
            "$ref": "#/parameters/round"
          },
          {
            "$ref": "#/parameters/min-round"
          },
          {
            "$ref": "#/parameters/max-round"
          },
          {
            "$ref": "#/parameters/asset-id"
          },
          {
            "$ref": "#/parameters/before-time"
          },
          {
            "$ref": "#/parameters/after-time"
          },
          {
            "$ref": "#/parameters/currency-greater-than"
          },
          {
            "$ref": "#/parameters/currency-less-than"
          },
          {
            "$ref": "#/parameters/account-id"
          },
          {
            "$ref": "#/parameters/rekey-to"
          }
        ],
        "responses": {
          "200": {
            "$ref": "#/responses/TransactionsResponse"
          },
          "400": {
            "$ref": "#/responses/ErrorResponse"
          },
          "500": {
            "$ref": "#/responses/ErrorResponse"
          }
        }
      }
    },
    "/v2/applications": {
      "get": {
        "description": "Search for applications",
        "consumes": [
          "application/json"
        ],
        "produces": [
          "application/json"
        ],
        "tags": [
          "search"
        ],
        "operationId": "searchForApplications",
        "parameters": [
          {
            "$ref": "#/parameters/application-id"
          },
          {
            "type": "string",
            "description": "Filter just applications with the given creator address.",
            "name": "creator",
            "in": "query"
          },
          {
            "$ref": "#/parameters/include-all"
          },
          {
            "$ref": "#/parameters/limit"
          },
          {
            "$ref": "#/parameters/next"
          }
        ],
        "responses": {
          "200": {
            "$ref": "#/responses/ApplicationsResponse"
          },
          "500": {
            "$ref": "#/responses/ErrorResponse"
          }
        }
      }
    },
    "/v2/applications/{application-id}": {
      "get": {
        "description": "Lookup application.",
        "consumes": [
          "application/json"
        ],
        "produces": [
          "application/json"
        ],
        "tags": [
          "lookup"
        ],
        "operationId": "lookupApplicationByID",
        "parameters": [
          {
            "type": "integer",
            "name": "application-id",
            "in": "path",
            "required": true
          },
          {
            "$ref": "#/parameters/include-all"
          }
        ],
        "responses": {
          "200": {
            "$ref": "#/responses/ApplicationResponse"
          },
          "404": {
            "$ref": "#/responses/ErrorResponse"
          },
          "500": {
            "$ref": "#/responses/ErrorResponse"
          }
        }
      }
    },
    "/v2/applications/{application-id}/boxes": {
      "get": {
        "description": "Given an application ID, returns the box names of that application sorted lexicographically.",
        "consumes": [
          "application/json"
        ],
        "produces": [
          "application/json"
        ],
        "tags": [
          "search"
        ],
        "operationId": "searchForApplicationBoxes",
        "summary": "Get box names for a given application.",
        "parameters": [
          {
            "type": "integer",
            "name": "application-id",
            "in": "path",
            "required": true
          },
          {
            "$ref": "#/parameters/limit"
          },
          {
            "$ref": "#/parameters/next"
          }
        ],
        "responses": {
          "200": {
            "$ref": "#/responses/BoxesResponse"
          },
          "400": {
            "$ref": "#/responses/ErrorResponse"
          },
          "404": {
            "$ref": "#/responses/ErrorResponse"
          },
          "500": {
            "$ref": "#/responses/ErrorResponse"
          }
        }
      }
    },
    "/v2/applications/{application-id}/box": {
      "get": {
        "description": "Given an application ID and box name, returns base64 encoded box name and value. Box names must be in the goal app call arg form 'encoding:value'. For ints, use the form 'int:1234'. For raw bytes, encode base 64 and use 'b64' prefix as in 'b64:A=='. For printable strings, use the form 'str:hello'. For addresses, use the form 'addr:XYZ...'.",
        "consumes": [
          "application/json"
        ],
        "produces": [
          "application/json"
        ],
        "tags": [
          "lookup"
        ],
        "operationId": "lookupApplicationBoxByIDAndName",
        "schemes": [
          "http"
        ],
        "summary": "Get box information for a given application.",
        "parameters": [
          {
            "type": "integer",
            "name": "application-id",
            "in": "path",
            "required": true
          },
          {
            "$ref": "#/parameters/box-name"
          }
        ],
        "responses": {
          "200": {
            "$ref": "#/responses/BoxResponse"
          },
          "400": {
            "$ref": "#/responses/ErrorResponse"
          },
          "404": {
            "$ref": "#/responses/ErrorResponse"
          },
          "500": {
            "$ref": "#/responses/ErrorResponse"
          }
        }
      }
    },
    "/v2/applications/{application-id}/logs": {
      "get": {
        "description": "Lookup application logs.",
        "consumes": [
          "application/json"
        ],
        "produces": [
          "application/json"
        ],
        "tags": [
          "lookup"
        ],
        "operationId": "lookupApplicationLogsByID",
        "parameters": [
          {
            "type": "integer",
            "name": "application-id",
            "in": "path",
            "required": true
          },
          {
            "$ref": "#/parameters/limit"
          },
          {
            "$ref": "#/parameters/next"
          },
          {
            "$ref": "#/parameters/txid"
          },
          {
            "$ref": "#/parameters/min-round"
          },
          {
            "$ref": "#/parameters/max-round"
          },
          {
            "$ref": "#/parameters/sender-address"
          }
        ],
        "responses": {
          "200": {
            "$ref": "#/responses/ApplicationLogsResponse"
          }
        }
      }
    },
    "/v2/assets": {
      "get": {
        "description": "Search for assets.",
        "consumes": [
          "application/json"
        ],
        "produces": [
          "application/json"
        ],
        "tags": [
          "search"
        ],
        "operationId": "searchForAssets",
        "parameters": [
          {
            "$ref": "#/parameters/include-all"
          },
          {
            "$ref": "#/parameters/limit"
          },
          {
            "$ref": "#/parameters/next"
          },
          {
            "type": "string",
            "description": "Filter just assets with the given creator address.",
            "name": "creator",
            "in": "query"
          },
          {
            "type": "string",
            "description": "Filter just assets with the given name.",
            "name": "name",
            "in": "query"
          },
          {
            "type": "string",
            "description": "Filter just assets with the given unit.",
            "name": "unit",
            "in": "query"
          },
          {
            "$ref": "#/parameters/asset-id"
          }
        ],
        "responses": {
          "200": {
            "$ref": "#/responses/AssetsResponse"
          },
          "400": {
            "$ref": "#/responses/ErrorResponse"
          },
          "500": {
            "$ref": "#/responses/ErrorResponse"
          }
        }
      }
    },
    "/v2/assets/{asset-id}": {
      "get": {
        "description": "Lookup asset information.",
        "consumes": [
          "application/json"
        ],
        "produces": [
          "application/json"
        ],
        "tags": [
          "lookup"
        ],
        "operationId": "lookupAssetByID",
        "parameters": [
          {
            "type": "integer",
            "name": "asset-id",
            "in": "path",
            "required": true
          },
          {
            "$ref": "#/parameters/include-all"
          }
        ],
        "responses": {
          "200": {
            "$ref": "#/responses/AssetResponse"
          },
          "400": {
            "$ref": "#/responses/ErrorResponse"
          },
          "404": {
            "$ref": "#/responses/ErrorResponse"
          },
          "500": {
            "$ref": "#/responses/ErrorResponse"
          }
        }
      }
    },
    "/v2/assets/{asset-id}/balances": {
      "get": {
        "description": "Lookup the list of accounts who hold this asset ",
        "consumes": [
          "application/json"
        ],
        "produces": [
          "application/json"
        ],
        "tags": [
          "lookup"
        ],
        "operationId": "lookupAssetBalances",
        "parameters": [
          {
            "$ref": "#/parameters/include-all"
          },
          {
            "$ref": "#/parameters/limit"
          },
          {
            "$ref": "#/parameters/next"
          },
          {
            "$ref": "#/parameters/currency-greater-than"
          },
          {
            "$ref": "#/parameters/currency-less-than"
          },
          {
            "type": "integer",
            "name": "asset-id",
            "in": "path",
            "required": true
          }
        ],
        "responses": {
          "200": {
            "$ref": "#/responses/AssetBalancesResponse"
          },
          "400": {
            "$ref": "#/responses/ErrorResponse"
          },
          "500": {
            "$ref": "#/responses/ErrorResponse"
          }
        }
      }
    },
    "/v2/assets/{asset-id}/transactions": {
      "get": {
        "description": "Lookup transactions for an asset. Transactions are returned oldest to newest.",
        "consumes": [
          "application/json"
        ],
        "produces": [
          "application/json"
        ],
        "tags": [
          "lookup"
        ],
        "operationId": "lookupAssetTransactions",
        "parameters": [
          {
            "$ref": "#/parameters/limit"
          },
          {
            "$ref": "#/parameters/next"
          },
          {
            "$ref": "#/parameters/note-prefix"
          },
          {
            "$ref": "#/parameters/tx-type"
          },
          {
            "$ref": "#/parameters/sig-type"
          },
          {
            "$ref": "#/parameters/txid"
          },
          {
            "$ref": "#/parameters/round"
          },
          {
            "$ref": "#/parameters/min-round"
          },
          {
            "$ref": "#/parameters/max-round"
          },
          {
            "$ref": "#/parameters/before-time"
          },
          {
            "$ref": "#/parameters/after-time"
          },
          {
            "$ref": "#/parameters/currency-greater-than"
          },
          {
            "$ref": "#/parameters/currency-less-than"
          },
          {
            "$ref": "#/parameters/address"
          },
          {
            "$ref": "#/parameters/address-role"
          },
          {
            "$ref": "#/parameters/exclude-close-to"
          },
          {
            "type": "integer",
            "name": "asset-id",
            "in": "path",
            "required": true
          },
          {
            "$ref": "#/parameters/rekey-to"
          }
        ],
        "responses": {
          "200": {
            "$ref": "#/responses/TransactionsResponse"
          },
          "400": {
            "$ref": "#/responses/ErrorResponse"
          },
          "500": {
            "$ref": "#/responses/ErrorResponse"
          }
        }
      }
    },
    "/v2/blocks/{round-number}": {
      "get": {
        "description": "Lookup block.",
        "consumes": [
          "application/json"
        ],
        "produces": [
          "application/json"
        ],
        "tags": [
          "lookup"
        ],
        "operationId": "lookupBlock",
        "parameters": [
          {
            "$ref": "#/parameters/round-number"
          }
        ],
        "responses": {
          "200": {
            "$ref": "#/responses/BlockResponse"
          },
          "404": {
            "$ref": "#/responses/ErrorResponse"
          },
          "500": {
            "$ref": "#/responses/ErrorResponse"
          }
        }
      }
    },
    "/v2/transactions/{txid}": {
      "get": {
        "description": "Lookup a single transaction.",
        "consumes": [
          "application/json"
        ],
        "produces": [
          "application/json"
        ],
        "tags": [
          "lookup"
        ],
        "operationId": "lookupTransaction",
        "parameters": [
          {
            "type": "string",
            "name": "txid",
            "in": "path",
            "required": true
          }
        ],
        "responses": {
          "200": {
            "$ref": "#/responses/TransactionResponse"
          },
          "400": {
            "$ref": "#/responses/ErrorResponse"
          },
          "404": {
            "$ref": "#/responses/ErrorResponse"
          },
          "500": {
            "$ref": "#/responses/ErrorResponse"
          }
        }
      }
    },
    "/v2/transactions": {
      "get": {
        "description": "Search for transactions. Transactions are returned oldest to newest unless the address parameter is used, in which case results are returned newest to oldest.",
        "consumes": [
          "application/json"
        ],
        "produces": [
          "application/json"
        ],
        "tags": [
          "search"
        ],
        "operationId": "searchForTransactions",
        "parameters": [
          {
            "$ref": "#/parameters/limit"
          },
          {
            "$ref": "#/parameters/next"
          },
          {
            "$ref": "#/parameters/note-prefix"
          },
          {
            "$ref": "#/parameters/tx-type"
          },
          {
            "$ref": "#/parameters/sig-type"
          },
          {
            "$ref": "#/parameters/txid"
          },
          {
            "$ref": "#/parameters/round"
          },
          {
            "$ref": "#/parameters/min-round"
          },
          {
            "$ref": "#/parameters/max-round"
          },
          {
            "$ref": "#/parameters/asset-id"
          },
          {
            "$ref": "#/parameters/before-time"
          },
          {
            "$ref": "#/parameters/after-time"
          },
          {
            "$ref": "#/parameters/currency-greater-than"
          },
          {
            "$ref": "#/parameters/currency-less-than"
          },
          {
            "$ref": "#/parameters/address"
          },
          {
            "$ref": "#/parameters/address-role"
          },
          {
            "$ref": "#/parameters/exclude-close-to"
          },
          {
            "$ref": "#/parameters/rekey-to"
          },
          {
            "$ref": "#/parameters/application-id"
          }
        ],
        "responses": {
          "200": {
            "$ref": "#/responses/TransactionsResponse"
          },
          "400": {
            "$ref": "#/responses/ErrorResponse"
          },
          "500": {
            "$ref": "#/responses/ErrorResponse"
          }
        }
      }
    }
  },
  "definitions": {
    "Hashtype": {
      "description": "The type of hash function used to create the proof, must be one of: \n* sha512_256 \n* sha256",
      "type": "string",
      "enum": [
        "sha512_256",
        "sha256"
      ]
    },
    "Account": {
      "description": "Account information at a given round.\n\nDefinition:\ndata/basics/userBalance.go : AccountData\n",
      "type": "object",
      "required": [
        "round",
        "address",
        "amount",
        "pending-rewards",
        "amount-without-pending-rewards",
        "rewards",
        "status",
        "total-apps-opted-in",
        "total-assets-opted-in",
        "total-box-bytes",
        "total-boxes",
        "total-created-apps",
        "total-created-assets"
      ],
      "properties": {
        "address": {
          "description": "the account public key",
          "type": "string"
        },
        "amount": {
          "description": "\\[algo\\] total number of MicroAlgos in the account",
          "type": "integer"
        },
        "amount-without-pending-rewards": {
          "description": "specifies the amount of MicroAlgos in the account, without the pending rewards.",
          "type": "integer"
        },
        "apps-local-state": {
          "description": "\\[appl\\] applications local data stored in this account.\n\nNote the raw object uses `map[int] -\u003e AppLocalState` for this type.",
          "type": "array",
          "items": {
            "$ref": "#/definitions/ApplicationLocalState"
          }
        },
        "apps-total-schema": {
          "description": "\\[tsch\\] stores the sum of all of the local schemas and global schemas in this account.\n\nNote: the raw account uses `StateSchema` for this type.",
          "$ref": "#/definitions/ApplicationStateSchema"
        },
        "apps-total-extra-pages": {
          "description": "\\[teap\\] the sum of all extra application program pages for this account.",
          "type": "integer"
        },
        "assets": {
          "description": "\\[asset\\] assets held by this account.\n\nNote the raw object uses `map[int] -\u003e AssetHolding` for this type.",
          "type": "array",
          "items": {
            "$ref": "#/definitions/AssetHolding"
          }
        },
        "created-apps": {
          "description": "\\[appp\\] parameters of applications created by this account including app global data.\n\nNote: the raw account uses `map[int] -\u003e AppParams` for this type.",
          "type": "array",
          "items": {
            "$ref": "#/definitions/Application"
          }
        },
        "created-assets": {
          "description": "\\[apar\\] parameters of assets created by this account.\n\nNote: the raw account uses `map[int] -\u003e Asset` for this type.",
          "type": "array",
          "items": {
            "$ref": "#/definitions/Asset"
          }
        },
        "participation": {
          "$ref": "#/definitions/AccountParticipation"
        },
        "pending-rewards": {
          "description": "amount of MicroAlgos of pending rewards in this account.",
          "type": "integer"
        },
        "reward-base": {
          "description": "\\[ebase\\] used as part of the rewards computation. Only applicable to accounts which are participating.",
          "type": "integer"
        },
        "rewards": {
          "description": "\\[ern\\] total rewards of MicroAlgos the account has received, including pending rewards.",
          "type": "integer"
        },
        "round": {
          "description": "The round for which this information is relevant.",
          "type": "integer"
        },
        "status": {
          "description": "\\[onl\\] delegation status of the account's MicroAlgos\n* Offline - indicates that the associated account is delegated.\n*  Online  - indicates that the associated account used as part of the delegation pool.\n*   NotParticipating - indicates that the associated account is neither a delegator nor a delegate.",
          "type": "string"
        },
        "sig-type": {
          "description": "Indicates what type of signature is used by this account, must be one of:\n* sig\n* msig\n* lsig\n* or null if unknown",
          "type": "string",
          "enum": [
            "sig",
            "msig",
            "lsig"
          ]
        },
        "total-apps-opted-in": {
          "description": "The count of all applications that have been opted in, equivalent to the count of application local data (AppLocalState objects) stored in this account.",
          "type": "integer"
        },
        "total-assets-opted-in": {
          "description": "The count of all assets that have been opted in, equivalent to the count of AssetHolding objects held by this account.",
          "type": "integer"
        },
        "total-box-bytes": {
          "description": "For app-accounts only. The total number of bytes allocated for the keys and values of boxes which belong to the associated application.",
          "type": "integer"
        },
        "total-boxes": {
          "description": "For app-accounts only. The total number of boxes which belong to the associated application.",
          "type": "integer"
        },
        "total-created-apps": {
          "description": "The count of all apps (AppParams objects) created by this account.",
          "type": "integer"
        },
        "total-created-assets": {
          "description": "The count of all assets (AssetParams objects) created by this account.",
          "type": "integer"
        },
        "auth-addr": {
          "description": "\\[spend\\] the address against which signing should be checked. If empty, the address of the current account is used. This field can be updated in any transaction by setting the RekeyTo field.",
          "type": "string",
          "x-algorand-format": "Address"
        },
        "deleted": {
          "description": "Whether or not this account is currently closed.",
          "type": "boolean"
        },
        "created-at-round": {
          "description": "Round during which this account first appeared in a transaction.",
          "type": "integer",
          "x-algorand-format": "uint64"
        },
        "closed-at-round": {
          "description": "Round during which this account was most recently closed.",
          "type": "integer",
          "x-algorand-format": "uint64"
        }
      }
    },
    "AccountParticipation": {
      "description": "AccountParticipation describes the parameters used by this account in consensus protocol.",
      "type": "object",
      "required": [
        "vote-participation-key",
        "selection-participation-key",
        "vote-first-valid",
        "vote-last-valid",
        "vote-key-dilution"
      ],
      "properties": {
        "selection-participation-key": {
          "description": "\\[sel\\] Selection public key (if any) currently registered for this round.",
          "type": "string",
          "format": "byte"
        },
        "vote-first-valid": {
          "description": "\\[voteFst\\] First round for which this participation is valid.",
          "type": "integer"
        },
        "vote-key-dilution": {
          "description": "\\[voteKD\\] Number of subkeys in each batch of participation keys.",
          "type": "integer"
        },
        "vote-last-valid": {
          "description": "\\[voteLst\\] Last round for which this participation is valid.",
          "type": "integer"
        },
        "vote-participation-key": {
          "description": "\\[vote\\] root participation public key (if any) currently registered for this round.",
          "type": "string",
          "format": "byte"
        },
        "state-proof-key": {
          "description": "\\[stprf\\] Root of the state proof key (if any)",
          "type": "string",
          "format": "byte"
        }
      }
    },
    "ApplicationStateSchema": {
      "description": "Specifies maximums on the number of each type that may be stored.",
      "type": "object",
      "required": [
        "num-uint",
        "num-byte-slice"
      ],
      "properties": {
        "num-uint": {
          "description": "\\[nui\\] num of uints.",
          "type": "integer"
        },
        "num-byte-slice": {
          "description": "\\[nbs\\] num of byte slices.",
          "type": "integer"
        }
      }
    },
    "ApplicationLocalState": {
      "description": "Stores local state associated with an application.",
      "type": "object",
      "required": [
        "id",
        "schema"
      ],
      "properties": {
        "id": {
          "description": "The application which this local state is for.",
          "type": "integer"
        },
        "deleted": {
          "description": "Whether or not the application local state is currently deleted from its account.",
          "type": "boolean"
        },
        "opted-in-at-round": {
          "description": "Round when the account opted into the application.",
          "type": "integer",
          "x-algorand-format": "uint64"
        },
        "closed-out-at-round": {
          "description": "Round when account closed out of the application.",
          "type": "integer",
          "x-algorand-format": "uint64"
        },
        "schema": {
          "description": "\\[hsch\\] schema.",
          "$ref": "#/definitions/ApplicationStateSchema"
        },
        "key-value": {
          "description": "\\[tkv\\] storage.",
          "$ref": "#/definitions/TealKeyValueStore"
        }
      }
    },
    "TealKeyValueStore": {
      "description": "Represents a key-value store for use in an application.",
      "type": "array",
      "items": {
        "$ref": "#/definitions/TealKeyValue"
      }
    },
    "TealKeyValue": {
      "description": "Represents a key-value pair in an application store.",
      "type": "object",
      "required": [
        "key",
        "value"
      ],
      "properties": {
        "key": {
          "type": "string"
        },
        "value": {
          "$ref": "#/definitions/TealValue"
        }
      }
    },
    "TealValue": {
      "description": "Represents a TEAL value.",
      "type": "object",
      "required": [
        "type",
        "uint",
        "bytes"
      ],
      "properties": {
        "type": {
          "description": "\\[tt\\] value type. Value `1` refers to **bytes**, value `2` refers to **uint**",
          "type": "integer"
        },
        "bytes": {
          "description": "\\[tb\\] bytes value.",
          "type": "string"
        },
        "uint": {
          "description": "\\[ui\\] uint value.",
          "type": "integer",
          "x-algorand-format": "uint64"
        }
      }
    },
    "Application": {
      "description": "Application index and its parameters",
      "type": "object",
      "required": [
        "id",
        "params"
      ],
      "properties": {
        "id": {
          "description": "\\[appidx\\] application index.",
          "type": "integer"
        },
        "deleted": {
          "description": "Whether or not this application is currently deleted.",
          "type": "boolean"
        },
        "created-at-round": {
          "description": "Round when this application was created.",
          "type": "integer",
          "x-algorand-format": "uint64"
        },
        "deleted-at-round": {
          "description": "Round when this application was deleted.",
          "type": "integer",
          "x-algorand-format": "uint64"
        },
        "params": {
          "description": "\\[appparams\\] application parameters.",
          "$ref": "#/definitions/ApplicationParams"
        }
      }
    },
    "ApplicationParams": {
      "description": "Stores the global information associated with an application.",
      "type": "object",
      "required": [
        "approval-program",
        "clear-state-program"
      ],
      "properties": {
        "creator": {
          "description": "The address that created this application. This is the address where the parameters and global state for this application can be found.",
          "type": "string",
          "x-algorand-format": "Address"
        },
        "approval-program": {
          "description": "\\[approv\\] approval program.",
          "type": "string",
          "format": "byte",
          "x-algorand-format": "TEALProgram"
        },
        "clear-state-program": {
          "description": "\\[clearp\\] approval program.",
          "type": "string",
          "format": "byte",
          "x-algorand-format": "TEALProgram"
        },
        "local-state-schema": {
          "description": "[\\lsch\\] local schema",
          "$ref": "#/definitions/ApplicationStateSchema"
        },
        "global-state-schema": {
          "description": "[\\gsch\\] global schema",
          "$ref": "#/definitions/ApplicationStateSchema"
        },
        "global-state": {
          "description": "[\\gs\\] global schema",
          "$ref": "#/definitions/TealKeyValueStore"
        },
        "extra-program-pages": {
          "description": "\\[epp\\] the amount of extra program pages available to this app.",
          "type": "integer"
        }
      }
    },
    "ApplicationLogData": {
      "description": "Stores the global information associated with an application.",
      "type": "object",
      "required": [
        "txid",
        "logs"
      ],
      "properties": {
        "txid": {
          "description": "Transaction ID",
          "type": "string"
        },
        "logs": {
          "description": "\\[lg\\] Logs for the application being executed by the transaction.",
          "type": "array",
          "items": {
            "type": "string",
            "format": "byte"
          }
        }
      }
    },
    "Asset": {
      "description": "Specifies both the unique identifier and the parameters for an asset",
      "type": "object",
      "required": [
        "index",
        "params"
      ],
      "properties": {
        "index": {
          "description": "unique asset identifier",
          "type": "integer"
        },
        "deleted": {
          "description": "Whether or not this asset is currently deleted.",
          "type": "boolean"
        },
        "created-at-round": {
          "description": "Round during which this asset was created.",
          "type": "integer",
          "x-algorand-format": "uint64"
        },
        "destroyed-at-round": {
          "description": "Round during which this asset was destroyed.",
          "type": "integer",
          "x-algorand-format": "uint64"
        },
        "params": {
          "$ref": "#/definitions/AssetParams"
        }
      }
    },
    "AssetHolding": {
      "description": "Describes an asset held by an account.\n\nDefinition:\ndata/basics/userBalance.go : AssetHolding",
      "type": "object",
      "required": [
        "asset-id",
        "amount",
        "is-frozen"
      ],
      "properties": {
        "amount": {
          "description": "\\[a\\] number of units held.",
          "type": "integer",
          "x-algorand-format": "uint64"
        },
        "asset-id": {
          "description": "Asset ID of the holding.",
          "type": "integer"
        },
        "is-frozen": {
          "description": "\\[f\\] whether or not the holding is frozen.",
          "type": "boolean"
        },
        "deleted": {
          "description": "Whether or not the asset holding is currently deleted from its account.",
          "type": "boolean"
        },
        "opted-in-at-round": {
          "description": "Round during which the account opted into this asset holding.",
          "type": "integer",
          "x-algorand-format": "uint64"
        },
        "opted-out-at-round": {
          "description": "Round during which the account opted out of this asset holding.",
          "type": "integer",
          "x-algorand-format": "uint64"
        }
      }
    },
    "AssetParams": {
      "description": "AssetParams specifies the parameters for an asset.\n\n\\[apar\\] when part of an AssetConfig transaction.\n\nDefinition:\ndata/transactions/asset.go : AssetParams",
      "type": "object",
      "required": [
        "creator",
        "total",
        "decimals"
      ],
      "properties": {
        "clawback": {
          "description": "\\[c\\] Address of account used to clawback holdings of this asset.  If empty, clawback is not permitted.",
          "type": "string"
        },
        "creator": {
          "description": "The address that created this asset. This is the address where the parameters for this asset can be found, and also the address where unwanted asset units can be sent in the worst case.",
          "type": "string"
        },
        "decimals": {
          "description": "\\[dc\\] The number of digits to use after the decimal point when displaying this asset. If 0, the asset is not divisible. If 1, the base unit of the asset is in tenths. If 2, the base unit of the asset is in hundredths, and so on. This value must be between 0 and 19 (inclusive).",
          "type": "integer",
          "maximum": 19,
          "minimum": 0
        },
        "default-frozen": {
          "description": "\\[df\\] Whether holdings of this asset are frozen by default.",
          "type": "boolean"
        },
        "freeze": {
          "description": "\\[f\\] Address of account used to freeze holdings of this asset.  If empty, freezing is not permitted.",
          "type": "string"
        },
        "manager": {
          "description": "\\[m\\] Address of account used to manage the keys of this asset and to destroy it.",
          "type": "string"
        },
        "metadata-hash": {
          "description": "\\[am\\] A commitment to some unspecified asset metadata. The format of this metadata is up to the application.",
          "type": "string",
          "format": "byte"
        },
        "name": {
          "description": "\\[an\\] Name of this asset, as supplied by the creator. Included only when the asset name is composed of printable utf-8 characters.",
          "type": "string"
        },
        "name-b64": {
          "description": "Base64 encoded name of this asset, as supplied by the creator.",
          "type": "string",
          "format": "byte"
        },
        "reserve": {
          "description": "\\[r\\] Address of account holding reserve (non-minted) units of this asset.",
          "type": "string"
        },
        "total": {
          "description": "\\[t\\] The total number of units of this asset.",
          "type": "integer",
          "x-algorand-format": "uint64"
        },
        "unit-name": {
          "description": "\\[un\\] Name of a unit of this asset, as supplied by the creator. Included only when the name of a unit of this asset is composed of printable utf-8 characters.",
          "type": "string"
        },
        "unit-name-b64": {
          "description": "Base64 encoded name of a unit of this asset, as supplied by the creator.",
          "type": "string",
          "format": "byte"
        },
        "url": {
          "description": "\\[au\\] URL where more information about the asset can be retrieved. Included only when the URL is composed of printable utf-8 characters.",
          "type": "string"
        },
        "url-b64": {
          "description": "Base64 encoded URL where more information about the asset can be retrieved.",
          "type": "string",
          "format": "byte"
        }
      }
    },
    "Block": {
      "description": "Block information.\n\nDefinition:\ndata/bookkeeping/block.go : Block",
      "type": "object",
      "required": [
        "round",
        "previous-block-hash",
        "seed",
        "transactions-root",
        "transactions-root-sha256",
        "timestamp",
        "genesis-id",
        "genesis-hash"
      ],
      "properties": {
        "genesis-hash": {
          "description": "\\[gh\\] hash to which this block belongs.",
          "type": "string",
          "format": "byte"
        },
        "genesis-id": {
          "description": "\\[gen\\] ID to which this block belongs.",
          "type": "string"
        },
        "previous-block-hash": {
          "description": "\\[prev\\] Previous block hash.",
          "type": "string",
          "format": "byte"
        },
        "rewards": {
          "$ref": "#/definitions/BlockRewards"
        },
        "round": {
          "description": "\\[rnd\\] Current round on which this block was appended to the chain.",
          "type": "integer"
        },
        "seed": {
          "description": "\\[seed\\] Sortition seed.",
          "type": "string",
          "format": "byte"
        },
        "state-proof-tracking": {
          "description": "Tracks the status of state proofs.",
          "type": "array",
          "items": {
            "$ref": "#/definitions/StateProofTracking"
          }
        },
        "timestamp": {
          "description": "\\[ts\\] Block creation timestamp in seconds since eposh",
          "type": "integer"
        },
        "transactions": {
          "description": "\\[txns\\] list of transactions corresponding to a given round.",
          "type": "array",
          "items": {
            "$ref": "#/definitions/Transaction"
          }
        },
        "transactions-root": {
          "description": "\\[txn\\] TransactionsRoot authenticates the set of transactions appearing in the block. More specifically, it's the root of a merkle tree whose leaves are the block's Txids, in lexicographic order. For the empty block, it's 0. Note that the TxnRoot does not authenticate the signatures on the transactions, only the transactions themselves. Two blocks with the same transactions but in a different order and with different signatures will have the same TxnRoot.",
          "type": "string",
          "format": "byte"
        },
        "transactions-root-sha256": {
          "description": "\\[txn256\\] TransactionsRootSHA256 is an auxiliary TransactionRoot, built using a vector commitment instead of a merkle tree, and SHA256 hash function instead of the default SHA512_256. This commitment can be used on environments where only the SHA256 function exists.",
          "type": "string",
          "format": "byte"
        },
        "txn-counter": {
          "description": "\\[tc\\] TxnCounter counts the number of transactions committed in the ledger, from the time at which support for this feature was introduced.\n\nSpecifically, TxnCounter is the number of the next transaction that will be committed after this block.  It is 0 when no transactions have ever been committed (since TxnCounter started being supported).",
          "type": "integer"
        },
        "upgrade-state": {
          "$ref": "#/definitions/BlockUpgradeState"
        },
        "upgrade-vote": {
          "$ref": "#/definitions/BlockUpgradeVote"
        },
        "participation-updates": {
          "$ref": "#/definitions/ParticipationUpdates"
        }
      }
    },
    "BlockRewards": {
      "description": "Fields relating to rewards,",
      "type": "object",
      "required": [
        "fee-sink",
        "rewards-pool",
        "rewards-level",
        "rewards-rate",
        "rewards-residue",
        "rewards-calculation-round"
      ],
      "properties": {
        "fee-sink": {
          "description": "\\[fees\\] accepts transaction fees, it can only spend to the incentive pool.",
          "type": "string"
        },
        "rewards-calculation-round": {
          "description": "\\[rwcalr\\] number of leftover MicroAlgos after the distribution of rewards-rate MicroAlgos for every reward unit in the next round.",
          "type": "integer"
        },
        "rewards-level": {
          "description": "\\[earn\\] How many rewards, in MicroAlgos, have been distributed to each RewardUnit of MicroAlgos since genesis.",
          "type": "integer"
        },
        "rewards-pool": {
          "description": "\\[rwd\\] accepts periodic injections from the fee-sink and continually redistributes them as rewards.",
          "type": "string"
        },
        "rewards-rate": {
          "description": "\\[rate\\] Number of new MicroAlgos added to the participation stake from rewards at the next round.",
          "type": "integer"
        },
        "rewards-residue": {
          "description": "\\[frac\\] Number of leftover MicroAlgos after the distribution of RewardsRate/rewardUnits MicroAlgos for every reward unit in the next round.",
          "type": "integer"
        }
      }
    },
    "BlockUpgradeState": {
      "description": "Fields relating to a protocol upgrade.",
      "type": "object",
      "required": [
        "current-protocol"
      ],
      "properties": {
        "current-protocol": {
          "description": "\\[proto\\] The current protocol version.",
          "type": "string"
        },
        "next-protocol": {
          "description": "\\[nextproto\\] The next proposed protocol version.",
          "type": "string"
        },
        "next-protocol-approvals": {
          "description": "\\[nextyes\\] Number of blocks which approved the protocol upgrade.",
          "type": "integer"
        },
        "next-protocol-switch-on": {
          "description": "\\[nextswitch\\] Round on which the protocol upgrade will take effect.",
          "type": "integer"
        },
        "next-protocol-vote-before": {
          "description": "\\[nextbefore\\] Deadline round for this protocol upgrade (No votes will be consider after this round).",
          "type": "integer"
        }
      }
    },
    "BlockUpgradeVote": {
      "description": "Fields relating to voting for a protocol upgrade.",
      "type": "object",
      "properties": {
        "upgrade-approve": {
          "description": "\\[upgradeyes\\] Indicates a yes vote for the current proposal.",
          "type": "boolean"
        },
        "upgrade-delay": {
          "description": "\\[upgradedelay\\] Indicates the time between acceptance and execution.",
          "type": "integer"
        },
        "upgrade-propose": {
          "description": "\\[upgradeprop\\] Indicates a proposed upgrade.",
          "type": "string"
        }
      }
    },
<<<<<<< HEAD
    "Box": {
      "description": "Box name and its content.",
      "required": [
        "name", 
        "value"
      ],
      "type": "object",
      "properties": {
        "name": {
          "description": "\\[name\\] box name, base64 encoded",
          "format": "byte",
          "type": "string"
        },
        "value": {
          "description": "\\[value\\] box value, base64 encoded.",
          "format": "byte",
          "pattern": "^(?:[A-Za-z0-9+/]{4})*(?:[A-Za-z0-9+/]{2}==|[A-Za-z0-9+/]{3}=)?$",
          "type": "string"
        }
      }
    },
    "BoxDescriptor": {
      "description": "Box descriptor describes an app box without a value.",
      "type": "object",
      "required": [
        "name"
      ],
      "properties": {
        "name": {
          "description": "Base64 encoded box name",
          "format": "byte",
          "type": "string"
=======
    "ParticipationUpdates": {
      "description": "Participation account data that needs to be checked/acted on by the network.",
      "type": "object",
      "properties": {
        "expired-participation-accounts": {
          "description": "\\[partupdrmv\\] a list of online accounts that needs to be converted to offline since their participation key expired.",
          "type": "array",
          "items": {
            "type": "string"
          }
>>>>>>> 4bdc0a0d
        }
      }
    },
    "HealthCheck": {
      "description": "A health check response.",
      "type": "object",
      "required": [
        "version",
        "message",
        "round",
        "is-migrating",
        "db-available"
      ],
      "properties": {
        "version": {
          "description": "Current version.",
          "type": "string"
        },
        "data": {
          "type": "object"
        },
        "round": {
          "type": "integer"
        },
        "is-migrating": {
          "type": "boolean"
        },
        "db-available": {
          "type": "boolean"
        },
        "message": {
          "type": "string"
        },
        "errors": {
          "type": "array",
          "items": {
            "type": "string"
          }
        }
      }
    },
    "MiniAssetHolding": {
      "description": "A simplified version of AssetHolding ",
      "type": "object",
      "required": [
        "address",
        "amount",
        "is-frozen"
      ],
      "properties": {
        "address": {
          "type": "string"
        },
        "amount": {
          "type": "integer",
          "x-algorand-format": "uint64"
        },
        "is-frozen": {
          "type": "boolean"
        },
        "deleted": {
          "description": "Whether or not this asset holding is currently deleted from its account.",
          "type": "boolean"
        },
        "opted-in-at-round": {
          "description": "Round during which the account opted into the asset.",
          "type": "integer",
          "x-algorand-format": "uint64"
        },
        "opted-out-at-round": {
          "description": "Round during which the account opted out of the asset.",
          "type": "integer",
          "x-algorand-format": "uint64"
        }
      }
    },
    "OnCompletion": {
      "description": "\\[apan\\] defines the what additional actions occur with the transaction.\n\nValid types:\n* noop\n* optin\n* closeout\n* clear\n* update\n* update\n* delete",
      "type": "string",
      "enum": [
        "noop",
        "optin",
        "closeout",
        "clear",
        "update",
        "delete"
      ]
    },
    "StateDelta": {
      "description": "Application state delta.",
      "type": "array",
      "items": {
        "$ref": "#/definitions/EvalDeltaKeyValue"
      }
    },
    "AccountStateDelta": {
      "description": "Application state delta.",
      "type": "object",
      "required": [
        "address",
        "delta"
      ],
      "properties": {
        "address": {
          "type": "string"
        },
        "delta": {
          "$ref": "#/definitions/StateDelta"
        }
      }
    },
    "EvalDeltaKeyValue": {
      "description": "Key-value pairs for StateDelta.",
      "type": "object",
      "required": [
        "key",
        "value"
      ],
      "properties": {
        "key": {
          "type": "string"
        },
        "value": {
          "$ref": "#/definitions/EvalDelta"
        }
      }
    },
    "EvalDelta": {
      "description": "Represents a TEAL value delta.",
      "type": "object",
      "required": [
        "action"
      ],
      "properties": {
        "action": {
          "description": "\\[at\\] delta action.",
          "type": "integer"
        },
        "bytes": {
          "description": "\\[bs\\] bytes value.",
          "type": "string"
        },
        "uint": {
          "description": "\\[ui\\] uint value.",
          "type": "integer",
          "x-algorand-format": "uint64"
        }
      }
    },
    "StateSchema": {
      "description": "Represents a \\[apls\\] local-state or \\[apgs\\] global-state schema. These schemas determine how much storage may be used in a local-state or global-state for an application. The more space used, the larger minimum balance must be maintained in the account holding the data.",
      "type": "object",
      "required": [
        "num-uint",
        "num-byte-slice"
      ],
      "properties": {
        "num-uint": {
          "description": "Maximum number of TEAL uints that may be stored in the key/value store.",
          "type": "integer",
          "x-algorand-format": "uint64"
        },
        "num-byte-slice": {
          "description": "Maximum number of TEAL byte slices that may be stored in the key/value store.",
          "type": "integer",
          "x-algorand-format": "uint64"
        }
      }
    },
    "Transaction": {
      "description": "Contains all fields common to all transactions and serves as an envelope to all transactions type. Represents both regular and inner transactions.\n\nDefinition:\ndata/transactions/signedtxn.go : SignedTxn\ndata/transactions/transaction.go : Transaction\n",
      "type": "object",
      "required": [
        "tx-type",
        "sender",
        "fee",
        "first-valid",
        "last-valid"
      ],
      "mutually-exclusive": [
        "application-transaction",
        "asset-config-transaction",
        "asset-freeze-transaction",
        "asset-transfer-transaction",
        "keyreg-transaction",
        "payment-transaction",
        "state-proof-transaction"
      ],
      "properties": {
        "application-transaction": {
          "$ref": "#/definitions/TransactionApplication"
        },
        "asset-config-transaction": {
          "$ref": "#/definitions/TransactionAssetConfig"
        },
        "asset-freeze-transaction": {
          "$ref": "#/definitions/TransactionAssetFreeze"
        },
        "asset-transfer-transaction": {
          "$ref": "#/definitions/TransactionAssetTransfer"
        },
        "state-proof-transaction": {
          "$ref": "#/definitions/TransactionStateProof"
        },
        "auth-addr": {
          "description": "\\[sgnr\\] this is included with signed transactions when the signing address does not equal the sender. The backend can use this to ensure that auth addr is equal to the accounts auth addr.",
          "type": "string",
          "x-algorand-format": "Address"
        },
        "close-rewards": {
          "description": "\\[rc\\] rewards applied to close-remainder-to account.",
          "type": "integer"
        },
        "closing-amount": {
          "description": "\\[ca\\] closing amount for transaction.",
          "type": "integer"
        },
        "confirmed-round": {
          "description": "Round when the transaction was confirmed.",
          "type": "integer"
        },
        "created-application-index": {
          "description": "Specifies an application index (ID) if an application was created with this transaction.",
          "type": "integer"
        },
        "created-asset-index": {
          "description": "Specifies an asset index (ID) if an asset was created with this transaction.",
          "type": "integer"
        },
        "fee": {
          "description": "\\[fee\\] Transaction fee.",
          "type": "integer"
        },
        "first-valid": {
          "description": "\\[fv\\] First valid round for this transaction.",
          "type": "integer"
        },
        "genesis-hash": {
          "description": "\\[gh\\] Hash of genesis block.",
          "type": "string",
          "format": "byte"
        },
        "genesis-id": {
          "description": "\\[gen\\] genesis block ID.",
          "type": "string"
        },
        "group": {
          "description": "\\[grp\\] Base64 encoded byte array of a sha512/256 digest. When present indicates that this transaction is part of a transaction group and the value is the sha512/256 hash of the transactions in that group.",
          "type": "string",
          "format": "byte"
        },
        "id": {
          "description": "Transaction ID",
          "type": "string"
        },
        "intra-round-offset": {
          "description": "Offset into the round where this transaction was confirmed.",
          "type": "integer"
        },
        "keyreg-transaction": {
          "$ref": "#/definitions/TransactionKeyreg"
        },
        "last-valid": {
          "description": "\\[lv\\] Last valid round for this transaction.",
          "type": "integer"
        },
        "lease": {
          "description": "\\[lx\\] Base64 encoded 32-byte array. Lease enforces mutual exclusion of transactions.  If this field is nonzero, then once the transaction is confirmed, it acquires the lease identified by the (Sender, Lease) pair of the transaction until the LastValid round passes.  While this transaction possesses the lease, no other transaction specifying this lease can be confirmed.",
          "type": "string",
          "format": "byte"
        },
        "note": {
          "description": "\\[note\\] Free form data.",
          "type": "string",
          "format": "byte"
        },
        "payment-transaction": {
          "$ref": "#/definitions/TransactionPayment"
        },
        "receiver-rewards": {
          "description": "\\[rr\\] rewards applied to receiver account.",
          "type": "integer"
        },
        "rekey-to": {
          "description": "\\[rekey\\] when included in a valid transaction, the accounts auth addr will be updated with this value and future signatures must be signed with the key represented by this address.",
          "type": "string",
          "x-algorand-format": "Address"
        },
        "round-time": {
          "description": "Time when the block this transaction is in was confirmed.",
          "type": "integer"
        },
        "sender": {
          "description": "\\[snd\\] Sender's address.",
          "type": "string"
        },
        "sender-rewards": {
          "description": "\\[rs\\] rewards applied to sender account.",
          "type": "integer"
        },
        "signature": {
          "$ref": "#/definitions/TransactionSignature"
        },
        "tx-type": {
          "description": "\\[type\\] Indicates what type of transaction this is. Different types have different fields.\n\nValid types, and where their fields are stored:\n* \\[pay\\] payment-transaction\n* \\[keyreg\\] keyreg-transaction\n* \\[acfg\\] asset-config-transaction\n* \\[axfer\\] asset-transfer-transaction\n* \\[afrz\\] asset-freeze-transaction\n* \\[appl\\] application-transaction\n* \\[stpf\\] state-proof-transaction",
          "type": "string",
          "enum": [
            "pay",
            "keyreg",
            "acfg",
            "axfer",
            "afrz",
            "appl",
            "stpf"
          ],
          "x-algorand-format": "tx-type-enum"
        },
        "local-state-delta": {
          "description": "\\[ld\\] Local state key/value changes for the application being executed by this transaction.",
          "type": "array",
          "items": {
            "$ref": "#/definitions/AccountStateDelta"
          }
        },
        "global-state-delta": {
          "description": "\\[gd\\] Global state key/value changes for the application being executed by this transaction.",
          "$ref": "#/definitions/StateDelta"
        },
        "logs": {
          "description": "\\[lg\\] Logs for the application being executed by this transaction.",
          "type": "array",
          "items": {
            "type": "string",
            "format": "byte"
          }
        },
        "inner-txns": {
          "description": "Inner transactions produced by application execution.",
          "type": "array",
          "items": {
            "$ref": "#/definitions/Transaction"
          }
        }
      }
    },
    "TransactionApplication": {
      "description": "Fields for application transactions.\n\nDefinition:\ndata/transactions/application.go : ApplicationCallTxnFields",
      "type": "object",
      "required": [
        "application-id",
        "on-completion"
      ],
      "properties": {
        "application-id": {
          "description": "\\[apid\\] ID of the application being configured or empty if creating.",
          "type": "integer"
        },
        "on-completion": {
          "$ref": "#/definitions/OnCompletion"
        },
        "application-args": {
          "description": "\\[apaa\\] transaction specific arguments accessed from the application's approval-program and clear-state-program.",
          "type": "array",
          "format": "byte",
          "items": {
            "type": "string"
          }
        },
        "accounts": {
          "description": "\\[apat\\] List of accounts in addition to the sender that may be accessed from the application's approval-program and clear-state-program.",
          "type": "array",
          "format": "string",
          "items": {
            "type": "string",
            "x-algorand-format": "Address"
          }
        },
        "foreign-apps": {
          "description": "\\[apfa\\] Lists the applications in addition to the application-id whose global states may be accessed by this application's approval-program and clear-state-program. The access is read-only.",
          "type": "array",
          "format": "string",
          "items": {
            "type": "integer"
          }
        },
        "foreign-assets": {
          "description": "\\[apas\\] lists the assets whose parameters may be accessed by this application's ApprovalProgram and ClearStateProgram. The access is read-only.",
          "type": "array",
          "format": "string",
          "items": {
            "type": "integer"
          }
        },
        "local-state-schema": {
          "$ref": "#/definitions/StateSchema"
        },
        "global-state-schema": {
          "$ref": "#/definitions/StateSchema"
        },
        "approval-program": {
          "description": "\\[apap\\] Logic executed for every application transaction, except when on-completion is set to \"clear\". It can read and write global state for the application, as well as account-specific local state. Approval programs may reject the transaction.",
          "type": "string",
          "format": "byte",
          "x-algorand-format": "TEALProgram"
        },
        "clear-state-program": {
          "description": "\\[apsu\\] Logic executed for application transactions with on-completion set to \"clear\". It can read and write global state for the application, as well as account-specific local state. Clear state programs cannot reject the transaction.",
          "type": "string",
          "format": "byte",
          "x-algorand-format": "TEALProgram"
        },
        "extra-program-pages": {
          "description": "\\[epp\\] specifies the additional app program len requested in pages.",
          "type": "integer"
        }
      }
    },
    "TransactionAssetConfig": {
      "description": "Fields for asset allocation, re-configuration, and destruction.\n\n\nA zero value for asset-id indicates asset creation.\nA zero value for the params indicates asset destruction.\n\nDefinition:\ndata/transactions/asset.go : AssetConfigTxnFields",
      "type": "object",
      "properties": {
        "asset-id": {
          "description": "\\[xaid\\] ID of the asset being configured or empty if creating.",
          "type": "integer"
        },
        "params": {
          "$ref": "#/definitions/AssetParams"
        }
      }
    },
    "TransactionAssetFreeze": {
      "description": "Fields for an asset freeze transaction.\n\nDefinition:\ndata/transactions/asset.go : AssetFreezeTxnFields",
      "type": "object",
      "required": [
        "asset-id",
        "address",
        "new-freeze-status"
      ],
      "properties": {
        "address": {
          "description": "\\[fadd\\] Address of the account whose asset is being frozen or thawed.",
          "type": "string"
        },
        "asset-id": {
          "description": "\\[faid\\] ID of the asset being frozen or thawed.",
          "type": "integer"
        },
        "new-freeze-status": {
          "description": "\\[afrz\\] The new freeze status.",
          "type": "boolean"
        }
      }
    },
    "TransactionStateProof": {
      "description": "Fields for a state proof transaction. \n\nDefinition:\ndata/transactions/stateproof.go : StateProofTxnFields",
      "type": "object",
      "properties": {
        "state-proof-type": {
          "description": "\\[sptype\\] Type of the state proof. Integer representing an entry defined in protocol/stateproof.go",
          "type": "integer",
          "x-algorand-format": "uint64"
        },
        "state-proof": {
          "$ref": "#/definitions/StateProofFields"
        },
        "message": {
          "$ref": "#/definitions/IndexerStateProofMessage",
          "description": "\\[spmsg\\]"
        }
      }
    },
    "TransactionAssetTransfer": {
      "description": "Fields for an asset transfer transaction.\n\nDefinition:\ndata/transactions/asset.go : AssetTransferTxnFields",
      "type": "object",
      "required": [
        "asset-id",
        "amount",
        "receiver"
      ],
      "properties": {
        "amount": {
          "description": "\\[aamt\\] Amount of asset to transfer. A zero amount transferred to self allocates that asset in the account's Assets map.",
          "type": "integer",
          "x-algorand-format": "uint64"
        },
        "asset-id": {
          "description": "\\[xaid\\] ID of the asset being transferred.",
          "type": "integer"
        },
        "close-amount": {
          "description": "Number of assets transfered to the close-to account as part of the transaction.",
          "type": "integer",
          "x-algorand-format": "uint64"
        },
        "close-to": {
          "description": "\\[aclose\\] Indicates that the asset should be removed from the account's Assets map, and specifies where the remaining asset holdings should be transferred.  It's always valid to transfer remaining asset holdings to the creator account.",
          "type": "string"
        },
        "receiver": {
          "description": "\\[arcv\\] Recipient address of the transfer.",
          "type": "string"
        },
        "sender": {
          "description": "\\[asnd\\] The effective sender during a clawback transactions. If this is not a zero value, the real transaction sender must be the Clawback address from the AssetParams.",
          "type": "string"
        }
      }
    },
    "TransactionKeyreg": {
      "description": "Fields for a keyreg transaction.\n\nDefinition:\ndata/transactions/keyreg.go : KeyregTxnFields",
      "type": "object",
      "properties": {
        "non-participation": {
          "description": "\\[nonpart\\] Mark the account as participating or non-participating.",
          "type": "boolean"
        },
        "selection-participation-key": {
          "description": "\\[selkey\\] Public key used with the Verified Random Function (VRF) result during committee selection.",
          "type": "string",
          "format": "byte"
        },
        "vote-first-valid": {
          "description": "\\[votefst\\] First round this participation key is valid.",
          "type": "integer"
        },
        "vote-key-dilution": {
          "description": "\\[votekd\\] Number of subkeys in each batch of participation keys.",
          "type": "integer"
        },
        "vote-last-valid": {
          "description": "\\[votelst\\] Last round this participation key is valid.",
          "type": "integer"
        },
        "vote-participation-key": {
          "description": "\\[votekey\\] Participation public key used in key registration transactions.",
          "type": "string",
          "format": "byte"
        },
        "state-proof-key": {
          "description": "\\[sprfkey\\] State proof key used in key registration transactions.",
          "type": "string",
          "format": "byte"
        }
      }
    },
    "TransactionPayment": {
      "description": "Fields for a payment transaction.\n\nDefinition:\ndata/transactions/payment.go : PaymentTxnFields",
      "type": "object",
      "required": [
        "receiver",
        "amount"
      ],
      "properties": {
        "amount": {
          "description": "\\[amt\\] number of MicroAlgos intended to be transferred.",
          "type": "integer"
        },
        "close-amount": {
          "description": "Number of MicroAlgos that were sent to the close-remainder-to address when closing the sender account.",
          "type": "integer"
        },
        "close-remainder-to": {
          "description": "\\[close\\] when set, indicates that the sending account should be closed and all remaining funds be transferred to this address.",
          "type": "string"
        },
        "receiver": {
          "description": "\\[rcv\\] receiver's address.",
          "type": "string"
        }
      }
    },
    "TransactionSignature": {
      "description": "Validation signature associated with some data. Only one of the signatures should be provided.",
      "type": "object",
      "mutually-exclusive": [
        "sig",
        "multisig",
        "logicsig"
      ],
      "properties": {
        "logicsig": {
          "$ref": "#/definitions/TransactionSignatureLogicsig"
        },
        "multisig": {
          "$ref": "#/definitions/TransactionSignatureMultisig"
        },
        "sig": {
          "description": "\\[sig\\] Standard ed25519 signature.",
          "type": "string",
          "format": "byte"
        }
      }
    },
    "TransactionSignatureLogicsig": {
      "description": "\\[lsig\\] Programatic transaction signature.\n\nDefinition:\ndata/transactions/logicsig.go",
      "type": "object",
      "required": [
        "logic"
      ],
      "properties": {
        "args": {
          "description": "\\[arg\\] Logic arguments, base64 encoded.",
          "type": "array",
          "format": "byte",
          "items": {
            "type": "string"
          }
        },
        "logic": {
          "description": "\\[l\\] Program signed by a signature or multi signature, or hashed to be the address of ana ccount. Base64 encoded TEAL program.",
          "type": "string",
          "format": "byte"
        },
        "multisig-signature": {
          "$ref": "#/definitions/TransactionSignatureMultisig"
        },
        "signature": {
          "description": "\\[sig\\] ed25519 signature.",
          "type": "string",
          "format": "byte"
        }
      }
    },
    "TransactionSignatureMultisig": {
      "description": "\\[msig\\] structure holding multiple subsignatures.\n\nDefinition:\ncrypto/multisig.go : MultisigSig",
      "type": "object",
      "properties": {
        "subsignature": {
          "description": "\\[subsig\\] holds pairs of public key and signatures.",
          "type": "array",
          "items": {
            "$ref": "#/definitions/TransactionSignatureMultisigSubsignature"
          }
        },
        "threshold": {
          "description": "\\[thr\\]",
          "type": "integer"
        },
        "version": {
          "description": "\\[v\\]",
          "type": "integer"
        }
      }
    },
    "TransactionSignatureMultisigSubsignature": {
      "type": "object",
      "properties": {
        "public-key": {
          "description": "\\[pk\\]",
          "type": "string",
          "format": "byte"
        },
        "signature": {
          "description": "\\[s\\]",
          "type": "string",
          "format": "byte"
        }
      }
    },
    "StateProofFields": {
      "description": "\\[sp\\] represents a state proof.\n\nDefinition:\ncrypto/stateproof/structs.go : StateProof",
      "type": "object",
      "properties": {
        "sig-commit": {
          "description": "\\[c\\]",
          "type": "string",
          "format": "byte"
        },
        "signed-weight": {
          "description": "\\[w\\]",
          "type": "integer",
          "x-algorand-format": "uint64"
        },
        "sig-proofs": {
          "description": "\\[S\\]",
          "$ref": "#/definitions/MerkleArrayProof"
        },
        "part-proofs": {
          "description": "\\[P\\]",
          "$ref": "#/definitions/MerkleArrayProof"
        },
        "salt-version": {
          "description": "\\[v\\] Salt version of the merkle signature.",
          "type": "integer"
        },
        "reveals": {
          "type": "array",
          "description": "\\[r\\] Note that this is actually stored as a map[uint64] - Reveal in the actual msgp",
          "items": {
            "$ref": "#/definitions/StateProofReveal"
          }
        },
        "positions-to-reveal": {
          "description": "\\[pr\\] Sequence of reveal positions.",
          "type": "array",
          "items": {
            "type": "integer",
            "x-algorand-format": "uint64"
          }
        }
      }
    },
    "IndexerStateProofMessage": {
      "type": "object",
      "properties": {
        "block-headers-commitment": {
          "description": "\\[b\\]",
          "type": "string",
          "format": "byte"
        },
        "voters-commitment": {
          "description": "\\[v\\]",
          "type": "string",
          "format": "byte"
        },
        "ln-proven-weight": {
          "description": "\\[P\\]",
          "type": "integer",
          "x-algorand-format": "uint64"
        },
        "first-attested-round": {
          "description": "\\[f\\]",
          "type": "integer",
          "x-algorand-format": "uint64"
        },
        "latest-attested-round": {
          "description": "\\[l\\]",
          "type": "integer",
          "x-algorand-format": "uint64"
        }
      }
    },
    "StateProofReveal": {
      "type": "object",
      "properties": {
        "position": {
          "description": "The position in the signature and participants arrays corresponding to this entry.",
          "type": "integer",
          "x-algorand-format": "uint64"
        },
        "sig-slot": {
          "description": "\\[s\\]",
          "$ref": "#/definitions/StateProofSigSlot"
        },
        "participant": {
          "description": "\\[p\\]",
          "$ref": "#/definitions/StateProofParticipant"
        }
      }
    },
    "StateProofSigSlot": {
      "type": "object",
      "properties": {
        "signature": {
          "description": "",
          "$ref": "#/definitions/StateProofSignature"
        },
        "lower-sig-weight": {
          "description": "\\[l\\] The total weight of signatures in the lower-numbered slots.",
          "type": "integer",
          "x-algorand-format": "uint64"
        }
      }
    },
    "StateProofSignature": {
      "type": "object",
      "properties": {
        "falcon-signature": {
          "type": "string",
          "format": "byte"
        },
        "merkle-array-index": {
          "type": "integer",
          "x-algorand-foramt": "uint64"
        },
        "proof": {
          "$ref": "#/definitions/MerkleArrayProof"
        },
        "verifying-key": {
          "description": "\\[vkey\\]",
          "type": "string",
          "format": "byte"
        }
      }
    },
    "StateProofParticipant": {
      "type": "object",
      "properties": {
         "verifier": {
           "description": "\\[p\\]",
           "$ref": "#/definitions/StateProofVerifier"
         },
        "weight": {
          "description": "\\[w\\]",
          "type": "integer",
          "x-algorand-format": "uint64"
        }
      }
    },
    "StateProofVerifier": {
      "type": "object",
      "properties": {
        "commitment": {
          "description": "\\[cmt\\] Represents the root of the vector commitment tree.",
          "type": "string",
          "format": "byte"
        },
        "key-lifetime": {
          "description": "\\[lf\\] Key lifetime.",
          "type": "integer",
          "x-algorand-format": "uint64"
        }
      }
    },
    "StateProofTracking": {
      "type": "object",
      "properties": {
        "type": {
          "description": "State Proof Type. Note the raw object uses map with this as key.",
          "type": "integer",
          "x-algorand-format": "uint64"
        },
        "voters-commitment": {
          "description": "\\[v\\] Root of a vector commitment containing online accounts that will help sign the proof.",
          "type": "string",
          "format": "byte"
        },
        "online-total-weight": {
          "description": "\\[t\\] The total number of microalgos held by the online accounts during the StateProof round.",
          "type": "integer"
        },
        "next-round": {
          "description": "\\[n\\] Next round for which we will accept a state proof transaction.",
          "type": "integer"
        }
      }
    },
    "MerkleArrayProof": {
      "type": "object",
      "properties": {
        "path": {
          "description": "\\[pth\\]",
          "type": "array",
          "items": {
            "type": "string",
            "format": "byte"
          }
        },
        "hash-factory": {
          "$ref": "#/definitions/HashFactory"
        },
        "tree-depth": {
          "description": "\\[td\\]",
          "type": "integer",
          "x-algorand-format": "uint8"
        }
      }
    },
    "HashFactory": {
      "type": "object",
      "properties": {
        "hash-type": {
          "description": "\\[t\\]",
          "type": "integer",
          "x-algorand-format": "uint16"
        }
      }
    }
  },
  "parameters": {
    "account-id": {
      "type": "string",
      "description": "account string",
      "name": "account-id",
      "in": "path",
      "required": true
    },
    "address": {
      "type": "string",
      "x-algorand-format": "Address",
      "description": "Only include transactions with this address in one of the transaction fields.",
      "name": "address",
      "in": "query"
    },
    "address-role": {
      "enum": [
        "sender",
        "receiver",
        "freeze-target"
      ],
      "type": "string",
      "description": "Combine with the address parameter to define what type of address to search for.",
      "name": "address-role",
      "in": "query"
    },
    "after-time": {
      "type": "string",
      "format": "date-time",
      "x-algorand-format": "RFC3339 String",
      "description": "Include results after the given time. Must be an RFC 3339 formatted string.",
      "name": "after-time",
      "in": "query"
    },
    "application-id": {
      "type": "integer",
      "description": "Application ID",
      "name": "application-id",
      "in": "query"
    },
    "asset-id": {
      "type": "integer",
      "description": "Asset ID",
      "name": "asset-id",
      "in": "query"
    },
    "before-time": {
      "type": "string",
      "format": "date-time",
      "x-algorand-format": "RFC3339 String",
      "description": "Include results before the given time. Must be an RFC 3339 formatted string.",
      "name": "before-time",
      "in": "query"
    },
    "box-name": {
      "description": "A box name in goal-arg form 'encoding:value'. For ints, use the form 'int:1234'. For raw bytes, use the form 'b64:A=='. For printable strings, use the form 'str:hello'. For addresses, use the form 'addr:XYZ...'.",
      "type": "string",
      "name": "name",
      "in": "query",
      "required": true
    },
    "currency-greater-than": {
      "type": "integer",
      "description": "Results should have an amount greater than this value. MicroAlgos are the default currency unless an asset-id is provided, in which case the asset will be used.",
      "name": "currency-greater-than",
      "in": "query"
    },
    "currency-less-than": {
      "type": "integer",
      "description": "Results should have an amount less than this value. MicroAlgos are the default currency unless an asset-id is provided, in which case the asset will be used.",
      "name": "currency-less-than",
      "in": "query"
    },
    "exclude-close-to": {
      "type": "boolean",
      "description": "Combine with address and address-role parameters to define what type of address to search for. The close to fields are normally treated as a receiver, if you would like to exclude them set this parameter to true.",
      "name": "exclude-close-to",
      "in": "query"
    },
    "include-all": {
      "type": "boolean",
      "description": "Include all items including closed accounts, deleted applications, destroyed assets, opted-out asset holdings, and closed-out application localstates.",
      "name": "include-all",
      "in": "query"
    },
    "exclude": {
      "description": "Exclude additional items such as asset holdings, application local data stored for this account, asset parameters created by this account, and application parameters created by this account.",
      "name": "exclude",
      "in": "query",
      "type": "array",
      "items": {
        "type": "string",
        "enum": [
          "all",
          "assets",
          "created-assets",
          "apps-local-state",
          "created-apps",
          "none"
        ]
      }
    },
    "limit": {
      "type": "integer",
      "description": "Maximum number of results to return. There could be additional pages even if the limit is not reached.",
      "name": "limit",
      "in": "query"
    },
    "max-round": {
      "type": "integer",
      "description": "Include results at or before the specified max-round.",
      "name": "max-round",
      "in": "query"
    },
    "min-round": {
      "type": "integer",
      "description": "Include results at or after the specified min-round.",
      "name": "min-round",
      "in": "query"
    },
    "next": {
      "type": "string",
      "description": "The next page of results. Use the next token provided by the previous results.",
      "name": "next",
      "in": "query"
    },
    "note-prefix": {
      "type": "string",
      "description": "Specifies a prefix which must be contained in the note field.",
      "name": "note-prefix",
      "in": "query",
      "x-algorand-format": "base64"
    },
    "rekey-to": {
      "type": "boolean",
      "description": "Include results which include the rekey-to field.",
      "name": "rekey-to",
      "in": "query"
    },
    "round": {
      "type": "integer",
      "description": "Include results for the specified round.",
      "name": "round",
      "in": "query"
    },
    "round-number": {
      "type": "integer",
      "description": "Round number",
      "name": "round-number",
      "in": "path",
      "required": true
    },
    "sender-address": {
      "type": "string",
      "x-algorand-format": "Address",
      "description": "Only include transactions with this sender address.",
      "name": "sender-address",
      "in": "query"
    },
    "sig-type": {
      "enum": [
        "sig",
        "msig",
        "lsig"
      ],
      "type": "string",
      "description": "SigType filters just results using the specified type of signature:\n* sig - Standard\n* msig - MultiSig\n* lsig - LogicSig",
      "name": "sig-type",
      "in": "query"
    },
    "auth-addr": {
      "type": "string",
      "description": "Include accounts configured to use this spending key.",
      "name": "auth-addr",
      "in": "query",
      "x-algorand-format": "Address"
    },
    "txid": {
      "type": "string",
      "description": "Lookup the specific transaction by ID.",
      "name": "txid",
      "in": "query"
    },
    "tx-type": {
      "enum": [
        "pay",
        "keyreg",
        "acfg",
        "axfer",
        "afrz",
        "appl",
        "stpf"
      ],
      "type": "string",
      "name": "tx-type",
      "in": "query"
    }
  },
  "responses": {
    "AccountResponse": {
      "description": "(empty)",
      "schema": {
        "type": "object",
        "required": [
          "current-round",
          "account"
        ],
        "properties": {
          "account": {
            "$ref": "#/definitions/Account"
          },
          "current-round": {
            "description": "Round at which the results were computed.",
            "type": "integer"
          }
        }
      }
    },
    "AssetHoldingsResponse": {
      "description": "(empty)",
      "schema": {
        "type": "object",
        "required": [
          "current-round",
          "assets"
        ],
        "properties": {
          "current-round": {
            "description": "Round at which the results were computed.",
            "type": "integer"
          },
          "next-token": {
            "description": "Used for pagination, when making another request provide this token with the next parameter.",
            "type": "string"
          },
          "assets": {
            "type": "array",
            "items": {
              "$ref": "#/definitions/AssetHolding"
            }
          }
        }
      }
    },
    "AccountsResponse": {
      "description": "(empty)",
      "schema": {
        "type": "object",
        "required": [
          "current-round",
          "accounts"
        ],
        "properties": {
          "accounts": {
            "type": "array",
            "items": {
              "$ref": "#/definitions/Account"
            }
          },
          "current-round": {
            "description": "Round at which the results were computed.",
            "type": "integer"
          },
          "next-token": {
            "description": "Used for pagination, when making another request provide this token with the next parameter.",
            "type": "string"
          }
        }
      }
    },
    "AssetBalancesResponse": {
      "description": "(empty)",
      "schema": {
        "type": "object",
        "required": [
          "current-round",
          "balances"
        ],
        "properties": {
          "balances": {
            "type": "array",
            "items": {
              "$ref": "#/definitions/MiniAssetHolding"
            }
          },
          "current-round": {
            "description": "Round at which the results were computed.",
            "type": "integer"
          },
          "next-token": {
            "description": "Used for pagination, when making another request provide this token with the next parameter.",
            "type": "string"
          }
        }
      }
    },
    "ApplicationResponse": {
      "description": "(empty)",
      "schema": {
        "type": "object",
        "required": [
          "current-round",
          "applications"
        ],
        "properties": {
          "application": {
            "$ref": "#/definitions/Application"
          },
          "current-round": {
            "description": "Round at which the results were computed.",
            "type": "integer"
          }
        }
      }
    },
    "ApplicationsResponse": {
      "description": "(empty)",
      "schema": {
        "type": "object",
        "required": [
          "current-round",
          "applications"
        ],
        "properties": {
          "applications": {
            "type": "array",
            "items": {
              "$ref": "#/definitions/Application"
            }
          },
          "current-round": {
            "description": "Round at which the results were computed.",
            "type": "integer"
          },
          "next-token": {
            "description": "Used for pagination, when making another request provide this token with the next parameter.",
            "type": "string"
          }
        }
      }
    },
    "ApplicationLogsResponse": {
      "description": "(empty)",
      "schema": {
        "type": "object",
        "required": [
          "application-id",
          "current-round"
        ],
        "properties": {
          "application-id": {
            "description": "\\[appidx\\] application index.",
            "type": "integer"
          },
          "current-round": {
            "description": "Round at which the results were computed.",
            "type": "integer"
          },
          "next-token": {
            "description": "Used for pagination, when making another request provide this token with the next parameter.",
            "type": "string"
          },
          "log-data": {
            "type": "array",
            "items": {
              "$ref": "#/definitions/ApplicationLogData"
            }
          }
        }
      }
    },
    "ApplicationLocalStatesResponse": {
      "description": "(empty)",
      "schema": {
        "type": "object",
        "required": [
          "current-round",
          "apps-local-states"
        ],
        "properties": {
          "apps-local-states": {
            "type": "array",
            "items": {
              "$ref": "#/definitions/ApplicationLocalState"
            }
          },
          "current-round": {
            "description": "Round at which the results were computed.",
            "type": "integer"
          },
          "next-token": {
            "description": "Used for pagination, when making another request provide this token with the next parameter.",
            "type": "string"
          }
        }
      }
    },
    "AssetResponse": {
      "description": "(empty)",
      "schema": {
        "type": "object",
        "required": [
          "current-round",
          "asset"
        ],
        "properties": {
          "asset": {
            "$ref": "#/definitions/Asset"
          },
          "current-round": {
            "description": "Round at which the results were computed.",
            "type": "integer"
          }
        }
      }
    },
    "BoxesResponse": {
      "description": "Box names of an application",
      "schema": {
        "type": "object",
        "required": [
          "application-id", 
          "boxes"
        ],
        "properties": {
          "application-id": {
            "description": "\\[appidx\\] application index.",
            "type": "integer"
          },
          "boxes": {
            "type": "array",
            "items": {
              "$ref": "#/definitions/BoxDescriptor"
            }
          },
          "next-token": {
            "description": "Base64 encoded final box name result. Used for pagination, when making another request provide this token with the next parameter and prepend with \"b64:\" if keeping the provided encoding.",
            "type": "string"
          }
        }
      }
    },
    "BoxResponse": {
      "description": "Box information",
      "schema": {
        "$ref": "#/definitions/Box"
      }
    },
    "ErrorResponse": {
      "description": "Response for errors",
      "schema":{
        "type": "object",
        "required": [
          "message"
        ],
        "properties": {
          "data": {
            "type": "object"
          },
          "message": {
            "type": "string"
          }
        }
      }
    },
    "AssetsResponse": {
      "description": "(empty)",
      "schema": {
        "type": "object",
        "required": [
          "current-round",
          "assets"
        ],
        "properties": {
          "assets": {
            "type": "array",
            "items": {
              "$ref": "#/definitions/Asset"
            }
          },
          "current-round": {
            "description": "Round at which the results were computed.",
            "type": "integer"
          },
          "next-token": {
            "description": "Used for pagination, when making another request provide this token with the next parameter.",
            "type": "string"
          }
        }
      }
    },
    "BlockResponse": {
      "description": "(empty)",
      "schema": {
        "$ref": "#/definitions/Block"
      }
    },
    "HealthCheckResponse": {
      "description": "(empty)",
      "schema": {
        "$ref": "#/definitions/HealthCheck"
      }
    },
    "TransactionResponse": {
      "description": "(empty)",
      "schema": {
        "type": "object",
        "required": [
          "current-round",
          "transaction"
        ],
        "properties": {
          "transaction": {
            "$ref": "#/definitions/Transaction"
          },
          "current-round": {
            "description": "Round at which the results were computed.",
            "type": "integer"
          }
        }
      }
    },
    "TransactionsResponse": {
      "description": "(empty)",
      "schema": {
        "type": "object",
        "required": [
          "current-round",
          "transactions"
        ],
        "properties": {
          "current-round": {
            "description": "Round at which the results were computed.",
            "type": "integer"
          },
          "next-token": {
            "description": "Used for pagination, when making another request provide this token with the next parameter.",
            "type": "string"
          },
          "transactions": {
            "type": "array",
            "items": {
              "$ref": "#/definitions/Transaction"
            }
          }
        }
      }
    }
  },
  "tags": [
    {
      "name": "common"
    },
    {
      "name": "lookup"
    },
    {
      "name": "search"
    }
  ]
}<|MERGE_RESOLUTION|>--- conflicted
+++ resolved
@@ -1711,7 +1711,6 @@
         }
       }
     },
-<<<<<<< HEAD
     "Box": {
       "description": "Box name and its content.",
       "required": [
@@ -1744,18 +1743,6 @@
           "description": "Base64 encoded box name",
           "format": "byte",
           "type": "string"
-=======
-    "ParticipationUpdates": {
-      "description": "Participation account data that needs to be checked/acted on by the network.",
-      "type": "object",
-      "properties": {
-        "expired-participation-accounts": {
-          "description": "\\[partupdrmv\\] a list of online accounts that needs to be converted to offline since their participation key expired.",
-          "type": "array",
-          "items": {
-            "type": "string"
-          }
->>>>>>> 4bdc0a0d
         }
       }
     },
@@ -1843,6 +1830,19 @@
         "update",
         "delete"
       ]
+    },
+    "ParticipationUpdates": {
+      "description": "Participation account data that needs to be checked/acted on by the network.",
+      "type": "object",
+      "properties": {
+        "expired-participation-accounts": {
+          "description": "\\[partupdrmv\\] a list of online accounts that needs to be converted to offline since their participation key expired.",
+          "type": "array",
+          "items": {
+            "type": "string"
+          }
+        }
+      }
     },
     "StateDelta": {
       "description": "Application state delta.",
