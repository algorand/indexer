--- conflicted
+++ resolved
@@ -16,27 +16,6 @@
 	return 0
 }
 
-<<<<<<< HEAD
-func uintOrDefaultValue(x *uint64, value uint64) uint64 {
-	if x != nil {
-		return *x
-	}
-	return value
-}
-
-func uintOrDefaultMod(x *uint64, modifier int64) uint64 {
-	if x != nil {
-		val := int64(*x) + modifier
-		if val < 0 {
-			return 0
-		}
-		return uint64(val)
-	}
-	return 0
-}
-
-=======
->>>>>>> b5a9e26e
 func strOrDefault(str *string) string {
 	if str != nil {
 		return *str
