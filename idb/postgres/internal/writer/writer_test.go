--- conflicted
+++ resolved
@@ -11,13 +11,6 @@
 	"github.com/jackc/pgx/v4/pgxpool"
 	"github.com/stretchr/testify/assert"
 	"github.com/stretchr/testify/require"
-
-	crypto2 "github.com/algorand/go-algorand-sdk/crypto"
-	sdk "github.com/algorand/go-algorand-sdk/types"
-	"github.com/algorand/go-algorand/crypto"
-	"github.com/algorand/go-algorand/data/basics"
-	"github.com/algorand/go-algorand/data/transactions/logic"
-	"github.com/algorand/go-algorand/ledger/ledgercore"
 
 	"github.com/algorand/indexer/helpers"
 	"github.com/algorand/indexer/idb"
@@ -29,6 +22,13 @@
 	"github.com/algorand/indexer/types"
 	"github.com/algorand/indexer/util"
 	"github.com/algorand/indexer/util/test"
+
+	crypto2 "github.com/algorand/go-algorand-sdk/crypto"
+	sdk "github.com/algorand/go-algorand-sdk/types"
+	"github.com/algorand/go-algorand/crypto"
+	"github.com/algorand/go-algorand/data/basics"
+	"github.com/algorand/go-algorand/data/transactions/logic"
+	"github.com/algorand/go-algorand/ledger/ledgercore"
 )
 
 var serializable = pgx.TxOptions{IsoLevel: pgx.Serializable}
@@ -144,12 +144,7 @@
 	db, _, shutdownFunc := pgtest.SetupPostgresWithSchema(t)
 	defer shutdownFunc()
 
-<<<<<<< HEAD
 	block := test.MakeGenesisBlockV2()
-=======
-	block, err := test.MakeGenesisBlockV2()
-	require.NoError(t, err)
->>>>>>> 79f1b0e3
 
 	f := func(tx pgx.Tx) error {
 		w, err := writer.MakeWriter(tx)
@@ -161,7 +156,7 @@
 		w.Close()
 		return nil
 	}
-	err = pgutil.TxWithRetry(db, serializable, f, nil)
+	err := pgutil.TxWithRetry(db, serializable, f, nil)
 	require.NoError(t, err)
 
 	j, err := pgutil.GetMetastate(
@@ -185,13 +180,8 @@
 		BlockHeader: sdk.BlockHeader{
 			Round:       sdk.Round(2),
 			TimeStamp:   333,
-<<<<<<< HEAD
 			GenesisID:   test.MakeGenesisV2().ID(),
 			GenesisHash: test.MakeGenesisV2().Hash(),
-=======
-			GenesisID:   test.MakeGenesis().ID(),
-			GenesisHash: sdk.Digest(test.GenesisHash),
->>>>>>> 79f1b0e3
 			RewardsState: sdk.RewardsState{
 				RewardsLevel: 111111,
 			},
@@ -277,13 +267,8 @@
 
 	block := sdk.Block{
 		BlockHeader: sdk.BlockHeader{
-<<<<<<< HEAD
 			GenesisID:   test.MakeGenesisV2().ID(),
 			GenesisHash: test.MakeGenesisV2().Hash(),
-=======
-			GenesisID:   test.MakeGenesis().ID(),
-			GenesisHash: sdk.Digest(test.GenesisHash),
->>>>>>> 79f1b0e3
 			UpgradeState: sdk.UpgradeState{
 				CurrentProtocol: "future",
 			},
@@ -344,13 +329,8 @@
 		return sdk.Block{
 			BlockHeader: sdk.BlockHeader{
 				Round:       sdk.Round(2),
-<<<<<<< HEAD
 				GenesisID:   test.MakeGenesisV2().ID(),
 				GenesisHash: test.MakeGenesisV2().Hash(),
-=======
-				GenesisID:   test.MakeGenesis().ID(),
-				GenesisHash: sdk.Digest(test.GenesisHash),
->>>>>>> 79f1b0e3
 				UpgradeState: sdk.UpgradeState{
 					CurrentProtocol: "future",
 				},
@@ -645,13 +625,8 @@
 	block := sdk.Block{
 		BlockHeader: sdk.BlockHeader{
 			Round:       sdk.Round(4),
-<<<<<<< HEAD
 			GenesisID:   test.MakeGenesisV2().ID(),
 			GenesisHash: test.MakeGenesisV2().Hash(),
-=======
-			GenesisID:   test.MakeGenesis().ID(),
-			GenesisHash: sdk.Digest(test.GenesisHash),
->>>>>>> 79f1b0e3
 			UpgradeState: sdk.UpgradeState{
 				CurrentProtocol: "future",
 			},
@@ -1353,12 +1328,7 @@
 		},
 	}
 
-<<<<<<< HEAD
 	genesisBlock := test.MakeGenesisBlockV2()
-=======
-	genesisBlock, err := test.MakeGenesisBlockV2()
-	require.NoError(t, err)
->>>>>>> 79f1b0e3
 	block, err := test.MakeBlockForTxnsV2(genesisBlock.BlockHeader, &callWithBadInner)
 	require.NoError(t, err)
 
@@ -1381,12 +1351,7 @@
 	assetCreate := test.MakeAssetConfigTxnV2(
 		0, 100, 1, false, "ma", "myasset", "myasset.com", sdk.Address(test.AccountD))
 
-<<<<<<< HEAD
 	genesisBlock := test.MakeGenesisBlockV2()
-=======
-	genesisBlock, err := test.MakeGenesisBlockV2()
-	require.NoError(t, err)
->>>>>>> 79f1b0e3
 	block, err := test.MakeBlockForTxnsV2(genesisBlock.BlockHeader, &appCall, &assetCreate)
 	require.NoError(t, err)
 
@@ -1520,11 +1485,7 @@
 	err := pgutil.SetMetastate(db, nil, schema.AccountTotals, "{}")
 	require.NoError(t, err)
 
-<<<<<<< HEAD
 	block := test.MakeGenesisBlockV2()
-=======
-	block, _ := test.MakeGenesisBlockV2()
->>>>>>> 79f1b0e3
 
 	accountTotals := ledgercore.AccountTotals{
 		Online: ledgercore.AlgoCount{
@@ -1558,11 +1519,7 @@
 	db, _, shutdownFunc := pgtest.SetupPostgresWithSchema(t)
 	defer shutdownFunc()
 
-<<<<<<< HEAD
 	block := test.MakeGenesisBlockV2()
-=======
-	block, _ := test.MakeGenesisBlockV2()
->>>>>>> 79f1b0e3
 
 	f := func(tx pgx.Tx) error {
 		w, err := writer.MakeWriter(tx)
