--- conflicted
+++ resolved
@@ -1565,8 +1565,6 @@
 		assert.Equal(t, expected, accounts)
 	}
 }
-
-<<<<<<< HEAD
 func getNameAndAccountPointer(t *testing.T, value *string, fullKey string, accts map[basics.Address]*ledgercore.AccountData) (basics.Address, string, *ledgercore.AccountData) {
 	require.NotNil(t, value, "cannot handle a nil value for box stats modification")
 	appIdx, name, err := logic.SplitBoxKey(fullKey)
@@ -1664,8 +1662,6 @@
 	return delta, kvUpdated, boxTotals
 }
 
-=======
->>>>>>> ec18e29f
 // Simulate a scenario where app boxes are created, mutated and deleted in consecutive rounds.
 func TestWriterAppBoxTableInsertMutateDelete(t *testing.T) {
 	/* Simulation details:
@@ -1674,10 +1670,7 @@
 	Box 3: inserted and deleted
 	Box 4: inserted, mutated and deleted
 	Box 5: inserted, deleted and re-inserted
-<<<<<<< HEAD
-=======
 	Box 6: inserted after Box 2 is set
->>>>>>> ec18e29f
 	*/
 
 	db, _, shutdownFunc := pgtest.SetupPostgresWithSchema(t)
@@ -1687,11 +1680,7 @@
 	block.BlockHeader.Round = basics.Round(1)
 	delta := ledgercore.StateDelta{}
 
-<<<<<<< HEAD
 	blockAdder := func(tx pgx.Tx) error {
-=======
-	addNewBlock := func(tx pgx.Tx) error {
->>>>>>> ec18e29f
 		w, err := writer.MakeWriter(tx)
 		require.NoError(t, err)
 
@@ -1725,17 +1714,10 @@
 	delta.KvMods[k4] = &v4
 	delta.KvMods[k5] = &v5
 
-<<<<<<< HEAD
 	delta2, newKvMods, accts := buildAccountDeltasFromKvsAndMods(t, map[string]*string{}, delta.KvMods)
 	delta.Accts = delta2.Accts
 
 	err := pgutil.TxWithRetry(db, serializable, blockAdder, nil)
-=======
-	delta2, newKvMods, accts := test.BuildAccountDeltasFromKvsAndMods(t, map[string]*string{}, delta.KvMods)
-	delta.Accts = delta2.Accts
-
-	err := pgutil.TxWithRetry(db, serializable, addNewBlock, nil)
->>>>>>> ec18e29f
 	require.NoError(t, err)
 
 	validateRow := func(expectedName string, expectedValue string) {
@@ -1781,41 +1763,26 @@
 
 	validateTotals()
 
-<<<<<<< HEAD
-	/*** SECOND ROUND - mutate 2, delete 3, mutate 4, delete 5 ***/
-=======
 	/*** SECOND ROUND - mutate 2, delete 3, mutate 4, delete 5, create 6 ***/
->>>>>>> ec18e29f
 	v2 = "mutated"
 	// v3 is "deleted"
 	v4 = "mutated"
 	// v5 is "deleted"
-<<<<<<< HEAD
-=======
 	n6, v6 := "box6", "inserted"
 
 	k6 := logic.MakeBoxKey(appID, n6)
->>>>>>> ec18e29f
 
 	delta.KvMods = map[string]*string{}
 	delta.KvMods[k2] = &v2
 	delta.KvMods[k3] = nil
 	delta.KvMods[k4] = &v4
-	delta.KvMods[k5] = nil
-<<<<<<< HEAD
+	delta.KvMods[k5] = nil // v5 is "deleted"
+	delta.KvMods[k6] = &v6
 
 	delta2, newKvMods, accts = buildAccountDeltasFromKvsAndMods(t, newKvMods, delta.KvMods)
 	delta.Accts = delta2.Accts
 
 	err = pgutil.TxWithRetry(db, serializable, blockAdder, nil)
-=======
-	delta.KvMods[k6] = &v6
-
-	delta2, newKvMods, accts = test.BuildAccountDeltasFromKvsAndMods(t, newKvMods, delta.KvMods)
-	delta.Accts = delta2.Accts
-
-	err = pgutil.TxWithRetry(db, serializable, addNewBlock, nil)
->>>>>>> ec18e29f
 	require.NoError(t, err)
 
 	validateRow(n1, v1) // untouched
@@ -1823,10 +1790,6 @@
 	validateRow(n3, notPresent)
 	validateRow(n4, v4) // new v4
 	validateRow(n5, notPresent)
-<<<<<<< HEAD
-=======
-	validateRow(n6, v6) // inserted
->>>>>>> ec18e29f
 
 	validateTotals()
 
@@ -1839,17 +1802,10 @@
 	delta.KvMods[k4] = nil
 	delta.KvMods[k5] = &v5
 
-<<<<<<< HEAD
 	delta2, newKvMods, accts = buildAccountDeltasFromKvsAndMods(t, newKvMods, delta.KvMods)
 	delta.Accts = delta2.Accts
 
 	err = pgutil.TxWithRetry(db, serializable, blockAdder, nil)
-=======
-	delta2, newKvMods, accts = test.BuildAccountDeltasFromKvsAndMods(t, newKvMods, delta.KvMods)
-	delta.Accts = delta2.Accts
-
-	err = pgutil.TxWithRetry(db, serializable, addNewBlock, nil)
->>>>>>> ec18e29f
 	require.NoError(t, err)
 
 	validateRow(n1, v1)         // untouched
@@ -1857,26 +1813,16 @@
 	validateRow(n3, notPresent) // still deleted
 	validateRow(n4, notPresent) // deleted
 	validateRow(n5, v5)         // re-inserted
-<<<<<<< HEAD
-=======
 	validateRow(n6, v6)         // untouched
->>>>>>> ec18e29f
 
 	validateTotals()
 
 	/*** FOURTH ROUND  - NOOP ***/
 	delta.KvMods = map[string]*string{}
-<<<<<<< HEAD
 	delta2, _, accts = buildAccountDeltasFromKvsAndMods(t, newKvMods, delta.KvMods)
 	delta.Accts = delta2.Accts
 
 	err = pgutil.TxWithRetry(db, serializable, blockAdder, nil)
-=======
-	delta2, _, accts = test.BuildAccountDeltasFromKvsAndMods(t, newKvMods, delta.KvMods)
-	delta.Accts = delta2.Accts
-
-	err = pgutil.TxWithRetry(db, serializable, addNewBlock, nil)
->>>>>>> ec18e29f
 	require.NoError(t, err)
 
 	validateRow(n1, v1)         // untouched
@@ -1884,10 +1830,7 @@
 	validateRow(n3, notPresent) // still deleted
 	validateRow(n4, notPresent) // still deleted
 	validateRow(n5, v5)         // untouched
-<<<<<<< HEAD
-=======
 	validateRow(n6, v6)         // untouched
->>>>>>> ec18e29f
 
 	validateTotals()
 }