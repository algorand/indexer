package writer_test

import (
	"context"
	"fmt"
	"math"
	"testing"
	"time"

	"github.com/algorand/go-algorand/crypto"
	"github.com/algorand/go-algorand/data/basics"
	"github.com/algorand/go-algorand/data/bookkeeping"
	"github.com/algorand/go-algorand/data/transactions"
	"github.com/algorand/go-algorand/ledger/ledgercore"
	"github.com/algorand/go-algorand/protocol"
	"github.com/jackc/pgx/v4"
	"github.com/jackc/pgx/v4/pgxpool"
	"github.com/stretchr/testify/assert"
	"github.com/stretchr/testify/require"

	"github.com/algorand/indexer/idb"
	"github.com/algorand/indexer/idb/postgres/internal/encoding"
	"github.com/algorand/indexer/idb/postgres/internal/schema"
	pgtest "github.com/algorand/indexer/idb/postgres/internal/testing"
	pgutil "github.com/algorand/indexer/idb/postgres/internal/util"
	"github.com/algorand/indexer/idb/postgres/internal/writer"
	"github.com/algorand/indexer/util/test"
)

var serializable = pgx.TxOptions{IsoLevel: pgx.Serializable}

func setupPostgres(t *testing.T) (*pgxpool.Pool, func()) {
	db, _, shutdownFunc := pgtest.SetupPostgres(t)

	_, err := db.Exec(context.Background(), schema.SetupPostgresSql)
	require.NoError(t, err)

	return db, shutdownFunc
}

// makeTx is a helper to simplify calling TxWithRetry
func makeTx(db *pgxpool.Pool, f func(tx pgx.Tx) error) error {
	return pgutil.TxWithRetry(db, serializable, f, nil)
}

type txnRow struct {
	round    int
	intra    int
	typeenum idb.TxnTypeEnum
	asset    int
	txid     string
	txnbytes []byte
	json     string
	extra    string
}

// txnQuery is a test helper for checking the txn table.
func txnQuery(db *pgxpool.Pool, query string) ([]txnRow, error) {
	var results []txnRow
	rows, err := db.Query(context.Background(), query)
	if err != nil {
		return nil, err
	}
	defer rows.Close()
	for rows.Next() {
		var result txnRow
		var txid []byte
		var json []byte
		err = rows.Scan(&result.round, &result.intra, &result.typeenum,
			&result.asset, &txid, &result.txnbytes, &json,
			&result.extra)
		if err != nil {
			return nil, err
		}
		result.txid = string(txid)
		result.json = string(json)
		results = append(results, result)
	}
	return results, rows.Err()
}

type txnParticipation struct {
	addr  basics.Address
	round int
	intra int
}

func txnParticipationQuery(db *pgxpool.Pool, query string) ([]txnParticipation, error) {
	var results []txnParticipation
	rows, err := db.Query(context.Background(), query)
	if err != nil {
		return nil, err
	}
	defer rows.Close()
	for rows.Next() {
		var result txnParticipation
		var addr []byte
		err = rows.Scan(&addr, &result.round, &result.intra)
		if err != nil {
			return nil, err
		}
		copy(result.addr[:], addr)
		results = append(results, result)
	}
	return results, rows.Err()
}

func TestWriterBlockHeaderTableBasic(t *testing.T) {
	db, shutdownFunc := setupPostgres(t)
	defer shutdownFunc()

	var block bookkeeping.Block
	block.BlockHeader.Round = basics.Round(2)
	block.BlockHeader.TimeStamp = 333
	block.BlockHeader.RewardsLevel = 111111

	f := func(tx pgx.Tx) error {
		w, err := writer.MakeWriter(tx)
		require.NoError(t, err)
		defer w.Close()

		err = w.AddBlock(&block, block.Payset, ledgercore.StateDelta{})
		require.NoError(t, err)

		return tx.Commit(context.Background())
	}
	err := pgutil.TxWithRetry(db, serializable, f, nil)
	require.NoError(t, err)

	row := db.QueryRow(context.Background(), "SELECT * FROM block_header")
	var round uint64
	var realtime time.Time
	var rewardslevel uint64
	var header []byte
	err = row.Scan(&round, &realtime, &rewardslevel, &header)
	require.NoError(t, err)

	assert.Equal(t, block.BlockHeader.Round, basics.Round(round))
	{
		expected := time.Unix(block.BlockHeader.TimeStamp, 0).UTC()
		assert.True(t, expected.Equal(realtime))
	}
	assert.Equal(t, block.BlockHeader.RewardsLevel, rewardslevel)
	headerRead, err := encoding.DecodeBlockHeader(header)
	require.NoError(t, err)
	assert.Equal(t, block.BlockHeader, headerRead)
}

func TestWriterSpecialAccounts(t *testing.T) {
	db, shutdownFunc := setupPostgres(t)
	defer shutdownFunc()

	block := test.MakeGenesisBlock()

	f := func(tx pgx.Tx) error {
		w, err := writer.MakeWriter(tx)
		require.NoError(t, err)
		defer w.Close()

		err = w.AddBlock(&block, block.Payset, ledgercore.StateDelta{})
		require.NoError(t, err)

		return tx.Commit(context.Background())
	}
	err := pgutil.TxWithRetry(db, serializable, f, nil)
	require.NoError(t, err)

	j, err := pgutil.GetMetastate(
		context.Background(), db, nil, schema.SpecialAccountsMetastateKey)
	require.NoError(t, err)
	accounts, err := encoding.DecodeSpecialAddresses([]byte(j))
	require.NoError(t, err)

	expected := transactions.SpecialAddresses{
		FeeSink:     test.FeeAddr,
		RewardsPool: test.RewardAddr,
	}
	assert.Equal(t, expected, accounts)
}

func TestWriterTxnTableBasic(t *testing.T) {
	db, shutdownFunc := setupPostgres(t)
	defer shutdownFunc()

	block := bookkeeping.Block{
		BlockHeader: bookkeeping.BlockHeader{
			Round:       basics.Round(2),
			TimeStamp:   333,
			GenesisID:   test.MakeGenesis().ID(),
			GenesisHash: test.GenesisHash,
			RewardsState: bookkeeping.RewardsState{
				RewardsLevel: 111111,
			},
			TxnCounter: 9,
			UpgradeState: bookkeeping.UpgradeState{
				CurrentProtocol: test.Proto,
			},
		},
		Payset: make([]transactions.SignedTxnInBlock, 2),
	}

	stxnad0 := test.MakePaymentTxn(
		1000, 1, 0, 0, 0, 0, test.AccountA, test.AccountB, basics.Address{},
		basics.Address{})
	var err error
	block.Payset[0], err =
		block.BlockHeader.EncodeSignedTxn(stxnad0.SignedTxn, stxnad0.ApplyData)
	require.NoError(t, err)

	stxnad1 := test.MakeAssetConfigTxn(
		0, 100, 1, false, "ma", "myasset", "myasset.com", test.AccountA)
	block.Payset[1], err =
		block.BlockHeader.EncodeSignedTxn(stxnad1.SignedTxn, stxnad1.ApplyData)
	require.NoError(t, err)

	f := func(tx pgx.Tx) error {
		w, err := writer.MakeWriter(tx)
		require.NoError(t, err)
		defer w.Close()

		err = w.AddBlock(&block, block.Payset, ledgercore.StateDelta{})
		require.NoError(t, err)

		return tx.Commit(context.Background())
	}
	err = pgutil.TxWithRetry(db, serializable, f, nil)
	require.NoError(t, err)

	rows, err := db.Query(context.Background(), "SELECT * FROM txn ORDER BY intra")
	require.NoError(t, err)
	defer rows.Close()

	var round uint64
	var intra uint64
	var typeenum uint
	var asset uint64
	var txid []byte
	var txnbytes []byte
	var txn []byte
	var extra []byte

	require.True(t, rows.Next())
	err = rows.Scan(&round, &intra, &typeenum, &asset, &txid, &txnbytes, &txn, &extra)
	require.NoError(t, err)
	assert.Equal(t, block.Round(), basics.Round(round))
	assert.Equal(t, uint64(0), intra)
	assert.Equal(t, idb.TypeEnumPay, idb.TxnTypeEnum(typeenum))
	assert.Equal(t, uint64(0), asset)
	assert.Equal(t, stxnad0.ID().String(), string(txid))
	assert.Equal(t, protocol.Encode(&stxnad0), txnbytes)
	{
		stxn, err := encoding.DecodeSignedTxnWithAD(txn)
		require.NoError(t, err)
		assert.Equal(t, stxnad0, stxn)
	}
	assert.Equal(t, "{}", string(extra))

	require.True(t, rows.Next())
	err = rows.Scan(&round, &intra, &typeenum, &asset, &txid, &txnbytes, &txn, &extra)
	require.NoError(t, err)
	assert.Equal(t, block.Round(), basics.Round(round))
	assert.Equal(t, uint64(1), intra)
	assert.Equal(t, idb.TypeEnumAssetConfig, idb.TxnTypeEnum(typeenum))
	assert.Equal(t, uint64(9), asset)
	assert.Equal(t, stxnad1.ID().String(), string(txid))
	assert.Equal(t, protocol.Encode(&stxnad1), txnbytes)
	{
		stxn, err := encoding.DecodeSignedTxnWithAD(txn)
		require.NoError(t, err)
		assert.Equal(t, stxnad1, stxn)
	}
	assert.Equal(t, "{}", string(extra))

	assert.False(t, rows.Next())
	assert.NoError(t, rows.Err())
}

// Test that asset close amount is written even if it is missing in the apply data
// in the block (it is present in the "modified transactions").
func TestWriterTxnTableAssetCloseAmount(t *testing.T) {
	db, shutdownFunc := setupPostgres(t)
	defer shutdownFunc()

	block := bookkeeping.Block{
		BlockHeader: bookkeeping.BlockHeader{
			GenesisID:   test.MakeGenesis().ID(),
			GenesisHash: test.GenesisHash,
			UpgradeState: bookkeeping.UpgradeState{
				CurrentProtocol: test.Proto,
			},
		},
		Payset: make(transactions.Payset, 1),
	}
	stxnad := test.MakeAssetTransferTxn(1, 2, test.AccountA, test.AccountB, test.AccountC)
	var err error
	block.Payset[0], err = block.EncodeSignedTxn(stxnad.SignedTxn, stxnad.ApplyData)
	require.NoError(t, err)

	payset := []transactions.SignedTxnInBlock{block.Payset[0]}
	payset[0].ApplyData.AssetClosingAmount = 3

	f := func(tx pgx.Tx) error {
		w, err := writer.MakeWriter(tx)
		require.NoError(t, err)
		defer w.Close()

		err = w.AddBlock(&block, payset, ledgercore.StateDelta{})
		require.NoError(t, err)

		return tx.Commit(context.Background())
	}
	err = pgutil.TxWithRetry(db, serializable, f, nil)
	require.NoError(t, err)

	rows, err := db.Query(
		context.Background(), "SELECT txn, extra FROM txn ORDER BY intra")
	require.NoError(t, err)
	defer rows.Close()

	var txn []byte
	var extra []byte
	require.True(t, rows.Next())
	err = rows.Scan(&txn, &extra)
	require.NoError(t, err)

	{
		ret, err := encoding.DecodeSignedTxnWithAD(txn)
		require.NoError(t, err)
		assert.Equal(t, stxnad, ret)
	}
	{
		expected := idb.TxnExtra{AssetCloseAmount: 3}

		var actual idb.TxnExtra
		err := encoding.DecodeJSON(extra, &actual)
		require.NoError(t, err)

		assert.Equal(t, expected, actual)
	}

	assert.False(t, rows.Next())
	assert.NoError(t, rows.Err())
}

func TestWriterTxnParticipationTableBasic(t *testing.T) {
	db, shutdownFunc := setupPostgres(t)
	defer shutdownFunc()

	block := bookkeeping.Block{
		BlockHeader: bookkeeping.BlockHeader{
			Round:       basics.Round(2),
			GenesisID:   test.MakeGenesis().ID(),
			GenesisHash: test.GenesisHash,
			UpgradeState: bookkeeping.UpgradeState{
				CurrentProtocol: test.Proto,
			},
		},
		Payset: make(transactions.Payset, 2),
	}

	stxnad0 := test.MakePaymentTxn(
		1000, 1, 0, 0, 0, 0, test.AccountA, test.AccountB, basics.Address{},
		basics.Address{})
	var err error
	block.Payset[0], err = block.EncodeSignedTxn(stxnad0.SignedTxn, stxnad0.ApplyData)
	require.NoError(t, err)

	stxnad1 := test.MakeAssetConfigTxn(
		0, 100, 1, false, "ma", "myasset", "myasset.com", test.AccountC)
	block.Payset[1], err = block.EncodeSignedTxn(stxnad1.SignedTxn, stxnad1.ApplyData)
	require.NoError(t, err)

	f := func(tx pgx.Tx) error {
		w, err := writer.MakeWriter(tx)
		require.NoError(t, err)
		defer w.Close()

		err = w.AddBlock(&block, block.Payset, ledgercore.StateDelta{})
		require.NoError(t, err)

		return tx.Commit(context.Background())
	}
	err = pgutil.TxWithRetry(db, serializable, f, nil)
	require.NoError(t, err)

<<<<<<< HEAD
	results, err := txnParticipationQuery(db, `SELECT * FROM txn_participation ORDER BY round, intra, addr`)
	assert.NoError(t, err)
	assert.Len(t, results, 3)
=======
	rows, err := db.Query(
		context.Background(), "SELECT * FROM txn_participation ORDER BY round, intra, addr")
	require.NoError(t, err)
	defer rows.Close()
>>>>>>> 208ee4d7

	// check address
	assert.Equal(t, test.AccountA, results[0].addr)
	assert.Equal(t, test.AccountB, results[1].addr)
	assert.Equal(t, test.AccountC, results[2].addr)

	// check round
	assert.Equal(t, 2, results[0].round)
	assert.Equal(t, 2, results[1].round)
	assert.Equal(t, 2, results[2].round)

	// check intra
	assert.Equal(t, 0, results[0].intra)
	assert.Equal(t, 0, results[1].intra)
	assert.Equal(t, 1, results[2].intra)
}

// Create a new account and then delete it.
func TestWriterAccountTableBasic(t *testing.T) {
	db, shutdownFunc := setupPostgres(t)
	defer shutdownFunc()

	var voteID crypto.OneTimeSignatureVerifier
	voteID[0] = 1

	var selectionID crypto.VRFVerifier
	selectionID[0] = 2

	var authAddr basics.Address
	authAddr[0] = 3

	var block bookkeeping.Block
	block.BlockHeader.Round = 4

	var delta ledgercore.StateDelta
	delta.Accts.Upsert(test.AccountA, basics.AccountData{
		Status:             basics.Online,
		MicroAlgos:         basics.MicroAlgos{Raw: 5},
		RewardsBase:        6,
		RewardedMicroAlgos: basics.MicroAlgos{Raw: 7},
		VoteID:             voteID,
		SelectionID:        selectionID,
		VoteFirstValid:     7,
		VoteLastValid:      8,
		VoteKeyDilution:    9,
		AuthAddr:           authAddr,
	})

	f := func(tx pgx.Tx) error {
		w, err := writer.MakeWriter(tx)
		require.NoError(t, err)
		defer w.Close()

		err = w.AddBlock(&block, block.Payset, delta)
		require.NoError(t, err)

		return tx.Commit(context.Background())
	}
	err := pgutil.TxWithRetry(db, serializable, f, nil)
	require.NoError(t, err)

	rows, err := db.Query(context.Background(), "SELECT * FROM account")
	require.NoError(t, err)
	defer rows.Close()

	var addr []byte
	var microalgos uint64
	var rewardsbase uint64
	var rewardsTotal uint64
	var deleted bool
	var createdAt uint64
	var closedAt *uint64
	var keytype *string
	var accountData []byte

	require.True(t, rows.Next())
	err = rows.Scan(
		&addr, &microalgos, &rewardsbase, &rewardsTotal, &deleted, &createdAt, &closedAt,
		&keytype, &accountData)
	require.NoError(t, err)

	assert.Equal(t, test.AccountA[:], addr)
	_, expectedAccountData := delta.Accts.GetByIdx(0)
	assert.Equal(t, expectedAccountData.MicroAlgos, basics.MicroAlgos{Raw: microalgos})
	assert.Equal(t, expectedAccountData.RewardsBase, rewardsbase)
	assert.Equal(
		t, expectedAccountData.RewardedMicroAlgos,
		basics.MicroAlgos{Raw: rewardsTotal})
	assert.False(t, deleted)
	assert.Equal(t, block.Round(), basics.Round(createdAt))
	assert.Nil(t, closedAt)
	assert.Nil(t, keytype)
	{
		accountDataRead, err := encoding.DecodeTrimmedAccountData(accountData)
		require.NoError(t, err)

		assert.Equal(t, expectedAccountData.Status, accountDataRead.Status)
		assert.Equal(t, expectedAccountData.VoteID, accountDataRead.VoteID)
		assert.Equal(t, expectedAccountData.SelectionID, accountDataRead.SelectionID)
		assert.Equal(t, expectedAccountData.VoteFirstValid, accountDataRead.VoteFirstValid)
		assert.Equal(t, expectedAccountData.VoteLastValid, accountDataRead.VoteLastValid)
		assert.Equal(t, expectedAccountData.VoteKeyDilution, accountDataRead.VoteKeyDilution)
		assert.Equal(t, expectedAccountData.AuthAddr, accountDataRead.AuthAddr)
	}

	assert.False(t, rows.Next())
	assert.NoError(t, rows.Err())

	// Now delete this account.
	block.BlockHeader.Round++
	delta.Accts = ledgercore.AccountDeltas{}
	delta.Accts.Upsert(test.AccountA, basics.AccountData{})

	err = pgutil.TxWithRetry(db, serializable, f, nil)
	require.NoError(t, err)

	rows, err = db.Query(context.Background(), "SELECT * FROM account")
	require.NoError(t, err)
	defer rows.Close()

	require.True(t, rows.Next())
	err = rows.Scan(
		&addr, &microalgos, &rewardsbase, &rewardsTotal, &deleted, &createdAt, &closedAt,
		&keytype, &accountData)
	require.NoError(t, err)

	assert.Equal(t, test.AccountA[:], addr)
	assert.Equal(t, uint64(0), microalgos)
	assert.Equal(t, uint64(0), rewardsbase)
	assert.Equal(t, uint64(0), rewardsTotal)
	assert.True(t, deleted)
	assert.Equal(t, uint64(block.Round())-1, createdAt)
	require.NotNil(t, closedAt)
	assert.Equal(t, uint64(block.Round()), *closedAt)
	assert.Nil(t, keytype)
	assert.Nil(t, accountData)

	assert.False(t, rows.Next())
	assert.NoError(t, rows.Err())
}

// Simulate the scenario where an account is created and deleted in the same round.
func TestWriterAccountTableCreateDeleteSameRound(t *testing.T) {
	db, shutdownFunc := setupPostgres(t)
	defer shutdownFunc()

	var block bookkeeping.Block
	block.BlockHeader.Round = 4

	var delta ledgercore.StateDelta
	delta.Accts.Upsert(test.AccountA, basics.AccountData{})

	f := func(tx pgx.Tx) error {
		w, err := writer.MakeWriter(tx)
		require.NoError(t, err)
		defer w.Close()

		err = w.AddBlock(&block, block.Payset, delta)
		require.NoError(t, err)

		return tx.Commit(context.Background())
	}
	err := pgutil.TxWithRetry(db, serializable, f, nil)
	require.NoError(t, err)

	rows, err := db.Query(context.Background(), "SELECT * FROM account")
	require.NoError(t, err)
	defer rows.Close()

	var addr []byte
	var microalgos uint64
	var rewardsbase uint64
	var rewardsTotal uint64
	var deleted bool
	var createdAt uint64
	var closedAt uint64
	var keytype *string
	var accountData []byte

	require.True(t, rows.Next())
	err = rows.Scan(
		&addr, &microalgos, &rewardsbase, &rewardsTotal, &deleted, &createdAt, &closedAt,
		&keytype, &accountData)
	require.NoError(t, err)

	assert.Equal(t, test.AccountA[:], addr)
	assert.Equal(t, uint64(0), microalgos)
	assert.Equal(t, uint64(0), rewardsbase)
	assert.Equal(t, uint64(0), rewardsTotal)
	assert.True(t, deleted)
	assert.Equal(t, block.Round(), basics.Round(createdAt))
	assert.Equal(t, block.Round(), basics.Round(closedAt))
	assert.Nil(t, keytype)
	assert.Nil(t, accountData)

	assert.False(t, rows.Next())
	assert.NoError(t, rows.Err())
}

func TestWriterDeleteAccountDoesNotDeleteKeytype(t *testing.T) {
	db, shutdownFunc := setupPostgres(t)
	defer shutdownFunc()

	block := bookkeeping.Block{
		BlockHeader: bookkeeping.BlockHeader{
			Round:       basics.Round(4),
			GenesisID:   test.MakeGenesis().ID(),
			GenesisHash: test.GenesisHash,
			UpgradeState: bookkeeping.UpgradeState{
				CurrentProtocol: test.Proto,
			},
		},
		Payset: make(transactions.Payset, 1),
	}

	stxnad := test.MakePaymentTxn(
		1000, 1, 0, 0, 0, 0, test.AccountA, test.AccountB, basics.Address{},
		basics.Address{})
	stxnad.Sig[0] = 5 // set signature so that keytype for account is updated
	var err error
	block.Payset[0], err = block.EncodeSignedTxn(stxnad.SignedTxn, stxnad.ApplyData)
	require.NoError(t, err)

	var delta ledgercore.StateDelta
	delta.Accts.Upsert(test.AccountA, basics.AccountData{
		MicroAlgos: basics.MicroAlgos{Raw: 5},
	})

	f := func(tx pgx.Tx) error {
		w, err := writer.MakeWriter(tx)
		require.NoError(t, err)
		defer w.Close()

		err = w.AddBlock(&block, block.Payset, delta)
		require.NoError(t, err)

		return tx.Commit(context.Background())
	}
	err = pgutil.TxWithRetry(db, serializable, f, nil)
	require.NoError(t, err)

	var keytype string

	row := db.QueryRow(context.Background(), "SELECT keytype FROM account")
	err = row.Scan(&keytype)
	require.NoError(t, err)
	assert.Equal(t, "sig", keytype)

	// Now delete this account.
	block.BlockHeader.Round = basics.Round(5)
	delta.Accts = ledgercore.AccountDeltas{}
	delta.Accts.Upsert(test.AccountA, basics.AccountData{})

	err = pgutil.TxWithRetry(db, serializable, f, nil)
	require.NoError(t, err)

	row = db.QueryRow(context.Background(), "SELECT keytype FROM account")
	err = row.Scan(&keytype)
	require.NoError(t, err)
	assert.Equal(t, "sig", keytype)
}

func TestWriterAccountAssetTableBasic(t *testing.T) {
	db, shutdownFunc := setupPostgres(t)
	defer shutdownFunc()

	var block bookkeeping.Block
	block.BlockHeader.Round = basics.Round(1)

	assetID := basics.AssetIndex(3)
	assetHolding := basics.AssetHolding{
		Amount: 4,
		Frozen: true,
	}
	accountData := basics.AccountData{
		MicroAlgos: basics.MicroAlgos{Raw: 5},
		Assets: map[basics.AssetIndex]basics.AssetHolding{
			assetID: assetHolding,
		},
	}
	var delta ledgercore.StateDelta
	delta.Accts.Upsert(test.AccountA, accountData)

	f := func(tx pgx.Tx) error {
		w, err := writer.MakeWriter(tx)
		require.NoError(t, err)
		defer w.Close()

		err = w.AddBlock(&block, block.Payset, delta)
		require.NoError(t, err)

		return tx.Commit(context.Background())
	}
	err := pgutil.TxWithRetry(db, serializable, f, nil)
	require.NoError(t, err)

	var addr []byte
	var assetid uint64
	var amount uint64
	var frozen bool
	var deleted bool
	var createdAt uint64
	var closedAt *uint64

	rows, err := db.Query(context.Background(), "SELECT * FROM account_asset")
	require.NoError(t, err)
	defer rows.Close()

	require.True(t, rows.Next())
	err = rows.Scan(&addr, &assetid, &amount, &frozen, &deleted, &createdAt, &closedAt)
	require.NoError(t, err)

	assert.Equal(t, test.AccountA[:], addr)
	assert.Equal(t, assetID, basics.AssetIndex(assetid))
	assert.Equal(t, assetHolding.Amount, amount)
	assert.Equal(t, assetHolding.Frozen, frozen)
	assert.False(t, deleted)
	assert.Equal(t, block.Round(), basics.Round(createdAt))
	assert.Nil(t, closedAt)

	assert.False(t, rows.Next())
	assert.NoError(t, rows.Err())

	// Now delete the asset.
	block.BlockHeader.Round++

	delta.ModifiedAssetHoldings = map[ledgercore.AccountAsset]bool{
		{Address: test.AccountA, Asset: assetID}: false,
	}
	accountData.Assets = nil
	delta.Accts = ledgercore.AccountDeltas{}
	delta.Accts.Upsert(test.AccountA, accountData)

	err = pgutil.TxWithRetry(db, serializable, f, nil)
	require.NoError(t, err)

	rows, err = db.Query(context.Background(), "SELECT * FROM account_asset")
	require.NoError(t, err)
	defer rows.Close()

	require.True(t, rows.Next())
	err = rows.Scan(&addr, &assetid, &amount, &frozen, &deleted, &createdAt, &closedAt)
	require.NoError(t, err)

	assert.Equal(t, test.AccountA[:], addr)
	assert.Equal(t, assetID, basics.AssetIndex(assetid))
	assert.Equal(t, uint64(0), amount)
	assert.Equal(t, assetHolding.Frozen, frozen)
	assert.True(t, deleted)
	assert.Equal(t, uint64(block.Round())-1, createdAt)
	require.NotNil(t, closedAt)
	assert.Equal(t, uint64(block.Round()), *closedAt)

	assert.False(t, rows.Next())
	assert.NoError(t, rows.Err())
}

// Simulate a scenario where an asset holding is added and deleted in the same round.
func TestWriterAccountAssetTableCreateDeleteSameRound(t *testing.T) {
	db, shutdownFunc := setupPostgres(t)
	defer shutdownFunc()

	var block bookkeeping.Block
	block.BlockHeader.Round = basics.Round(1)

	assetID := basics.AssetIndex(3)
	delta := ledgercore.StateDelta{
		ModifiedAssetHoldings: map[ledgercore.AccountAsset]bool{
			{Address: test.AccountA, Asset: assetID}: false,
		},
	}

	f := func(tx pgx.Tx) error {
		w, err := writer.MakeWriter(tx)
		require.NoError(t, err)
		defer w.Close()

		err = w.AddBlock(&block, block.Payset, delta)
		require.NoError(t, err)

		return tx.Commit(context.Background())
	}
	err := pgutil.TxWithRetry(db, serializable, f, nil)
	require.NoError(t, err)

	var addr []byte
	var assetid uint64
	var amount uint64
	var frozen bool
	var deleted bool
	var createdAt uint64
	var closedAt uint64

	row := db.QueryRow(context.Background(), "SELECT * FROM account_asset")
	err = row.Scan(&addr, &assetid, &amount, &frozen, &deleted, &createdAt, &closedAt)
	require.NoError(t, err)

	assert.Equal(t, test.AccountA[:], addr)
	assert.Equal(t, assetID, basics.AssetIndex(assetid))
	assert.Equal(t, uint64(0), amount)
	assert.False(t, frozen)
	assert.True(t, deleted)
	assert.Equal(t, block.Round(), basics.Round(createdAt))
	assert.Equal(t, block.Round(), basics.Round(closedAt))
}

func TestWriterAccountAssetTableLargeAmount(t *testing.T) {
	db, shutdownFunc := setupPostgres(t)
	defer shutdownFunc()

	var block bookkeeping.Block
	block.BlockHeader.Round = basics.Round(1)

	assetID := basics.AssetIndex(3)
	assetHolding := basics.AssetHolding{
		Amount: math.MaxUint64,
	}
	var delta ledgercore.StateDelta
	delta.Accts.Upsert(test.AccountA, basics.AccountData{
		MicroAlgos: basics.MicroAlgos{Raw: 5},
		Assets: map[basics.AssetIndex]basics.AssetHolding{
			assetID: assetHolding,
		},
	})

	f := func(tx pgx.Tx) error {
		w, err := writer.MakeWriter(tx)
		require.NoError(t, err)
		defer w.Close()

		err = w.AddBlock(&block, block.Payset, delta)
		require.NoError(t, err)

		return tx.Commit(context.Background())
	}
	err := pgutil.TxWithRetry(db, serializable, f, nil)
	require.NoError(t, err)

	var amount uint64

	row := db.QueryRow(context.Background(), "SELECT amount FROM account_asset")
	err = row.Scan(&amount)
	require.NoError(t, err)
	assert.Equal(t, assetHolding.Amount, amount)
}

func TestWriterAssetTableBasic(t *testing.T) {
	db, shutdownFunc := setupPostgres(t)
	defer shutdownFunc()

	var block bookkeeping.Block
	block.BlockHeader.Round = basics.Round(1)

	assetID := basics.AssetIndex(3)
	assetParams := basics.AssetParams{
		Total:   99999,
		Manager: test.AccountB,
	}
	accountData := basics.AccountData{
		MicroAlgos: basics.MicroAlgos{Raw: 5},
		AssetParams: map[basics.AssetIndex]basics.AssetParams{
			assetID: assetParams,
		},
	}
	var delta ledgercore.StateDelta
	delta.Accts.Upsert(test.AccountA, accountData)

	f := func(tx pgx.Tx) error {
		w, err := writer.MakeWriter(tx)
		require.NoError(t, err)
		defer w.Close()

		err = w.AddBlock(&block, block.Payset, delta)
		require.NoError(t, err)

		return tx.Commit(context.Background())
	}
	err := pgutil.TxWithRetry(db, serializable, f, nil)
	require.NoError(t, err)

	var index uint64
	var creatorAddr []byte
	var params []byte
	var deleted bool
	var createdAt uint64
	var closedAt *uint64

	rows, err := db.Query(context.Background(), "SELECT * FROM asset")
	require.NoError(t, err)
	defer rows.Close()

	require.True(t, rows.Next())
	err = rows.Scan(&index, &creatorAddr, &params, &deleted, &createdAt, &closedAt)
	require.NoError(t, err)

	assert.Equal(t, assetID, basics.AssetIndex(index))
	assert.Equal(t, test.AccountA[:], creatorAddr)
	{
		paramsRead, err := encoding.DecodeAssetParams(params)
		require.NoError(t, err)
		assert.Equal(t, assetParams, paramsRead)
	}
	assert.False(t, deleted)
	assert.Equal(t, block.Round(), basics.Round(createdAt))
	assert.Nil(t, closedAt)

	assert.False(t, rows.Next())
	assert.NoError(t, rows.Err())

	// Now delete the asset.
	block.BlockHeader.Round++

	delta.Creatables = map[basics.CreatableIndex]ledgercore.ModifiedCreatable{
		basics.CreatableIndex(assetID): {
			Ctype:   basics.AssetCreatable,
			Created: false,
			Creator: test.AccountA,
		},
	}
	accountData.AssetParams = nil
	delta.Accts = ledgercore.AccountDeltas{}
	delta.Accts.Upsert(test.AccountA, accountData)

	err = pgutil.TxWithRetry(db, serializable, f, nil)
	require.NoError(t, err)

	rows, err = db.Query(context.Background(), "SELECT * FROM asset")
	require.NoError(t, err)
	defer rows.Close()

	require.True(t, rows.Next())
	err = rows.Scan(&index, &creatorAddr, &params, &deleted, &createdAt, &closedAt)
	require.NoError(t, err)

	assert.Equal(t, assetID, basics.AssetIndex(index))
	assert.Equal(t, test.AccountA[:], creatorAddr)
	{
		paramsRead, err := encoding.DecodeAssetParams(params)
		require.NoError(t, err)
		assert.Equal(t, basics.AssetParams{}, paramsRead)
	}
	assert.True(t, deleted)
	assert.Equal(t, uint64(block.Round())-1, createdAt)
	require.NotNil(t, closedAt)
	assert.Equal(t, uint64(block.Round()), *closedAt)

	assert.False(t, rows.Next())
	assert.NoError(t, rows.Err())
}

// Simulate a scenario where an asset is added and deleted in the same round.
func TestWriterAssetTableCreateDeleteSameRound(t *testing.T) {
	db, shutdownFunc := setupPostgres(t)
	defer shutdownFunc()

	var block bookkeeping.Block
	block.BlockHeader.Round = basics.Round(1)

	assetID := basics.AssetIndex(3)
	delta := ledgercore.StateDelta{
		Creatables: map[basics.CreatableIndex]ledgercore.ModifiedCreatable{
			basics.CreatableIndex(assetID): {
				Ctype:   basics.AssetCreatable,
				Created: false,
				Creator: test.AccountA,
			},
		},
	}

	f := func(tx pgx.Tx) error {
		w, err := writer.MakeWriter(tx)
		require.NoError(t, err)
		defer w.Close()

		err = w.AddBlock(&block, block.Payset, delta)
		require.NoError(t, err)

		return tx.Commit(context.Background())
	}
	err := pgutil.TxWithRetry(db, serializable, f, nil)
	require.NoError(t, err)

	var index uint64
	var creatorAddr []byte
	var params []byte
	var deleted bool
	var createdAt uint64
	var closedAt uint64

	row := db.QueryRow(context.Background(), "SELECT * FROM asset")
	err = row.Scan(&index, &creatorAddr, &params, &deleted, &createdAt, &closedAt)
	require.NoError(t, err)

	assert.Equal(t, assetID, basics.AssetIndex(index))
	assert.Equal(t, test.AccountA[:], creatorAddr)
	{
		paramsRead, err := encoding.DecodeAssetParams(params)
		require.NoError(t, err)
		assert.Equal(t, basics.AssetParams{}, paramsRead)
	}
	assert.True(t, deleted)
	assert.Equal(t, block.Round(), basics.Round(createdAt))
	assert.Equal(t, block.Round(), basics.Round(closedAt))
}

func TestWriterAppTableBasic(t *testing.T) {
	db, shutdownFunc := setupPostgres(t)
	defer shutdownFunc()

	var block bookkeeping.Block
	block.BlockHeader.Round = basics.Round(1)

	appID := basics.AppIndex(3)
	appParams := basics.AppParams{
		ApprovalProgram: []byte{3, 4, 5},
		GlobalState: map[string]basics.TealValue{
			string([]byte{0xff}): { // try a non-utf8 key
				Type: 3,
			},
		},
	}
	accountData := basics.AccountData{
		MicroAlgos: basics.MicroAlgos{Raw: 5},
		AppParams: map[basics.AppIndex]basics.AppParams{
			appID: appParams,
		},
	}
	var delta ledgercore.StateDelta
	delta.Accts.Upsert(test.AccountA, accountData)

	f := func(tx pgx.Tx) error {
		w, err := writer.MakeWriter(tx)
		require.NoError(t, err)
		defer w.Close()

		err = w.AddBlock(&block, block.Payset, delta)
		require.NoError(t, err)

		return tx.Commit(context.Background())
	}
	err := pgutil.TxWithRetry(db, serializable, f, nil)
	require.NoError(t, err)

	var index uint64
	var creator []byte
	var params []byte
	var deleted bool
	var createdAt uint64
	var closedAt *uint64

	rows, err := db.Query(context.Background(), "SELECT * FROM app")
	require.NoError(t, err)
	defer rows.Close()

	require.True(t, rows.Next())
	err = rows.Scan(&index, &creator, &params, &deleted, &createdAt, &closedAt)
	require.NoError(t, err)

	assert.Equal(t, appID, basics.AppIndex(index))
	assert.Equal(t, test.AccountA[:], creator)
	{
		paramsRead, err := encoding.DecodeAppParams(params)
		require.NoError(t, err)
		assert.Equal(t, appParams, paramsRead)
	}
	assert.False(t, deleted)
	assert.Equal(t, block.Round(), basics.Round(createdAt))
	assert.Nil(t, closedAt)

	assert.False(t, rows.Next())
	assert.NoError(t, rows.Err())

	// Now delete the app.
	block.BlockHeader.Round++

	delta.Creatables = map[basics.CreatableIndex]ledgercore.ModifiedCreatable{
		basics.CreatableIndex(appID): {
			Ctype:   basics.AppCreatable,
			Created: false,
			Creator: test.AccountA,
		},
	}
	accountData.AppParams = nil
	delta.Accts = ledgercore.AccountDeltas{}
	delta.Accts.Upsert(test.AccountA, accountData)

	err = pgutil.TxWithRetry(db, serializable, f, nil)
	require.NoError(t, err)

	rows, err = db.Query(context.Background(), "SELECT * FROM app")
	require.NoError(t, err)
	defer rows.Close()

	require.True(t, rows.Next())
	err = rows.Scan(&index, &creator, &params, &deleted, &createdAt, &closedAt)
	require.NoError(t, err)

	assert.Equal(t, appID, basics.AppIndex(index))
	assert.Equal(t, test.AccountA[:], creator)
	{
		paramsRead, err := encoding.DecodeAppParams(params)
		require.NoError(t, err)
		assert.Equal(t, basics.AppParams{}, paramsRead)
	}
	assert.True(t, deleted)
	assert.Equal(t, uint64(block.Round())-1, createdAt)
	require.NotNil(t, closedAt)
	assert.Equal(t, uint64(block.Round()), *closedAt)

	assert.False(t, rows.Next())
	assert.NoError(t, rows.Err())
}

// Simulate a scenario where an app is added and deleted in the same round.
func TestWriterAppTableCreateDeleteSameRound(t *testing.T) {
	db, shutdownFunc := setupPostgres(t)
	defer shutdownFunc()

	var block bookkeeping.Block
	block.BlockHeader.Round = basics.Round(1)

	appID := basics.AppIndex(3)
	delta := ledgercore.StateDelta{
		Creatables: map[basics.CreatableIndex]ledgercore.ModifiedCreatable{
			basics.CreatableIndex(appID): {
				Ctype:   basics.AppCreatable,
				Created: false,
				Creator: test.AccountA,
			},
		},
	}

	f := func(tx pgx.Tx) error {
		w, err := writer.MakeWriter(tx)
		require.NoError(t, err)
		defer w.Close()

		err = w.AddBlock(&block, block.Payset, delta)
		require.NoError(t, err)

		return tx.Commit(context.Background())
	}
	err := pgutil.TxWithRetry(db, serializable, f, nil)
	require.NoError(t, err)

	var index uint64
	var creator []byte
	var params []byte
	var deleted bool
	var createdAt uint64
	var closedAt uint64

	row := db.QueryRow(context.Background(), "SELECT * FROM app")
	require.NoError(t, err)
	err = row.Scan(&index, &creator, &params, &deleted, &createdAt, &closedAt)
	require.NoError(t, err)

	assert.Equal(t, appID, basics.AppIndex(index))
	assert.Equal(t, test.AccountA[:], creator)
	{
		paramsRead, err := encoding.DecodeAppParams(params)
		require.NoError(t, err)
		assert.Equal(t, basics.AppParams{}, paramsRead)
	}
	assert.True(t, deleted)
	assert.Equal(t, block.Round(), basics.Round(createdAt))
	assert.Equal(t, block.Round(), basics.Round(closedAt))
}

func TestWriterAccountAppTableBasic(t *testing.T) {
	db, shutdownFunc := setupPostgres(t)
	defer shutdownFunc()

	var block bookkeeping.Block
	block.BlockHeader.Round = basics.Round(1)

	appID := basics.AppIndex(3)
	appLocalState := basics.AppLocalState{
		KeyValue: map[string]basics.TealValue{
			string([]byte{0xff}): { // try a non-utf8 key
				Type: 4,
			},
		},
	}
	accountData := basics.AccountData{
		MicroAlgos: basics.MicroAlgos{Raw: 5},
		AppLocalStates: map[basics.AppIndex]basics.AppLocalState{
			appID: appLocalState,
		},
	}
	var delta ledgercore.StateDelta
	delta.Accts.Upsert(test.AccountA, accountData)

	f := func(tx pgx.Tx) error {
		w, err := writer.MakeWriter(tx)
		require.NoError(t, err)
		defer w.Close()

		err = w.AddBlock(&block, block.Payset, delta)
		require.NoError(t, err)

		return tx.Commit(context.Background())
	}
	err := pgutil.TxWithRetry(db, serializable, f, nil)
	require.NoError(t, err)

	var addr []byte
	var app uint64
	var localstate []byte
	var deleted bool
	var createdAt uint64
	var closedAt *uint64

	rows, err := db.Query(context.Background(), "SELECT * FROM account_app")
	require.NoError(t, err)
	defer rows.Close()

	require.True(t, rows.Next())
	err = rows.Scan(&addr, &app, &localstate, &deleted, &createdAt, &closedAt)
	require.NoError(t, err)

	assert.Equal(t, test.AccountA[:], addr)
	assert.Equal(t, appID, basics.AppIndex(app))
	{
		appLocalStateRead, err := encoding.DecodeAppLocalState(localstate)
		require.NoError(t, err)
		assert.Equal(t, appLocalState, appLocalStateRead)
	}
	assert.False(t, deleted)
	assert.Equal(t, block.Round(), basics.Round(createdAt))
	assert.Nil(t, closedAt)

	assert.False(t, rows.Next())
	assert.NoError(t, rows.Err())

	// Now delete the app.
	block.BlockHeader.Round++

	delta.ModifiedAppLocalStates = map[ledgercore.AccountApp]bool{
		{Address: test.AccountA, App: appID}: false,
	}
	accountData.AppLocalStates = nil
	delta.Accts = ledgercore.AccountDeltas{}
	delta.Accts.Upsert(test.AccountA, accountData)

	err = pgutil.TxWithRetry(db, serializable, f, nil)
	require.NoError(t, err)

	rows, err = db.Query(context.Background(), "SELECT * FROM account_app")
	require.NoError(t, err)
	defer rows.Close()

	require.True(t, rows.Next())
	err = rows.Scan(&addr, &app, &localstate, &deleted, &createdAt, &closedAt)
	require.NoError(t, err)

	assert.Equal(t, test.AccountA[:], addr)
	assert.Equal(t, appID, basics.AppIndex(app))
	{
		appLocalStateRead, err := encoding.DecodeAppLocalState(localstate)
		require.NoError(t, err)
		assert.Equal(t, basics.AppLocalState{}, appLocalStateRead)
	}
	assert.True(t, deleted)
	assert.Equal(t, uint64(block.Round())-1, createdAt)
	require.NotNil(t, closedAt)
	assert.Equal(t, uint64(block.Round()), *closedAt)

	assert.False(t, rows.Next())
	assert.NoError(t, rows.Err())
}

// Simulate a scenario where an account app is added and deleted in the same round.
func TestWriterAccountAppTableCreateDeleteSameRound(t *testing.T) {
	db, shutdownFunc := setupPostgres(t)
	defer shutdownFunc()

	var block bookkeeping.Block
	block.BlockHeader.Round = basics.Round(1)

	appID := basics.AppIndex(3)
	delta := ledgercore.StateDelta{
		ModifiedAppLocalStates: map[ledgercore.AccountApp]bool{
			{Address: test.AccountA, App: appID}: false,
		},
	}

	f := func(tx pgx.Tx) error {
		w, err := writer.MakeWriter(tx)
		require.NoError(t, err)
		defer w.Close()

		err = w.AddBlock(&block, block.Payset, delta)
		require.NoError(t, err)

		return tx.Commit(context.Background())
	}
	err := pgutil.TxWithRetry(db, serializable, f, nil)
	require.NoError(t, err)

	var addr []byte
	var app uint64
	var localstate []byte
	var deleted bool
	var createdAt uint64
	var closedAt uint64

	row := db.QueryRow(context.Background(), "SELECT * FROM account_app")
	err = row.Scan(&addr, &app, &localstate, &deleted, &createdAt, &closedAt)
	require.NoError(t, err)

	assert.Equal(t, test.AccountA[:], addr)
	assert.Equal(t, appID, basics.AppIndex(app))
	{
		appLocalStateRead, err := encoding.DecodeAppLocalState(localstate)
		require.NoError(t, err)
		assert.Equal(t, basics.AppLocalState{}, appLocalStateRead)
	}
	assert.True(t, deleted)
	assert.Equal(t, block.Round(), basics.Round(createdAt))
	assert.Equal(t, block.Round(), basics.Round(closedAt))
}

// Check that adding same block twice does not result in an error.
func TestWriterAddBlockTwice(t *testing.T) {
	db, shutdownFunc := setupPostgres(t)
	defer shutdownFunc()

	block := bookkeeping.Block{
		BlockHeader: bookkeeping.BlockHeader{
			Round:       basics.Round(2),
			TimeStamp:   333,
			GenesisID:   test.MakeGenesis().ID(),
			GenesisHash: test.GenesisHash,
			RewardsState: bookkeeping.RewardsState{
				RewardsLevel: 111111,
			},
			UpgradeState: bookkeeping.UpgradeState{
				CurrentProtocol: test.Proto,
			},
		},
		Payset: make(transactions.Payset, 2),
	}

	stxnad0 := test.MakePaymentTxn(
		1000, 1, 0, 0, 0, 0, test.AccountA, test.AccountB, basics.Address{},
		basics.Address{})
	var err error
	block.Payset[0], err = block.EncodeSignedTxn(stxnad0.SignedTxn, stxnad0.ApplyData)
	require.NoError(t, err)

	stxnad1 := test.MakeAssetConfigTxn(
		0, 100, 1, false, "ma", "myasset", "myasset.com", test.AccountA)
	block.Payset[1], err = block.EncodeSignedTxn(stxnad1.SignedTxn, stxnad1.ApplyData)
	require.NoError(t, err)

	f := func(tx pgx.Tx) error {
		w, err := writer.MakeWriter(tx)
		require.NoError(t, err)
		defer w.Close()

		err = w.AddBlock(&block, block.Payset, ledgercore.StateDelta{})
		require.NoError(t, err)

		return tx.Commit(context.Background())
	}

	err = pgutil.TxWithRetry(db, serializable, f, nil)
	require.NoError(t, err)

	err = pgutil.TxWithRetry(db, serializable, f, nil)
	require.NoError(t, err)
}

func TestWriterAddBlockInnerTxnsAssetCreate(t *testing.T) {
	db, shutdownFunc := setupPostgres(t)
	defer shutdownFunc()

	// App call with inner txns, should be intra 0, 1, 2
	var appAddr basics.Address
	appAddr[1] = 99
	appCall := test.MakeAppCallWithInnerTxn(test.AccountA, appAddr, test.AccountB, appAddr, test.AccountC)

	// Asset create call, should have intra = 3
	assetCreate := test.MakeAssetConfigTxn(
		0, 100, 1, false, "ma", "myasset", "myasset.com", test.AccountD)

	block, err := test.MakeBlockForTxns(test.MakeGenesisBlock().BlockHeader, &appCall, &assetCreate)
	require.NoError(t, err)

	err = makeTx(db, func(tx pgx.Tx) error {
		w, err := writer.MakeWriter(tx)
		require.NoError(t, err)
		defer w.Close()

		err = w.AddBlock(&block, block.Payset, ledgercore.StateDelta{})
		require.NoError(t, err)

		return tx.Commit(context.Background())
	})
	require.NoError(t, err)

	txns, err := txnQuery(db, "SELECT * FROM txn ORDER BY intra")
	require.NoError(t, err)
	require.Len(t, txns, 4)

	// Verify that intra is correctly assigned
	for i, tx := range txns {
		require.Equal(t, i, tx.intra, "Intra should be assigned 0 - 3.")
	}

	// Verify correct order of transaction types.
	require.Equal(t, idb.TypeEnumApplication, txns[0].typeenum)
	require.Equal(t, idb.TypeEnumPay, txns[1].typeenum)
	require.Equal(t, idb.TypeEnumAssetTransfer, txns[2].typeenum)
	require.Equal(t, idb.TypeEnumAssetConfig, txns[3].typeenum)

	// Verify special properties of inner transactions.
	expectedExtra := fmt.Sprintf(`{"root-txid": "%s"}`, txns[0].txid)
	// Inner pay
	require.Len(t, txns[1].txnbytes, 0)
	require.Equal(t, "", txns[1].txid)
	require.Equal(t, expectedExtra, txns[1].extra)
	// Inner xfer
	require.Len(t, txns[2].txnbytes, 0)
	require.Equal(t, "", txns[2].txid)
	require.Equal(t, expectedExtra, txns[2].extra)

	// Verify correct App and Asset IDs
	require.Equal(t, 1, txns[0].asset, "intra == 0 -> ApplicationID = 1")
	require.Equal(t, 4, txns[3].asset, "intra == 3 -> AssetID = 4")

	// Verify txn participation
	txnPart, err := txnParticipationQuery(db, `SELECT * FROM txn_participation ORDER BY round, intra, addr`)
	require.NoError(t, err)

	expectedParticipation := []txnParticipation {
		// Top-level appl transaction + inner transactions
		{
			addr: appAddr,
			round: 1,
			intra: 0,
		},
		{
			addr: test.AccountA,
			round: 1,
			intra: 0,
		},
		{
			addr: test.AccountB,
			round: 1,
			intra: 0,
		},
		{
			addr: test.AccountC,
			round: 1,
			intra: 0,
		},
		// Inner pay transaction
		{
			addr: appAddr,
			round: 1,
			intra: 1,
		},
		{
			addr: test.AccountB,
			round: 1,
			intra: 1,
		},
		// Inner xfer transaction
		{
			addr: appAddr,
			round: 1,
			intra: 2,
		},
		{
			addr: test.AccountC,
			round: 1,
			intra: 2,
		},
		// acfg after appl
		{
			addr: test.AccountD,
			round: 1,
			intra: 3,
		},
	}

	require.Len(t, txnPart, len(expectedParticipation))
	for i := 0; i < len(txnPart); i++ {
		require.Equal(t, expectedParticipation[i].addr, txnPart[i].addr)
		require.Equal(t, expectedParticipation[i].round, txnPart[i].round)
		require.Equal(t, expectedParticipation[i].intra, txnPart[i].intra)
	}
}<|MERGE_RESOLUTION|>--- conflicted
+++ resolved
@@ -383,16 +383,10 @@
 	err = pgutil.TxWithRetry(db, serializable, f, nil)
 	require.NoError(t, err)
 
-<<<<<<< HEAD
 	results, err := txnParticipationQuery(db, `SELECT * FROM txn_participation ORDER BY round, intra, addr`)
 	assert.NoError(t, err)
+ 	defer rows.Close()
 	assert.Len(t, results, 3)
-=======
-	rows, err := db.Query(
-		context.Background(), "SELECT * FROM txn_participation ORDER BY round, intra, addr")
-	require.NoError(t, err)
-	defer rows.Close()
->>>>>>> 208ee4d7
 
 	// check address
 	assert.Equal(t, test.AccountA, results[0].addr)
