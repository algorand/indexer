--- conflicted
+++ resolved
@@ -37,17 +37,10 @@
 		shutdownFunc()
 	}
 
-<<<<<<< HEAD
-	log, _ := test2.NewNullLogger()
-	l, err := test.MakeTestLedger(log)
-	require.NoError(t, err)
-	proc, err := blockprocessor.MakeProcessorWithLedger(l, db.AddBlock)
-=======
 	logger, _ := test2.NewNullLogger()
 	l, err := test.MakeTestLedger(logger)
 	require.NoError(t, err)
 	proc, err := blockprocessor.MakeProcessorWithLedger(logger, l, db.AddBlock)
->>>>>>> 54d39d78
 	require.NoError(t, err, "failed to open ledger")
 
 	return db, newShutdownFunc, proc, l
