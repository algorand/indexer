--- conflicted
+++ resolved
@@ -131,11 +131,6 @@
 	return
 }
 
-<<<<<<< HEAD
-func (db *IndexerDb) Reset() (err error) {
-	// new database, run setup
-	_, err = db.db.Exec(reset_sql)
-=======
 // Reset is part of idb.IndexerDB
 func (db *IndexerDb) Reset() (err error) {
 	// new database, run setup
@@ -155,7 +150,6 @@
 		}
 		db.log.Debugf("alter[%d] %s", i, shortstatement)
 	}
->>>>>>> 9269b790
 	return
 }
 
