--- conflicted
+++ resolved
@@ -2330,16 +2330,10 @@
 
 	round, err := db.GetMaxRound()
 	return idb.Health{
-<<<<<<< HEAD
-		Data:        ptr,
-		Round:       round,
-		IsMigrating: migrating,
-=======
 		Data:          ptr,
 		Round:         round,
-		IsMigrating:   state.Running,
+		IsMigrating:   migrating,
 		DbUnavailable: state.Blocking,
->>>>>>> 8c43f38c
 	}, err
 }
 
