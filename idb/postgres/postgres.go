// You can build without postgres by `go build --tags nopostgres` but it's on by default
// +build !nopostgres

package postgres

// import text to contstant setup_postgres_sql
//go:generate go run ../../cmd/texttosource/main.go postgres setup_postgres.sql

import (
	"bytes"
	"context"
	"database/sql"
	"encoding/base64"
	"fmt"
	"math"
	"math/big"
	"os"
	"strings"
	"time"
	"unicode/utf8"

	"github.com/algorand/go-algorand-sdk/crypto"
	"github.com/algorand/go-algorand-sdk/encoding/json"
	"github.com/algorand/go-algorand-sdk/encoding/msgpack"
	atypes "github.com/algorand/go-algorand-sdk/types"

	// Load the postgres sql.DB implementation
	_ "github.com/lib/pq"
	log "github.com/sirupsen/logrus"

	models "github.com/algorand/indexer/api/generated/v2"
	"github.com/algorand/indexer/idb"
	"github.com/algorand/indexer/idb/migration"
	"github.com/algorand/indexer/importer"
	"github.com/algorand/indexer/types"
)

const stateMetastateKey = "state"
const migrationMetastateKey = "migration"
const specialAccountsMetastateKey = "accounts"

// OpenPostgres is available for creating test instances of postgres.IndexerDb
func OpenPostgres(connection string, opts *idb.IndexerDbOptions, log *log.Logger) (pdb *IndexerDb, err error) {
	db, err := sql.Open("postgres", connection)

	if err != nil {
		return nil, err
	}

	if strings.Contains(connection, "readonly") {
		if opts == nil {
			opts = &idb.IndexerDbOptions{}
		}
		opts.ReadOnly = true
	}

	return openPostgres(db, opts, log)
}

// Allow tests to inject a DB
func openPostgres(db *sql.DB, opts *idb.IndexerDbOptions, logger *log.Logger) (pdb *IndexerDb, err error) {
	pdb = &IndexerDb{
		log:        logger,
		db:         db,
		protoCache: make(map[string]types.ConsensusParams, 20),
	}

	if pdb.log == nil {
		pdb.log = log.New()
		pdb.log.SetFormatter(&log.JSONFormatter{})
		pdb.log.SetOutput(os.Stdout)
		pdb.log.SetLevel(log.TraceLevel)
	}

	// e.g. a user named "readonly" is in the connection string
	readonly := (opts != nil) && opts.ReadOnly
	if !readonly {
		err = pdb.init()
	}
	return
}

// IndexerDb is an idb.IndexerDB implementation
type IndexerDb struct {
	log *log.Logger

	db *sql.DB

	// state for StartBlock/AddTransaction/CommitBlock
	tx        *sql.Tx
	addtx     *sql.Stmt
	addtxpart *sql.Stmt

	txrows  [][]interface{}
	txprows [][]interface{}

	protoCache map[string]types.ConsensusParams

	migration *migration.Migration
}

func (db *IndexerDb) init() (err error) {
	accountingStateJSON, _ := db.GetMetastate(stateMetastateKey)
	hasAccounting := len(accountingStateJSON) > 0
	migrationStateJSON, _ := db.GetMetastate(migrationMetastateKey)
	hasMigration := len(migrationStateJSON) > 0

	db.GetSpecialAccounts()

	if hasMigration || hasAccounting {
		// see postgres_migrations.go
		return db.runAvailableMigrations(migrationStateJSON)
	}

	// new database, run setup
	_, err = db.db.Exec(setup_postgres_sql)
	if err != nil {
		return
	}
	err = db.markMigrationsAsDone()
	return
}

// AlreadyImported is part of idb.IndexerDB
func (db *IndexerDb) AlreadyImported(path string) (imported bool, err error) {
	row := db.db.QueryRow(`SELECT COUNT(path) FROM imported WHERE path = $1`, path)
	numpath := 0
	err = row.Scan(&numpath)
	return numpath == 1, err
}

// MarkImported is part of idb.IndexerDB
func (db *IndexerDb) MarkImported(path string) (err error) {
	_, err = db.db.Exec(`INSERT INTO imported (path) VALUES ($1)`, path)
	return err
}

// StartBlock is part of idb.IndexerDB
func (db *IndexerDb) StartBlock() (err error) {
	db.txrows = make([][]interface{}, 0, 6000)
	db.txprows = make([][]interface{}, 0, 10000)
	return nil
}

// For App apply data, convert "string" keys which are secretly []byte blobs to their base64 representation so that JSON systems that require strings to be utf8 don't panic.
func stxnToJSON(txn types.SignedTxnWithAD) []byte {
	jt := txn
	if len(jt.EvalDelta.GlobalDelta) > 0 {
		gd := make(map[string]types.ValueDelta, len(jt.EvalDelta.GlobalDelta))
		for k, v := range jt.EvalDelta.GlobalDelta {
			gd[b64([]byte(k))] = v
		}
		jt.EvalDelta.GlobalDelta = gd
	}
	if len(jt.EvalDelta.LocalDeltas) > 0 {
		ldout := make(map[uint64]types.StateDelta, len(jt.EvalDelta.LocalDeltas))
		for i, ld := range jt.EvalDelta.LocalDeltas {
			nld := make(map[string]types.ValueDelta, len(ld))
			for k, v := range ld {
				nld[b64([]byte(k))] = v
			}
			ldout[i] = nld
		}
		jt.EvalDelta.LocalDeltas = ldout
	}
	return idb.JSONOneLine(jt)
}

// AddTransaction is part of idb.IndexerDB
func (db *IndexerDb) AddTransaction(round uint64, intra int, txtypeenum int, assetid uint64, txn types.SignedTxnWithAD, participation [][]byte) error {
	txnbytes := msgpack.Encode(txn)
	jsonbytes := stxnToJSON(txn)
	txid := crypto.TransactionIDString(txn.Txn)
	tx := []interface{}{round, intra, txtypeenum, assetid, txid[:], txnbytes, jsonbytes}
	db.txrows = append(db.txrows, tx)
	for _, paddr := range participation {
		seen := false
		if !seen {
			txp := []interface{}{paddr, round, intra}
			db.txprows = append(db.txprows, txp)
		}
	}
	return nil
}

// CommitBlock is part of idb.IndexerDB
func (db *IndexerDb) CommitBlock(round uint64, timestamp int64, rewardslevel uint64, headerbytes []byte) error {
	tx, err := db.db.BeginTx(context.Background(), nil)
	if err != nil {
		return fmt.Errorf("BeginTx %v", err)
	}
	defer tx.Rollback() // ignored if already committed
	addtx, err := tx.Prepare(`COPY txn (round, intra, typeenum, asset, txid, txnbytes, txn) FROM STDIN`)
	if err != nil {
		return fmt.Errorf("COPY txn %v", err)
	}
	defer addtx.Close()
	for _, txr := range db.txrows {
		_, err = addtx.Exec(txr...)
		if err != nil {
			return fmt.Errorf("COPY txn Exec %v", err)
		}
	}
	_, err = addtx.Exec()
	if err != nil {
		db.log.Errorf("CommitBlock failed: %v (%#v)", err, err)
		for _, txr := range db.txrows {
			ntxr := make([]interface{}, len(txr))
			for i, v := range txr {
				switch tv := v.(type) {
				case []byte:
					if utf8.Valid(tv) {
						ntxr[i] = string(tv)
					} else {
						ntxr[i] = v
					}
				default:
					ntxr[i] = v
				}
			}
			db.log.Errorf("txr %#v", ntxr)
		}
		return fmt.Errorf("COPY txn Exec() %v", err)
	}
	err = addtx.Close()
	if err != nil {
		return fmt.Errorf("COPY txn Close %v", err)
	}

	addtxpart, err := tx.Prepare(`COPY txn_participation (addr, round, intra) FROM STDIN`)
	if err != nil {
		return fmt.Errorf("COPY txn part %v", err)
	}
	defer addtxpart.Close()
	for i, txpr := range db.txprows {
		_, err = addtxpart.Exec(txpr...)
		if err != nil {
			//return err
			for _, er := range db.txprows[:i+1] {
				db.log.Printf("%s %d %d", base64.StdEncoding.EncodeToString(er[0].([]byte)), er[1], er[2])
			}
			return fmt.Errorf("%v, around txp row %#v", err, txpr)
		}
	}

	_, err = addtxpart.Exec()
	if err != nil {
		return fmt.Errorf("during addtxp empty exec %v", err)
	}
	err = addtxpart.Close()
	if err != nil {
		return fmt.Errorf("during addtxp close %v", err)
	}

	var block types.Block
	err = msgpack.Decode(headerbytes, &block)
	if err != nil {
		return fmt.Errorf("decode header %v", err)
	}
	headerjson := json.Encode(block)
	_, err = tx.Exec(`INSERT INTO block_header (round, realtime, rewardslevel, header) VALUES ($1, $2, $3, $4) ON CONFLICT DO NOTHING`, round, time.Unix(timestamp, 0).UTC(), rewardslevel, string(headerjson))
	if err != nil {
		return fmt.Errorf("put block_header %v", err)
	}

	err = tx.Commit()
	db.txrows = nil
	db.txprows = nil
	if err != nil {
		return fmt.Errorf("on commit, %v", err)
	}
	return err
}

// GetAsset return AssetParams about an asset
func (db *IndexerDb) GetAsset(assetid uint64) (asset types.AssetParams, err error) {
	row := db.db.QueryRow(`SELECT params FROM asset WHERE index = $1`, assetid)
	var assetjson string
	err = row.Scan(&assetjson)
	if err != nil {
		return
	}
	err = json.Decode([]byte(assetjson), &asset)
	return
}

// GetDefaultFrozen get {assetid:default frozen, ...} for all assets
func (db *IndexerDb) GetDefaultFrozen() (defaultFrozen map[uint64]bool, err error) {
	rows, err := db.db.Query(`SELECT index, params -> 'df' FROM asset a`)
	if err != nil {
		return
	}
	defaultFrozen = make(map[uint64]bool)
	for rows.Next() {
		var assetid uint64
		var frozen bool
		err = rows.Scan(&assetid, &frozen)
		if err != nil {
			return
		}
		defaultFrozen[assetid] = frozen
	}
	return
}

// LoadGenesis is part of idb.IndexerDB
func (db *IndexerDb) LoadGenesis(genesis types.Genesis) (err error) {
	tx, err := db.db.Begin()
	if err != nil {
		return
	}
	defer tx.Rollback() // ignored if .Commit() first

	setAccount, err := tx.Prepare(`INSERT INTO account (addr, microalgos, rewardsbase, account_data, rewards_total, created_at, deleted) VALUES ($1, $2, 0, $3, $4, 0, false)`)
	if err != nil {
		return
	}
	defer setAccount.Close()

	total := uint64(0)
	for ai, alloc := range genesis.Allocation {
		addr, err := atypes.DecodeAddress(alloc.Address)
		if len(alloc.State.AssetParams) > 0 || len(alloc.State.Assets) > 0 {
			return fmt.Errorf("genesis account[%d] has unhandled asset", ai)
		}
		_, err = setAccount.Exec(addr[:], alloc.State.MicroAlgos, string(json.Encode(alloc.State)), 0)
		total += uint64(alloc.State.MicroAlgos)
		if err != nil {
			return fmt.Errorf("error setting genesis account[%d], %v", ai, err)
		}
	}
	err = tx.Commit()
	db.log.Printf("genesis %d accounts %d microalgos, err=%v", len(genesis.Allocation), total, err)
	return err

}

// SetProto is part of idb.IndexerDB
func (db *IndexerDb) SetProto(version string, proto types.ConsensusParams) (err error) {
	pj := json.Encode(proto)
	if err != nil {
		return err
	}
	_, err = db.db.Exec(`INSERT INTO protocol (version, proto) VALUES ($1, $2) ON CONFLICT (version) DO UPDATE SET proto = EXCLUDED.proto`, version, pj)
	return err
}

// GetProto is part of idb.IndexerDB
func (db *IndexerDb) GetProto(version string) (proto types.ConsensusParams, err error) {
	proto, hit := db.protoCache[version]
	if hit {
		return
	}
	row := db.db.QueryRow(`SELECT proto FROM protocol WHERE version = $1`, version)
	var protostr string
	err = row.Scan(&protostr)
	if err != nil {
		return
	}
	err = json.Decode([]byte(protostr), &proto)
	if err == nil {
		db.protoCache[version] = proto
	}
	return
}

// GetMetastate is part of idb.IndexerDB
func (db *IndexerDb) GetMetastate(key string) (jsonStrValue string, err error) {
	row := db.db.QueryRow(`SELECT v FROM metastate WHERE k = $1`, key)
	err = row.Scan(&jsonStrValue)
	if err == sql.ErrNoRows {
		err = nil
	}
	if err != nil {
		jsonStrValue = ""
	}
	return
}

const setMetastateUpsert = `INSERT INTO metastate (k, v) VALUES ($1, $2) ON CONFLICT (k) DO UPDATE SET v = EXCLUDED.v`

// SetMetastate is part of idb.IndexerDB
func (db *IndexerDb) SetMetastate(key, jsonStrValue string) (err error) {
	_, err = db.db.Exec(setMetastateUpsert, key, jsonStrValue)
	return
}

// GetMaxRound is part of idb.IndexerDB
func (db *IndexerDb) GetMaxRound() (round uint64, err error) {
	var nullableRound sql.NullInt64
	round = 0
	row := db.db.QueryRow(`SELECT max(round) FROM block_header`)
	err = row.Scan(&nullableRound)

	if err == nil && nullableRound.Valid {
		round = uint64(nullableRound.Int64)
	}

	return
}

// Break the read query so that PostgreSQL doesn't get bogged down
// tracking transactional changes to tables.
const txnQueryBatchSize = 20000

var yieldTxnQuery string

func init() {
	yieldTxnQuery = fmt.Sprintf(`SELECT t.round, t.intra, t.txnbytes, t.extra, t.asset, b.realtime FROM txn t JOIN block_header b ON t.round = b.round WHERE t.round > $1 ORDER BY round, intra LIMIT %d`, txnQueryBatchSize)
}

func (db *IndexerDb) yieldTxnsThread(ctx context.Context, rows *sql.Rows, results chan<- idb.TxnRow) {
	keepGoing := true
	for keepGoing {
		keepGoing = false
		rounds := make([]uint64, txnQueryBatchSize)
		intras := make([]int, txnQueryBatchSize)
		txnbytess := make([][]byte, txnQueryBatchSize)
		extrajsons := make([][]byte, txnQueryBatchSize)
		creatableids := make([]int64, txnQueryBatchSize)
		roundtimes := make([]time.Time, txnQueryBatchSize)
		pos := 0
		// read from db
		for rows.Next() {
			var round uint64
			var intra int
			var txnbytes []byte
			var extrajson []byte
			var creatableid int64
			var roundtime time.Time
			err := rows.Scan(&round, &intra, &txnbytes, &extrajson, &creatableid, &roundtime)
			if err != nil {
				var row idb.TxnRow
				row.Error = err
				results <- row
				rows.Close()
				close(results)
				return
			}

			rounds[pos] = round
			intras[pos] = intra
			txnbytess[pos] = txnbytes
			extrajsons[pos] = extrajson
			creatableids[pos] = creatableid
			roundtimes[pos] = roundtime
			pos++

			keepGoing = true
		}
		rows.Close()
		if pos == 0 {
			break
		}
		if pos == txnQueryBatchSize {
			// figure out last whole round we got
			lastpos := pos - 1
			lastround := rounds[lastpos]
			lastpos--
			for lastpos >= 0 && rounds[lastpos] == lastround {
				lastpos--
			}
			if lastpos == 0 {
				panic("unwound whole fetch!")
			}
			pos = lastpos + 1
		}
		// yield to chan
		for i := 0; i < pos; i++ {
			var row idb.TxnRow
			row.Round = rounds[i]
			row.RoundTime = roundtimes[i]
			row.Intra = intras[i]
			row.TxnBytes = txnbytess[i]
			row.AssetID = uint64(creatableids[i])
			if len(extrajsons[i]) > 0 {
				err := json.Decode(extrajsons[i], &row.Extra)
				if err != nil {
					row.Error = fmt.Errorf("%d:%d decode txn extra, %v", row.Round, row.Intra, err)
					results <- row
					close(results)
					return
				}
			}
			select {
			case <-ctx.Done():
				close(results)
				return
			case results <- row:
			}
		}
		if keepGoing {
			var err error
			prevRound := rounds[pos-1]
			rows, err = db.db.QueryContext(ctx, yieldTxnQuery, prevRound)
			if err != nil {
				results <- idb.TxnRow{Error: err}
				break
			}
		}
	}
	close(results)
}

// YieldTxns is part of idb.IndexerDB
func (db *IndexerDb) YieldTxns(ctx context.Context, prevRound int64) <-chan idb.TxnRow {
	results := make(chan idb.TxnRow, 1)
	rows, err := db.db.QueryContext(ctx, yieldTxnQuery, prevRound)
	if err != nil {
		results <- idb.TxnRow{Error: err}
		close(results)
		return results
	}
	go db.yieldTxnsThread(ctx, rows, results)
	return results
}

// TODO: maybe make a flag to set this, but in case of bug set this to
// debug any asset that isn't working out right:
var debugAsset uint64 = 0

func b64(addr []byte) string {
	return base64.StdEncoding.EncodeToString(addr)
}

func obs(x interface{}) string {
	return string(json.Encode(x))
}

// StateSchema like go-algorand data/basics/teal.go
type StateSchema struct {
	_struct struct{} `codec:",omitempty,omitemptyarray"`

	NumUint      uint64 `codec:"nui"`
	NumByteSlice uint64 `codec:"nbs"`
}

func (ss *StateSchema) fromBlock(x atypes.StateSchema) {
	if x.NumUint != 0 || x.NumByteSlice != 0 {
		ss.NumUint = x.NumUint
		ss.NumByteSlice = x.NumByteSlice
	}
}

// TealType is a teal type
type TealType uint64

// TealValue is a TealValue
type TealValue struct {
	_struct struct{} `codec:",omitempty,omitemptyarray"`

	Type  TealType `codec:"tt"`
	Bytes []byte   `codec:"tb"`
	Uint  uint64   `codec:"ui"`
}

func (tv *TealValue) setFromValueDelta(vd types.ValueDelta) error {
	switch vd.Action {
	case types.SetUintAction:
		tv.Type = TealUintType
		tv.Uint = vd.Uint
	case types.SetBytesAction:
		tv.Type = TealBytesType
		tv.Bytes = vd.Bytes
	default:
		return fmt.Errorf("could not apply ValueDelta %v", vd)
	}
	return nil
}

const (
	// TealBytesType represents the type of a byte slice in a TEAL program
	TealBytesType TealType = 1

	// TealUintType represents the type of a uint in a TEAL program
	TealUintType TealType = 2
)

func (tv TealValue) toModel() models.TealValue {
	switch tv.Type {
	case TealUintType:
		return models.TealValue{Uint: tv.Uint, Type: uint64(tv.Type)}
	case TealBytesType:
		return models.TealValue{Bytes: b64(tv.Bytes), Type: uint64(tv.Type)}
	}
	return models.TealValue{}
}

// TODO: These should probably all be moved to the types package.

// KeyTealValue the KeyTealValue struct.
type KeyTealValue struct {
	Key []byte    `codec:"k"`
	Tv  TealValue `codec:"v"`
}

// TealKeyValue the teal key value struct
type TealKeyValue struct {
	They []KeyTealValue
}

func (tkv TealKeyValue) toModel() *models.TealKeyValueStore {
	if len(tkv.They) == 0 {
		return nil
	}
	var out models.TealKeyValueStore = make([]models.TealKeyValue, len(tkv.They))
	pos := 0
	for _, ktv := range tkv.They {
		out[pos].Key = b64(ktv.Key)
		out[pos].Value = ktv.Tv.toModel()
		pos++
	}
	return &out
}
func (tkv TealKeyValue) get(key []byte) (TealValue, bool) {
	for _, ktv := range tkv.They {
		if bytes.Equal(ktv.Key, key) {
			return ktv.Tv, true
		}
	}
	return TealValue{}, false
}
func (tkv *TealKeyValue) put(key []byte, tv TealValue) {
	for i, ktv := range tkv.They {
		if bytes.Equal(ktv.Key, key) {
			tkv.They[i].Tv = tv
			return
		}
	}
	tkv.They = append(tkv.They, KeyTealValue{Key: key, Tv: tv})
}
func (tkv *TealKeyValue) delete(key []byte) {
	for i, ktv := range tkv.They {
		if bytes.Equal(ktv.Key, key) {
			last := len(tkv.They) - 1
			if last == 0 {
				tkv.They = nil
				return
			}
			if i < last {
				tkv.They[i] = tkv.They[last]
				tkv.They = tkv.They[:last]
				return
			}
		}
	}
}

// MarshalJSON wraps json.Encode
func (tkv TealKeyValue) MarshalJSON() ([]byte, error) {
	return json.Encode(tkv.They), nil
}

// UnmarshalJSON wraps json.Decode
func (tkv *TealKeyValue) UnmarshalJSON(data []byte) error {
	return json.Decode(data, &tkv.They)
}

// AppParams like go-algorand data/basics/userBalance.go AppParams{}
type AppParams struct {
	_struct struct{} `codec:",omitempty,omitemptyarray"`

	ApprovalProgram   []byte      `codec:"approv"`
	ClearStateProgram []byte      `codec:"clearp"`
	LocalStateSchema  StateSchema `codec:"lsch"`
	GlobalStateSchema StateSchema `codec:"gsch"`

	GlobalState TealKeyValue `codec:"gs,allocbound=-"`
}

// AppLocalState like go-algorand data/basics/userBalance.go AppLocalState{}
type AppLocalState struct {
	_struct struct{} `codec:",omitempty,omitemptyarray"`

	Schema   StateSchema  `codec:"hsch"`
	KeyValue TealKeyValue `codec:"tkv"`
}

type inmemAppLocalState struct {
	AppLocalState

	address  []byte
	appIndex int64
}

// Build a reverse delta and apply the delta to the TealKeyValue state.
func applyKeyValueDelta(state *TealKeyValue, key []byte, vd types.ValueDelta, reverseDelta *idb.AppReverseDelta) (err error) {
	oldValue, ok := state.get(key)
	if ok {
		switch oldValue.Type {
		case TealUintType:
			reverseDelta.SetDelta(key, types.ValueDelta{Action: types.SetUintAction, Uint: oldValue.Uint})
		case TealBytesType:
			reverseDelta.SetDelta(key, types.ValueDelta{Action: types.SetBytesAction, Bytes: oldValue.Bytes})
		default:
			return fmt.Errorf("old value key=%s ov.T=%T ov=%v", key, oldValue, oldValue)
		}
	} else {
		reverseDelta.SetDelta(key, types.ValueDelta{Action: types.DeleteAction})
	}
	newValue := oldValue
	switch vd.Action {
	case types.SetUintAction, types.SetBytesAction:
		newValue.setFromValueDelta(vd)
		state.put(key, newValue)
	case types.DeleteAction:
		state.delete(key)
	default:
		return fmt.Errorf("unknown action action=%d, delta=%v", vd.Action, vd)
	}
	return nil
}

func (db *IndexerDb) getDirtyAppLocalState(addr []byte, appIndex int64, dirty []inmemAppLocalState, getq *sql.Stmt) (localstate inmemAppLocalState, err error) {
	for _, v := range dirty {
		if v.appIndex == appIndex && bytes.Equal(addr, v.address) {
			return v, nil
		}
	}
	var localstatejson []byte
	row := getq.QueryRow(addr, appIndex)
	err = row.Scan(&localstatejson)
	if err == sql.ErrNoRows {
		// ok, no prior data, empty state
		err = nil
	} else if err != nil {
		err = fmt.Errorf("app local get, %v", err)
		return
	} else if len(localstatejson) > 0 {
		err = json.Decode(localstatejson, &localstate.AppLocalState)
		if err != nil {
			err = fmt.Errorf("app local get bad json, %v", err)
		}
	}
	localstate.address = addr
	localstate.appIndex = appIndex
	return
}

// overwrite or append
func setDirtyAppLocalState(dirty []inmemAppLocalState, x inmemAppLocalState) []inmemAppLocalState {
	for i, v := range dirty {
		if v.appIndex == x.appIndex && bytes.Equal(v.address, x.address) {
			dirty[i] = x
			return dirty
		}
	}
	return append(dirty, x)
}

// CommitRoundAccounting is part of idb.IndexerDB
func (db *IndexerDb) CommitRoundAccounting(updates idb.RoundUpdates, round, rewardsBase uint64) (err error) {
	any := false
	tx, err := db.db.Begin()
	if err != nil {
		return
	}
	defer tx.Rollback() // ignored if .Commit() first

	if len(updates.AlgoUpdates) > 0 {
		any = true
		// account_data json is only used on account creation, otherwise the account data jsonb field is updated from the delta
		upsertalgo, err := tx.Prepare(`INSERT INTO account (addr, microalgos, rewardsbase, rewards_total, created_at, deleted) VALUES ($1, $2, $3, $4, $5, false) ON CONFLICT (addr) DO UPDATE SET microalgos = account.microalgos + EXCLUDED.microalgos, rewardsbase = EXCLUDED.rewardsbase, rewards_total = account.rewards_total + EXCLUDED.rewards_total, deleted = false`)
		if err != nil {
			return fmt.Errorf("prepare update algo, %v", err)
		}
		defer upsertalgo.Close()

		// If the account is closing the cumulative rewards field and closed_at needs to be set directly
		// Using an upsert because it's technically allowed to create and close an account in the same round.
		closealgo, err := tx.Prepare(`INSERT INTO account (addr, microalgos, rewardsbase, rewards_total, created_at, closed_at, deleted) VALUES ($1, $2, $3, $4, $5, $6, true) ON CONFLICT (addr) DO UPDATE SET microalgos = account.microalgos + EXCLUDED.microalgos, rewardsbase = EXCLUDED.rewardsbase, rewards_total = EXCLUDED.rewards_total, closed_at = EXCLUDED.closed_at, deleted = true, account_data = NULL`)
		if err != nil {
			return fmt.Errorf("prepare reset algo, %v", err)
		}
		defer closealgo.Close()

		for addr, delta := range updates.AlgoUpdates {
			if !delta.Closed {
				_, err = upsertalgo.Exec(addr[:], delta.Balance, rewardsBase, delta.Rewards, round)
				if err != nil {
					return fmt.Errorf("update algo, %v", err)
				}
			} else {
				_, err = closealgo.Exec(addr[:], delta.Balance, rewardsBase, delta.Rewards, round, round)
				if err != nil {
					return fmt.Errorf("close algo, %v", err)
				}
			}
		}
	}
	if len(updates.AccountTypes) > 0 {
		any = true
		setat, err := tx.Prepare(`UPDATE account SET keytype = $1 WHERE addr = $2`)
		if err != nil {
			return fmt.Errorf("prepare update account type, %v", err)
		}
		defer setat.Close()
		for addr, kt := range updates.AccountTypes {
			_, err = setat.Exec(kt, addr[:])
			if err != nil {
				return fmt.Errorf("update account type, %v", err)
			}
		}
	}
	if len(updates.AccountDataUpdates) > 0 {
		any = true
		setkeyreg, err := tx.Prepare(`UPDATE account SET account_data = coalesce(account_data, '{}'::jsonb) || ($1)::jsonb WHERE addr = $2`)
		if err != nil {
			return fmt.Errorf("prepare keyreg, %v", err)
		}
		defer setkeyreg.Close()
		for addr, adu := range updates.AccountDataUpdates {
			jb := json.Encode(adu)
			_, err = setkeyreg.Exec(jb, addr[:])
			if err != nil {
				return fmt.Errorf("update keyreg, %v", err)
			}
		}
	}
	if len(updates.AcfgUpdates) > 0 {
		any = true
		setacfg, err := tx.Prepare(`INSERT INTO asset (index, creator_addr, params, created_at, deleted) VALUES ($1, $2, $3, $4, false) ON CONFLICT (index) DO UPDATE SET params = EXCLUDED.params, deleted = false`)
		if err != nil {
			return fmt.Errorf("prepare set asset, %v", err)
		}
		defer setacfg.Close()
		getacfg, err := tx.Prepare(`SELECT params FROM asset WHERE index = $1`)
		if err != nil {
			return fmt.Errorf("prepare get asset, %v", err)
		}
		defer getacfg.Close()
		for _, au := range updates.AcfgUpdates {
			if au.AssetID == debugAsset {
				db.log.Errorf("%d acfg %s %s", round, b64(au.Creator[:]), obs(au))
			}
			var outparams string
			if au.IsNew {
				outparams = string(json.Encode(au.Params))
			} else {
				row := getacfg.QueryRow(au.AssetID)
				var paramjson []byte
				err = row.Scan(&paramjson)
				if err != nil {
					return fmt.Errorf("get acfg %d, %v", au.AssetID, err)
				}
				var old atypes.AssetParams
				err = json.Decode(paramjson, &old)
				if err != nil {
					return fmt.Errorf("bad acgf json %d, %v", au.AssetID, err)
				}
				np := types.MergeAssetConfig(old, au.Params)
				outparams = string(json.Encode(np))
			}
			_, err = setacfg.Exec(au.AssetID, au.Creator[:], outparams, round)
			if err != nil {
				return fmt.Errorf("update asset, %v", err)
			}
		}
	}
	if len(updates.TxnAssetUpdates) > 0 {
		any = true
		uta, err := tx.Prepare(`UPDATE txn SET asset = $1 WHERE round = $2 AND intra = $3`)
		if err != nil {
			return fmt.Errorf("prepare update txn.asset, %v", err)
		}
		for _, tau := range updates.TxnAssetUpdates {
			_, err = uta.Exec(tau.AssetID, tau.Round, tau.Offset)
			if err != nil {
				return fmt.Errorf("update txn.asset, %v", err)
			}
		}
		defer uta.Close()
	}
	if len(updates.AssetUpdates) > 0 && len(updates.AssetUpdates[0]) > 0 {
		any = true
		// Create new account_asset, or initialize a previously destroyed asset.
		seta, err := tx.Prepare(`INSERT INTO account_asset (addr, assetid, amount, frozen, created_at, deleted) VALUES ($1, $2, $3, $4, $5, false) ON CONFLICT (addr, assetid) DO UPDATE SET amount = account_asset.amount + EXCLUDED.amount, deleted = false`)
		if err != nil {
			return fmt.Errorf("prepare set account_asset, %v", err)
		}
		defer seta.Close()

		// On asset opt-out attach some extra "apply data" metadata to allow rewinding the asset close if requested.
		acc, err := tx.Prepare(`WITH aaamount AS (SELECT ($1)::bigint as round, ($2)::bigint as intra, x.amount FROM account_asset x WHERE x.addr = $3 AND x.assetid = $4)
UPDATE txn ut SET extra = jsonb_set(coalesce(ut.extra, '{}'::jsonb), '{aca}', to_jsonb(aaamount.amount)) FROM aaamount WHERE ut.round = aaamount.round AND ut.intra = aaamount.intra`)
		if err != nil {
			return fmt.Errorf("prepare asset close0, %v", err)
		}
		defer acc.Close()
		// On asset opt-out update the CloseTo account_asset
		acs, err := tx.Prepare(`INSERT INTO account_asset (addr, assetid, amount, frozen, created_at, deleted)
SELECT $1, $2, x.amount, $3, $6, false FROM account_asset x WHERE x.addr = $4 AND x.assetid = $5
ON CONFLICT (addr, assetid) DO UPDATE SET amount = account_asset.amount + EXCLUDED.amount, deleted = false`)
		if err != nil {
			return fmt.Errorf("prepare asset close1, %v", err)
		}
		defer acs.Close()
		// On asset opt-out mark the account_asset as closed with zero balance.
		acd, err := tx.Prepare(`UPDATE account_asset SET amount = 0, closed_at = $1, deleted = true WHERE addr = $2 AND assetid = $3`)
		if err != nil {
			return fmt.Errorf("prepare asset close2, %v", err)
		}
		defer acd.Close()


		for _, subround := range updates.AssetUpdates {
			for addr, aulist := range subround {
				for _, au := range aulist {
					if au.AssetID == debugAsset {
						db.log.Errorf("%d axfer %s %s", round, b64(addr[:]), obs(au))
					}

					// Apply deltas
					if au.Delta.IsInt64() {
						// easy case
						delta := au.Delta.Int64()
						// don't skip delta == 0; mark opt-in
						_, err = seta.Exec(addr[:], au.AssetID, delta, au.DefaultFrozen, round)
						if err != nil {
							return fmt.Errorf("update account asset, %v", err)
						}
					} else {
						sign := au.Delta.Sign()
						var mi big.Int
						var step int64
						if sign > 0 {
							mi.SetInt64(math.MaxInt64)
							step = math.MaxInt64
						} else if sign < 0 {
							mi.SetInt64(math.MinInt64)
							step = math.MinInt64
						} else {
							continue
						}
						for !au.Delta.IsInt64() {
							_, err = seta.Exec(addr[:], au.AssetID, step, au.DefaultFrozen, round)
							if err != nil {
								return fmt.Errorf("update account asset, %v", err)
							}
							au.Delta.Sub(&au.Delta, &mi)
						}
						sign = au.Delta.Sign()
						if sign != 0 {
							_, err = seta.Exec(addr[:], au.AssetID, au.Delta.Int64(), au.DefaultFrozen, round)
							if err != nil {
								return fmt.Errorf("update account asset, %v", err)
							}
						}
					}

					// Close holding before continuing to next subround.
					if au.Closed != nil {
						_, err = acc.Exec(au.Closed.Round, au.Closed.Offset, au.Closed.Sender[:], au.Closed.AssetID)
						if err != nil {
							return fmt.Errorf("asset close record amount, %v", err)
						}
						_, err = acs.Exec(au.Closed.CloseTo[:], au.Closed.AssetID, au.Closed.DefaultFrozen, au.Closed.Sender[:], au.Closed.AssetID, round)
						if err != nil {
							return fmt.Errorf("asset close send, %v", err)
						}
						_, err = acd.Exec(round, au.Closed.Sender[:], au.Closed.AssetID)
						if err != nil {
							return fmt.Errorf("asset close del, %v", err)
						}
					}
				}
			}
		}
	}
	if len(updates.FreezeUpdates) > 0 {
		any = true
		fr, err := tx.Prepare(`INSERT INTO account_asset (addr, assetid, amount, frozen, created_at, deleted) VALUES ($1, $2, 0, $3, $4, false) ON CONFLICT (addr, assetid) DO UPDATE SET frozen = EXCLUDED.frozen, deleted = false`)
		if err != nil {
			return fmt.Errorf("prepare asset freeze, %v", err)
		}
		defer fr.Close()
		for _, fs := range updates.FreezeUpdates {
			if fs.AssetID == debugAsset {
				db.log.Errorf("%d %s %s", round, b64(fs.Addr[:]), obs(fs))
			}
			_, err = fr.Exec(fs.Addr[:], fs.AssetID, fs.Frozen, round)
			if err != nil {
				return fmt.Errorf("update asset freeze, %v", err)
			}
		}
	}
<<<<<<< HEAD
	if len(updates.AssetCloses) > 0 {
		any = true
		// Attach some extra "apply data" metadata to allow rewinding the asset close if requested.
		acc, err := tx.Prepare(`WITH aaamount AS (SELECT ($1)::bigint as round, ($2)::bigint as intra, x.amount FROM account_asset x WHERE x.addr = $3 AND x.assetid = $4)
UPDATE txn ut SET extra = jsonb_set(coalesce(ut.extra, '{}'::jsonb), '{aca}', to_jsonb(aaamount.amount)) FROM aaamount WHERE ut.round = aaamount.round AND ut.intra = aaamount.intra`)
		if err != nil {
			return fmt.Errorf("prepare asset close0, %v", err)
		}
		defer acc.Close()
		// Update the CloseTo account_asset
		acs, err := tx.Prepare(`INSERT INTO account_asset (addr, assetid, amount, frozen, created_at, deleted)
SELECT $1, $2, x.amount, $3, $6, false FROM account_asset x WHERE x.addr = $4 AND x.assetid = $5
ON CONFLICT (addr, assetid) DO UPDATE SET amount = account_asset.amount + EXCLUDED.amount, deleted = false`)
		if err != nil {
			return fmt.Errorf("prepare asset close1, %v", err)
		}
		defer acs.Close()
		// Mark the account_asset as closed with zero balance.
		acd, err := tx.Prepare(`UPDATE account_asset SET amount = 0, closed_at = $1, deleted = true WHERE addr = $2 AND assetid = $3`)
		if err != nil {
			return fmt.Errorf("prepare asset close2, %v", err)
		}
		defer acd.Close()
		for _, ac := range updates.AssetCloses {
			if ac.AssetID == debugAsset {
				db.log.Errorf("%d close %s", round, obs(ac))
			}
			_, err = acc.Exec(ac.Round, ac.Offset, ac.Sender[:], ac.AssetID)
			if err != nil {
				return fmt.Errorf("asset close record amount, %v", err)
			}
			_, err = acs.Exec(ac.CloseTo[:], ac.AssetID, ac.DefaultFrozen, ac.Sender[:], ac.AssetID, round)
			if err != nil {
				return fmt.Errorf("asset close send, %v", err)
			}
			_, err = acd.Exec(round, ac.Sender[:], ac.AssetID)
			if err != nil {
				return fmt.Errorf("asset close del, %v", err)
			}
		}
	}
=======
>>>>>>> 63e8949c
	if len(updates.AssetDestroys) > 0 {
		// Note! leaves `asset` and `account_asset` rows present for historical reference, but deletes all holdings from all accounts
		any = true
		// Update any account_asset holdings which were not previously closed. By now the amount should already be 0.
		ads, err := tx.Prepare(`UPDATE account_asset SET amount = 0, closed_at = $1, deleted = true WHERE assetid = $2 AND amount != 0`)
		if err != nil {
			return fmt.Errorf("prepare asset destroy, %v", err)
		}
		defer ads.Close()
		// Clear out the parameters and set closed_at
		aclear, err := tx.Prepare(`UPDATE asset SET params = 'null'::jsonb, closed_at = $1, deleted = true WHERE index = $2`)
		if err != nil {
			return fmt.Errorf("prepare asset clear, %v", err)
		}
		defer aclear.Close()
		for _, assetID := range updates.AssetDestroys {
			if assetID == debugAsset {
				db.log.Errorf("%d destroy asset %d", round, assetID)
			}
			_, err = ads.Exec(round, assetID)
			if err != nil {
				return fmt.Errorf("asset destroy, %v", err)
			}
			_, err = aclear.Exec(round, assetID)
			if err != nil {
				return fmt.Errorf("asset destroy, %v", err)
			}
		}
	}
	if len(updates.AppGlobalDeltas) > 0 {
		// apps with dirty global state, collection of AppParams as dict
		destroy := make(map[uint64]bool)
		dirty := make(map[uint64]AppParams)
		appCreators := make(map[uint64][]byte)
		getglobal, err := tx.Prepare(`SELECT params FROM app WHERE index = $1`)
		if err != nil {
			return fmt.Errorf("prepare app global get, %v", err)
		}
		defer getglobal.Close()
		// reverseDeltas for txnupglobal below: [][json, round, intra]
		reverseDeltas := make([][]interface{}, 0, len(updates.AppGlobalDeltas))
		for _, adelta := range updates.AppGlobalDeltas {
			state, ok := dirty[uint64(adelta.AppIndex)]
			if !ok {
				row := getglobal.QueryRow(adelta.AppIndex)
				var paramsjson []byte
				err = row.Scan(&paramsjson)
				if err == sql.ErrNoRows {
					// no prior data, empty state
				} else if err != nil {
					return fmt.Errorf("app[%d] global get, %v", adelta.AppIndex, err)
				} else {
					err = json.Decode(paramsjson, &state)
					if err != nil {
						return fmt.Errorf("app[%d] global get json, %v", adelta.AppIndex, err)
					}
				}
			}
			// calculate reverse delta, apply delta to state, save state to dirty
			reverseDelta := idb.AppReverseDelta{
				OnCompletion: adelta.OnCompletion,
			}
			if len(adelta.ApprovalProgram) > 0 {
				reverseDelta.ApprovalProgram = state.ApprovalProgram
				state.ApprovalProgram = adelta.ApprovalProgram
			}
			if len(adelta.ClearStateProgram) > 0 {
				reverseDelta.ClearStateProgram = state.ClearStateProgram
				state.ClearStateProgram = adelta.ClearStateProgram
			}
			state.GlobalStateSchema.fromBlock(adelta.GlobalStateSchema)
			state.LocalStateSchema.fromBlock(adelta.LocalStateSchema)
			for key, vd := range adelta.Delta {
				err = applyKeyValueDelta(&state.GlobalState, []byte(key), vd, &reverseDelta)
				if err != nil {
					return fmt.Errorf("app delta apply err r=%d i=%d app=%d, %v", adelta.Round, adelta.Intra, adelta.AppIndex, err)
				}
			}
			reverseDeltas = append(reverseDeltas, []interface{}{json.Encode(reverseDelta), adelta.Round, adelta.Intra})
			if adelta.OnCompletion == atypes.DeleteApplicationOC {
				// clear content but leave row recording that it existed
				state = AppParams{}
				destroy[uint64(adelta.AppIndex)] = true
			} else {
				delete(destroy, uint64(adelta.AppIndex))
			}
			dirty[uint64(adelta.AppIndex)] = state
			if adelta.Creator != nil {
				appCreators[uint64(adelta.AppIndex)] = adelta.Creator
			}
		}

		// update txns with reverse deltas
		// "agr" is "app global reverse"
		txnupglobal, err := tx.Prepare(`UPDATE txn ut SET extra = jsonb_set(coalesce(ut.extra, '{}'::jsonb), '{agr}', $1) WHERE ut.round = $2 AND ut.intra = $3`)
		if err != nil {
			return fmt.Errorf("prepare app global txn up, %v", err)
		}
		defer txnupglobal.Close()
		for _, rd := range reverseDeltas {
			_, err = txnupglobal.Exec(rd...)
			if err != nil {
				return fmt.Errorf("app global txn up, r=%d i=%d, %#v, %v", rd[1], rd[2], string(rd[0].([]byte)), err)
			}
		}
		// apply dirty global state deltas for the round
		putglobal, err := tx.Prepare(`INSERT INTO app (index, creator, params, created_at, deleted) VALUES ($1, $2, $3, $4, false) ON CONFLICT (index) DO UPDATE SET params = EXCLUDED.params, closed_at = coalesce($5, app.closed_at), deleted = $6`)
		if err != nil {
			return fmt.Errorf("prepare app global put, %v", err)
		}
		defer putglobal.Close()
		for appid, params := range dirty {
			// Nullable closedAt value
			closedAt := sql.NullInt64{
				Int64: int64(round),
				Valid: destroy[appid],
			}
			creator := appCreators[appid]
			paramjson := json.Encode(params)
			_, err = putglobal.Exec(appid, creator, paramjson, round, closedAt, destroy[appid])
			if err != nil {
				return fmt.Errorf("app global put pj=%v, %v", string(paramjson), err)
			}
		}
	}
	if len(updates.AppLocalDeltas) > 0 {
		dirty := make([]inmemAppLocalState, 0, len(updates.AppLocalDeltas))
		getlocal, err := tx.Prepare(`SELECT localstate FROM account_app WHERE addr = $1 AND app = $2`)
		if err != nil {
			return fmt.Errorf("prepare app local get, %v", err)
		}
		defer getlocal.Close()
		// reverseDeltas for txnuplocal below: [][json, round, intra]
		reverseDeltas := make([][]interface{}, 0, len(updates.AppLocalDeltas))
		var droplocals [][]interface{}

		getapp, err := tx.Prepare(`SELECT params FROM app WHERE index = $1`)
		if err != nil {
			return fmt.Errorf("prepare app get (l), %v", err)
		}

		for _, ald := range updates.AppLocalDeltas {
			if ald.OnCompletion == atypes.CloseOutOC || ald.OnCompletion == atypes.ClearStateOC {
				droplocals = append(droplocals,
					[]interface{}{ald.Address, ald.AppIndex, round},
				)
				continue
			}
			localstate, err := db.getDirtyAppLocalState(ald.Address, ald.AppIndex, dirty, getlocal)
			if err != nil {
				return err
			}
			if ald.OnCompletion == atypes.OptInOC {
				row := getapp.QueryRow(ald.AppIndex)
				var paramsjson []byte
				err = row.Scan(&paramsjson)
				if err != nil {
					return fmt.Errorf("app get (l), %v", err)
				}
				var app AppParams
				err = json.Decode(paramsjson, &app)
				if err != nil {
					return fmt.Errorf("app[%d] get json (l), %v", ald.AppIndex, err)
				}
				localstate.Schema = app.LocalStateSchema
			}

			var reverseDelta idb.AppReverseDelta

			for key, vd := range ald.Delta {
				err = applyKeyValueDelta(&localstate.KeyValue, []byte(key), vd, &reverseDelta)
				if err != nil {
					return err
				}
			}
			dirty = setDirtyAppLocalState(dirty, localstate)
			reverseDeltas = append(reverseDeltas, []interface{}{json.Encode(reverseDelta), ald.Round, ald.Intra})
		}

		// update txns with reverse deltas
		// "alr" is "app local reverse"
		if len(reverseDeltas) > 0 {
			txnuplocal, err := tx.Prepare(`UPDATE txn ut SET extra = jsonb_set(coalesce(ut.extra, '{}'::jsonb), '{alr}', $1) WHERE ut.round = $2 AND ut.intra = $3`)
			if err != nil {
				return fmt.Errorf("prepare app local txn up, %v", err)
			}
			defer txnuplocal.Close()
			for _, rd := range reverseDeltas {
				_, err = txnuplocal.Exec(rd...)
				if err != nil {
					return fmt.Errorf("app local txn up, r=%d i=%d %v", rd[1], rd[2], err)
				}
			}
		}

		if len(dirty) > 0 {
			// apply local state deltas for the round
			putglobal, err := tx.Prepare(`INSERT INTO account_app (addr, app, localstate, created_at, deleted) VALUES ($1, $2, $3, $4, false) ON CONFLICT (addr, app) DO UPDATE SET localstate = EXCLUDED.localstate, deleted = false`)
			if err != nil {
				return fmt.Errorf("prepare app local put, %v", err)
			}
			defer putglobal.Close()
			for _, ld := range dirty {
				_, err = putglobal.Exec(ld.address, ld.appIndex, json.Encode(ld.AppLocalState), round)
				if err != nil {
					return fmt.Errorf("app local put, %v", err)
				}
			}
		}

		if len(droplocals) > 0 {
			droplocal, err := tx.Prepare(`UPDATE account_app SET localstate = NULL, closed_at = $3, deleted = true WHERE addr = $1 AND app = $2`)
			if err != nil {
				return fmt.Errorf("prepare app local del, %v", err)
			}
			defer droplocal.Close()
			for _, dl := range droplocals {
				_, err = droplocal.Exec(dl...)
				if err != nil {
					return fmt.Errorf("app local del, %v", err)
				}
			}
		}
	}
	if !any {
		db.log.Printf("empty round %d", round)
	}
	var istate importer.ImportState
	staterow := tx.QueryRow(`SELECT v FROM metastate WHERE k = 'state'`)
	var stateJSONStr string
	err = staterow.Scan(&stateJSONStr)
	if err == sql.ErrNoRows {
		// ok
	} else if err != nil {
		return
	} else {
		err = json.Decode([]byte(stateJSONStr), &istate)
		if err != nil {
			return
		}
	}
	istate.AccountRound = int64(round)
	sjs := string(json.Encode(istate))
	_, err = tx.Exec(setMetastateUpsert, stateMetastateKey, sjs)
	if err != nil {
		return
	}
	return tx.Commit()
}

// GetBlock is part of idb.IndexerDB
func (db *IndexerDb) GetBlock(round uint64) (block types.Block, err error) {
	row := db.db.QueryRow(`SELECT header FROM block_header WHERE round = $1`, round)
	var blockheaderjson []byte
	err = row.Scan(&blockheaderjson)
	if err != nil {
		return
	}
	err = json.Decode(blockheaderjson, &block)
	return
}

func buildTransactionQuery(tf idb.TransactionFilter) (query string, whereArgs []interface{}, err error) {
	// TODO? There are some combinations of tf params that will
	// yield no results and we could catch that before asking the
	// database. A hopefully rare optimization.
	const maxWhereParts = 30
	whereParts := make([]string, 0, maxWhereParts)
	whereArgs = make([]interface{}, 0, maxWhereParts)
	joinParticipation := false
	partNumber := 1
	if tf.Address != nil {
		whereParts = append(whereParts, fmt.Sprintf("p.addr = $%d", partNumber))
		whereArgs = append(whereArgs, tf.Address)
		partNumber++
		if tf.AddressRole != 0 {
			addrBase64 := base64.StdEncoding.EncodeToString(tf.Address)
			roleparts := make([]string, 0, 8)
			if tf.AddressRole&idb.AddressRoleSender != 0 {
				roleparts = append(roleparts, fmt.Sprintf("t.txn -> 'txn' ->> 'snd' = $%d", partNumber))
				whereArgs = append(whereArgs, addrBase64)
				partNumber++
			}
			if tf.AddressRole&idb.AddressRoleReceiver != 0 {
				roleparts = append(roleparts, fmt.Sprintf("t.txn -> 'txn' ->> 'rcv' = $%d", partNumber))
				whereArgs = append(whereArgs, addrBase64)
				partNumber++
			}
			if tf.AddressRole&idb.AddressRoleCloseRemainderTo != 0 {
				roleparts = append(roleparts, fmt.Sprintf("t.txn -> 'txn' ->> 'close' = $%d", partNumber))
				whereArgs = append(whereArgs, addrBase64)
				partNumber++
			}
			if tf.AddressRole&idb.AddressRoleAssetSender != 0 {
				roleparts = append(roleparts, fmt.Sprintf("t.txn -> 'txn' ->> 'asnd' = $%d", partNumber))
				whereArgs = append(whereArgs, addrBase64)
				partNumber++
			}
			if tf.AddressRole&idb.AddressRoleAssetReceiver != 0 {
				roleparts = append(roleparts, fmt.Sprintf("t.txn -> 'txn' ->> 'arcv' = $%d", partNumber))
				whereArgs = append(whereArgs, addrBase64)
				partNumber++
			}
			if tf.AddressRole&idb.AddressRoleAssetCloseTo != 0 {
				roleparts = append(roleparts, fmt.Sprintf("t.txn -> 'txn' ->> 'aclose' = $%d", partNumber))
				whereArgs = append(whereArgs, addrBase64)
				partNumber++
			}
			if tf.AddressRole&idb.AddressRoleFreeze != 0 {
				roleparts = append(roleparts, fmt.Sprintf("t.txn -> 'txn' ->> 'afrz' = $%d", partNumber))
				whereArgs = append(whereArgs, addrBase64)
				partNumber++
			}
			rolepart := strings.Join(roleparts, " OR ")
			whereParts = append(whereParts, "("+rolepart+")")
		}
		joinParticipation = true
	}
	if tf.MinRound != 0 {
		whereParts = append(whereParts, fmt.Sprintf("t.round >= $%d", partNumber))
		whereArgs = append(whereArgs, tf.MinRound)
		partNumber++
	}
	if tf.MaxRound != 0 {
		whereParts = append(whereParts, fmt.Sprintf("t.round <= $%d", partNumber))
		whereArgs = append(whereArgs, tf.MaxRound)
		partNumber++
	}
	if !tf.BeforeTime.IsZero() {
		whereParts = append(whereParts, fmt.Sprintf("h.realtime < $%d", partNumber))
		whereArgs = append(whereArgs, tf.BeforeTime)
		partNumber++
	}
	if !tf.AfterTime.IsZero() {
		whereParts = append(whereParts, fmt.Sprintf("h.realtime > $%d", partNumber))
		whereArgs = append(whereArgs, tf.AfterTime)
		partNumber++
	}
	if tf.AssetID != 0 || tf.ApplicationID != 0 {
		var creatableID uint64
		if tf.AssetID != 0 {
			creatableID = tf.AssetID
			if tf.ApplicationID != 0 {
				if tf.AssetID == tf.ApplicationID {
					// this is nonsense, but I'll allow it
				} else {
					return "", nil, fmt.Errorf("cannot search both assetid and appid")
				}
			}
		} else {
			creatableID = tf.ApplicationID
		}
		whereParts = append(whereParts, fmt.Sprintf("t.asset = $%d", partNumber))
		whereArgs = append(whereArgs, creatableID)
		partNumber++
	}
	if tf.AssetAmountGT != 0 {
		whereParts = append(whereParts, fmt.Sprintf("(t.txn -> 'txn' -> 'aamt')::bigint > $%d", partNumber))
		whereArgs = append(whereArgs, tf.AssetAmountGT)
		partNumber++
	}
	if tf.AssetAmountLT != 0 {
		whereParts = append(whereParts, fmt.Sprintf("(t.txn -> 'txn' -> 'aamt')::bigint < $%d", partNumber))
		whereArgs = append(whereArgs, tf.AssetAmountLT)
		partNumber++
	}
	if tf.TypeEnum != 0 {
		whereParts = append(whereParts, fmt.Sprintf("t.typeenum = $%d", partNumber))
		whereArgs = append(whereArgs, tf.TypeEnum)
		partNumber++
	}
	if len(tf.Txid) != 0 {
		whereParts = append(whereParts, fmt.Sprintf("t.txid = $%d", partNumber))
		whereArgs = append(whereArgs, tf.Txid)
		partNumber++
	}
	if tf.Round != nil {
		whereParts = append(whereParts, fmt.Sprintf("t.round = $%d", partNumber))
		whereArgs = append(whereArgs, *tf.Round)
		partNumber++
	}
	if tf.Offset != nil {
		whereParts = append(whereParts, fmt.Sprintf("t.intra = $%d", partNumber))
		whereArgs = append(whereArgs, *tf.Offset)
		partNumber++
	}
	if tf.OffsetLT != nil {
		whereParts = append(whereParts, fmt.Sprintf("t.intra < $%d", partNumber))
		whereArgs = append(whereArgs, *tf.OffsetLT)
		partNumber++
	}
	if tf.OffsetGT != nil {
		whereParts = append(whereParts, fmt.Sprintf("t.intra > $%d", partNumber))
		whereArgs = append(whereArgs, *tf.OffsetGT)
		partNumber++
	}
	if len(tf.SigType) != 0 {
		whereParts = append(whereParts, fmt.Sprintf("t.txn -> $%d IS NOT NULL", partNumber))
		whereArgs = append(whereArgs, tf.SigType)
		partNumber++
	}
	if len(tf.NotePrefix) > 0 {
		whereParts = append(whereParts, fmt.Sprintf("substring(decode(t.txn -> 'txn' ->> 'note', 'base64') from 1 for %d) = $%d", len(tf.NotePrefix), partNumber))
		whereArgs = append(whereArgs, tf.NotePrefix)
		partNumber++
	}
	if tf.AlgosGT != 0 {
		whereParts = append(whereParts, fmt.Sprintf("(t.txn -> 'txn' -> 'amt')::bigint > $%d", partNumber))
		whereArgs = append(whereArgs, tf.AlgosGT)
		partNumber++
	}
	if tf.AlgosLT != 0 {
		whereParts = append(whereParts, fmt.Sprintf("(t.txn -> 'txn' -> 'amt')::bigint < $%d", partNumber))
		whereArgs = append(whereArgs, tf.AlgosLT)
		partNumber++
	}
	if tf.EffectiveAmountGt != 0 {
		whereParts = append(whereParts, fmt.Sprintf("((t.txn -> 'ca')::bigint + (t.txn -> 'txn' -> 'amt')::bigint) > $%d", partNumber))
		whereArgs = append(whereArgs, tf.EffectiveAmountGt)
		partNumber++
	}
	if tf.EffectiveAmountLt != 0 {
		whereParts = append(whereParts, fmt.Sprintf("((t.txn -> 'ca')::bigint + (t.txn -> 'txn' -> 'amt')::bigint) < $%d", partNumber))
		whereArgs = append(whereArgs, tf.EffectiveAmountLt)
		partNumber++
	}
	if tf.RekeyTo != nil && (*tf.RekeyTo) {
		whereParts = append(whereParts, fmt.Sprintf("(t.txn -> 'txn' -> 'rekey') IS NOT NULL"))
	}
	query = "SELECT t.round, t.intra, t.txnbytes, t.extra, t.asset, h.realtime FROM txn t JOIN block_header h ON t.round = h.round"
	if joinParticipation {
		query += " JOIN txn_participation p ON t.round = p.round AND t.intra = p.intra"
	}
	if len(whereParts) > 0 {
		whereStr := strings.Join(whereParts, " AND ")
		query += " WHERE " + whereStr
	}
	if joinParticipation {
		// this should match the index on txn_particpation
		query += " ORDER BY p.addr, p.round DESC, p.intra DESC"
	} else {
		// this should explicitly match the primary key on txn (round,intra)
		query += " ORDER BY t.round, t.intra"
	}
	if tf.Limit != 0 {
		query += fmt.Sprintf(" LIMIT %d", tf.Limit)
	}
	return
}

// Transactions is part of idb.IndexerDB
func (db *IndexerDb) Transactions(ctx context.Context, tf idb.TransactionFilter) <-chan idb.TxnRow {
	out := make(chan idb.TxnRow, 1)
	if len(tf.NextToken) > 0 {
		go db.txnsWithNext(ctx, tf, out)
		return out
	}
	query, whereArgs, err := buildTransactionQuery(tf)
	if err != nil {
		err = fmt.Errorf("txn query err %v", err)
		out <- idb.TxnRow{Error: err}
		close(out)
		return out
	}
	rows, err := db.db.QueryContext(ctx, query, whereArgs...)
	if err != nil {
		err = fmt.Errorf("txn query %#v err %v", query, err)
		out <- idb.TxnRow{Error: err}
		close(out)
		return out
	}
	go db.yieldTxnsThreadSimple(ctx, rows, out, true, nil, nil)
	return out
}

func (db *IndexerDb) txTransactions(tx *sql.Tx, tf idb.TransactionFilter) <-chan idb.TxnRow {
	out := make(chan idb.TxnRow, 1)
	if len(tf.NextToken) > 0 {
		err := fmt.Errorf("txTransactions incompatible with next")
		out <- idb.TxnRow{Error: err}
		close(out)
		return out
	}
	query, whereArgs, err := buildTransactionQuery(tf)
	if err != nil {
		err = fmt.Errorf("txn query err %v", err)
		out <- idb.TxnRow{Error: err}
		close(out)
		return out
	}
	rows, err := tx.Query(query, whereArgs...)
	if err != nil {
		err = fmt.Errorf("txn query %#v err %v", query, err)
		out <- idb.TxnRow{Error: err}
		close(out)
		return out
	}
	go db.yieldTxnsThreadSimple(context.Background(), rows, out, true, nil, nil)
	return out
}

func (db *IndexerDb) txnsWithNext(ctx context.Context, tf idb.TransactionFilter, out chan<- idb.TxnRow) {
	nextround, nextintra32, err := idb.DecodeTxnRowNext(tf.NextToken)
	nextintra := uint64(nextintra32)
	if err != nil {
		out <- idb.TxnRow{Error: err}
		close(out)
	}
	origRound := tf.Round
	origOLT := tf.OffsetLT
	origOGT := tf.OffsetGT
	if tf.Address != nil {
		// (round,intra) descending into the past
		if nextround == 0 && nextintra == 0 {
			close(out)
			return
		}
		tf.Round = &nextround
		tf.OffsetLT = &nextintra
	} else {
		// (round,intra) ascending into the future
		tf.Round = &nextround
		tf.OffsetGT = &nextintra
	}
	query, whereArgs, err := buildTransactionQuery(tf)
	if err != nil {
		err = fmt.Errorf("txn query err %v", err)
		out <- idb.TxnRow{Error: err}
		close(out)
		return
	}
	rows, err := db.db.QueryContext(ctx, query, whereArgs...)
	if err != nil {
		err = fmt.Errorf("txn query %#v err %v", query, err)
		out <- idb.TxnRow{Error: err}
		close(out)
		return
	}
	count := int(0)
	db.yieldTxnsThreadSimple(ctx, rows, out, false, &count, &err)
	if err != nil {
		close(out)
		return
	}
	if uint64(count) >= tf.Limit {
		close(out)
		return
	}
	tf.Limit -= uint64(count)
	select {
	case <-ctx.Done():
		close(out)
		return
	default:
	}
	tf.Round = origRound
	if tf.Address != nil {
		// (round,intra) descending into the past
		tf.OffsetLT = origOLT
		if nextround == 0 {
			// NO second query
			close(out)
			return
		}
		tf.MaxRound = nextround - 1
	} else {
		// (round,intra) ascending into the future
		tf.OffsetGT = origOGT
		tf.MinRound = nextround + 1
	}
	query, whereArgs, err = buildTransactionQuery(tf)
	if err != nil {
		err = fmt.Errorf("txn query err %v", err)
		out <- idb.TxnRow{Error: err}
		close(out)
		return
	}
	rows, err = db.db.QueryContext(ctx, query, whereArgs...)
	if err != nil {
		err = fmt.Errorf("txn query %#v err %v", query, err)
		out <- idb.TxnRow{Error: err}
		close(out)
		return
	}
	db.yieldTxnsThreadSimple(ctx, rows, out, true, nil, nil)
}

func (db *IndexerDb) yieldTxnsThreadSimple(ctx context.Context, rows *sql.Rows, results chan<- idb.TxnRow, doClose bool, countp *int, errp *error) {
	count := 0
	for rows.Next() {
		var round uint64
		var asset uint64
		var intra int
		var txnbytes []byte
		var extraJSON []byte
		var roundtime time.Time
		err := rows.Scan(&round, &intra, &txnbytes, &extraJSON, &asset, &roundtime)
		var row idb.TxnRow
		if err != nil {
			row.Error = err
		} else {
			row.Round = round
			row.Intra = intra
			row.TxnBytes = txnbytes
			row.RoundTime = roundtime
			row.AssetID = asset
			if len(extraJSON) > 0 {
				err = json.Decode(extraJSON, &row.Extra)
				if err != nil {
					row.Error = fmt.Errorf("%d:%d decode txn extra, %v", row.Round, row.Intra, err)
				}
			}
		}
		select {
		case <-ctx.Done():
			goto finish
		case results <- row:
			if err != nil {
				if errp != nil {
					*errp = err
				}
				goto finish
			}
			count++
		}
	}
finish:
	if doClose {
		close(results)
	}
	if countp != nil {
		*countp = count
	}
}

const maxAccountsLimit = 1000

var statusStrings = []string{"Offline", "Online", "NotParticipating"}

const offlineStatusIdx = 0

func (db *IndexerDb) yieldAccountsThread(req *getAccountsRequest) {
	defer req.tx.Rollback()
	count := uint64(0)
	defer func() {
		end := time.Now()
		dt := end.Sub(req.start)
		if dt > (1 * time.Second) {
			db.log.Warnf("long query %fs: %s", dt.Seconds(), req.query)
		}
	}()
	for req.rows.Next() {
		var addr []byte
		var microalgos uint64
		var rewardstotal uint64
		var createdat sql.NullInt64
		var closedat sql.NullInt64
		var deleted sql.NullBool
		var rewardsbase uint64
		var keytype *string
		var accountDataJSONStr []byte

		// below are bytes of json serialization

		// holding* are a triplet of lists that should merge together
		var holdingAssetids []byte
		var holdingAmount []byte
		var holdingFrozen []byte
		var holdingCreatedBytes []byte
		var holdingClosedBytes []byte
		var holdingDeletedBytes []byte

		// assetParams* are a pair of lists that should merge together
		var assetParamsIds []byte
		var assetParamsStr []byte
		var assetParamsCreatedBytes []byte
		var assetParamsClosedBytes []byte
		var assetParamsDeletedBytes []byte

		// appParam* are a pair of lists that should merge together
		var appParamIndexes []byte // [appId, ...]
		var appParams []byte       // [{AppParams}, ...]
		var appCreatedBytes []byte
		var appClosedBytes []byte
		var appDeletedBytes []byte

		// localState* are a pair of lists that should merge together
		var localStateAppIds []byte // [appId, ...]
		var localStates []byte      // [{local state}, ...]
		var localStateCreatedBytes []byte
		var localStateClosedBytes []byte
		var localStateDeletedBytes []byte

		var err error

		if req.opts.IncludeAssetHoldings && req.opts.IncludeAssetParams {
			err = req.rows.Scan(
				&addr, &microalgos, &rewardstotal, &createdat, &closedat, &deleted, &rewardsbase, &keytype, &accountDataJSONStr,
				&holdingAssetids, &holdingAmount, &holdingFrozen, &holdingCreatedBytes, &holdingClosedBytes, &holdingDeletedBytes,
				&assetParamsIds, &assetParamsStr, &assetParamsCreatedBytes, &assetParamsClosedBytes, &assetParamsDeletedBytes,
				&appParamIndexes, &appParams, &appCreatedBytes, &appClosedBytes, &appDeletedBytes, &localStateAppIds, &localStates,
				&localStateCreatedBytes, &localStateClosedBytes, &localStateDeletedBytes,
			)
		} else if req.opts.IncludeAssetHoldings {
			err = req.rows.Scan(
				&addr, &microalgos, &rewardstotal, &createdat, &closedat, &deleted, &rewardsbase, &keytype, &accountDataJSONStr,
				&holdingAssetids, &holdingAmount, &holdingFrozen, &holdingCreatedBytes, &holdingClosedBytes, &holdingDeletedBytes,
				&appParamIndexes, &appParams, &appCreatedBytes, &appClosedBytes, &appDeletedBytes, &localStateAppIds, &localStates,
				&localStateCreatedBytes, &localStateClosedBytes, &localStateDeletedBytes,
			)
		} else if req.opts.IncludeAssetParams {
			err = req.rows.Scan(
				&addr, &microalgos, &rewardstotal, &createdat, &closedat, &deleted, &rewardsbase, &keytype, &accountDataJSONStr,
				&assetParamsIds, &assetParamsStr, &assetParamsCreatedBytes, &assetParamsClosedBytes, &assetParamsDeletedBytes,
				&appParamIndexes, &appParams, &appCreatedBytes, &appClosedBytes, &appDeletedBytes, &localStateAppIds, &localStates,
				&localStateCreatedBytes, &localStateClosedBytes, &localStateDeletedBytes,
			)
		} else {
			err = req.rows.Scan(
				&addr, &microalgos, &rewardstotal, &createdat, &closedat, &deleted, &rewardsbase, &keytype, &accountDataJSONStr,
				&appParamIndexes, &appParams, &appCreatedBytes, &appClosedBytes, &appDeletedBytes, &localStateAppIds, &localStates,
				&localStateCreatedBytes, &localStateClosedBytes, &localStateDeletedBytes,
			)
		}
		if err != nil {
			req.out <- idb.AccountRow{Error: err}
			break
		}

		var account models.Account
		var aaddr atypes.Address
		copy(aaddr[:], addr)
		account.Address = aaddr.String()
		account.Round = uint64(req.blockheader.Round)
		account.AmountWithoutPendingRewards = microalgos
		account.Rewards = rewardstotal
		account.CreatedAtRound = nullableInt64Ptr(createdat)
		account.ClosedAtRound = nullableInt64Ptr(closedat)
		account.Deleted = nullableBoolPtr(deleted)
		account.RewardBase = new(uint64)
		*account.RewardBase = rewardsbase
		// default to Offline in there have been no keyreg transactions.
		account.Status = statusStrings[offlineStatusIdx]
		if keytype != nil && *keytype != "" {
			account.SigType = keytype
		}

		if accountDataJSONStr != nil {
			var ad types.AccountData
			err = json.Decode(accountDataJSONStr, &ad)
			if err != nil {
				req.out <- idb.AccountRow{Error: err}
				break
			}
			account.Status = statusStrings[ad.Status]
			hasSel := !allZero(ad.SelectionID[:])
			hasVote := !allZero(ad.VoteID[:])
			if hasSel || hasVote {
				part := new(models.AccountParticipation)
				if hasSel {
					part.SelectionParticipationKey = ad.SelectionID[:]
				}
				if hasVote {
					part.VoteParticipationKey = ad.VoteID[:]
				}
				part.VoteFirstValid = uint64(ad.VoteFirstValid)
				part.VoteLastValid = uint64(ad.VoteLastValid)
				part.VoteKeyDilution = ad.VoteKeyDilution
				account.Participation = part
			}

			if !ad.SpendingKey.IsZero() {
				var spendingkey atypes.Address
				copy(spendingkey[:], ad.SpendingKey[:])
				account.AuthAddr = stringPtr(spendingkey.String())
			}
		}

		if account.Status == "NotParticipating" {
			account.PendingRewards = 0
		} else {
			// TODO: pending rewards calculation doesn't belong in database layer (this is just the most covenient place which has all the data)
			proto, err := db.GetProto(string(req.blockheader.CurrentProtocol))
			if err != nil {
				req.out <- idb.AccountRow{Error: err}
				break
			}
			rewardsUnits := uint64(0)
			if proto.RewardUnit != 0 {
				rewardsUnits = microalgos / proto.RewardUnit
			}
			rewardsDelta := req.blockheader.RewardsLevel - rewardsbase
			account.PendingRewards = rewardsUnits * rewardsDelta
		}
		account.Amount = microalgos + account.PendingRewards
		// not implemented: account.Rewards sum of all rewards ever

		const nullarraystr = "[null]"

		if len(holdingAssetids) > 0 && string(holdingAssetids) != nullarraystr {
			var haids []uint64
			err = json.Decode(holdingAssetids, &haids)
			if err != nil {
				req.out <- idb.AccountRow{Error: err}
				break
			}
			var hamounts []uint64
			err = json.Decode(holdingAmount, &hamounts)
			if err != nil {
				req.out <- idb.AccountRow{Error: err}
				break
			}
			var hfrozen []bool
			err = json.Decode(holdingFrozen, &hfrozen)
			if err != nil {
				req.out <- idb.AccountRow{Error: err}
				break
			}
			var holdingCreated []*uint64
			err = json.Decode(holdingCreatedBytes, &holdingCreated)
			if err != nil {
				err = fmt.Errorf("parsing json holding created ids, %v", err)
				req.out <- idb.AccountRow{Error: err}
				break
			}
			var holdingClosed []*uint64
			err = json.Decode(holdingClosedBytes, &holdingClosed)
			if err != nil {
				err = fmt.Errorf("parsing json holding closed ids, %v", err)
				req.out <- idb.AccountRow{Error: err}
				break
			}
			var holdingDeleted []*bool
			err = json.Decode(holdingDeletedBytes, &holdingDeleted)
			if err != nil {
				err = fmt.Errorf("parsing json holding deleted ids, %v", err)
				req.out <- idb.AccountRow{Error: err}
				break
			}

			if len(hamounts) != len(haids) || len(hfrozen) != len(haids) || len(holdingCreated) != len(haids) || len(holdingClosed) != len(haids) || len(holdingDeleted) != len(haids){
				err = fmt.Errorf("account asset holding unpacking, all should be %d:  %d amounts, %d frozen, %d created, %d closed, %d deleted",
					len(haids), len(hamounts), len(hfrozen), len(holdingCreated), len(holdingClosed), len(holdingDeleted))
				req.out <- idb.AccountRow{Error: err}
				break
			}

			av := make([]models.AssetHolding, 0, len(haids))
			for i, assetid := range haids {
				// SQL can result in cross-product duplication when account has both asset holdings and assets created, de-dup here
				dup := false
				for _, xaid := range haids[:i] {
					if assetid == xaid {
						dup = true
						break
					}
				}
				if dup {
					continue
				}
				tah := models.AssetHolding{
					Amount:          hamounts[i],
					IsFrozen:        hfrozen[i],
					AssetId:         assetid,
					OptedOutAtRound: holdingClosed[i],
					OptedInAtRound:  holdingCreated[i],
					Deleted:         holdingDeleted[i],
				} // TODO: set Creator to asset creator addr string
				av = append(av, tah)
			}
			account.Assets = new([]models.AssetHolding)
			*account.Assets = av
		}
		if len(assetParamsIds) > 0 && string(assetParamsIds) != nullarraystr {
			var assetids []uint64
			err = json.Decode(assetParamsIds, &assetids)
			if err != nil {
				req.out <- idb.AccountRow{Error: err}
				break
			}
			var assetParams []types.AssetParams
			err = json.Decode(assetParamsStr, &assetParams)
			if err != nil {
				req.out <- idb.AccountRow{Error: err}
				break
			}
			var assetCreated []*uint64
			err = json.Decode(assetParamsCreatedBytes, &assetCreated)
			if err != nil {
				err = fmt.Errorf("parsing json asset created ids, %v", err)
				req.out <- idb.AccountRow{Error: err}
				break
			}
			var assetClosed []*uint64
			err = json.Decode(assetParamsClosedBytes, &assetClosed)
			if err != nil {
				err = fmt.Errorf("parsing json asset closed ids, %v", err)
				req.out <- idb.AccountRow{Error: err}
				break
			}
			var assetDeleted []*bool
			err = json.Decode(assetParamsDeletedBytes, &assetDeleted)
			if err != nil {
				err = fmt.Errorf("parsing json asset deleted ids, %v", err)
				req.out <- idb.AccountRow{Error: err}
				break
			}

			if len(assetParams) != len(assetids) || len(assetCreated) != len(assetids) || len(assetClosed) != len(assetids) || len(assetDeleted) != len(assetids) {
				err = fmt.Errorf("account asset unpacking, all should be %d:  %d assetids, %d created, %d closed, %d deleted",
					len(assetParams), len(assetids), len(assetCreated), len(assetClosed), len(assetDeleted))
				req.out <- idb.AccountRow{Error: err}
				break
			}

			cal := make([]models.Asset, 0, len(assetids))
			for i, assetid := range assetids {
				// SQL can result in cross-product duplication when account has both asset holdings and assets created, de-dup here
				dup := false
				for _, xaid := range assetids[:i] {
					if assetid == xaid {
						dup = true
						break
					}
				}
				if dup {
					continue
				}
				ap := assetParams[i]

				tma := models.Asset{
					Index:            assetid,
					CreatedAtRound:   assetCreated[i],
					DestroyedAtRound: assetClosed[i],
					Deleted:          assetDeleted[i],
					Params: models.AssetParams{
						Creator:       account.Address,
						Total:         ap.Total,
						Decimals:      uint64(ap.Decimals),
						DefaultFrozen: boolPtr(ap.DefaultFrozen),
						UnitName:      stringPtr(ap.UnitName),
						Name:          stringPtr(ap.AssetName),
						Url:           stringPtr(ap.URL),
						MetadataHash:  baPtr(ap.MetadataHash[:]),
						Manager:       addrStr(ap.Manager),
						Reserve:       addrStr(ap.Reserve),
						Freeze:        addrStr(ap.Freeze),
						Clawback:      addrStr(ap.Clawback),
					},
				}
				cal = append(cal, tma)
			}
			account.CreatedAssets = new([]models.Asset)
			*account.CreatedAssets = cal
		}

		if len(appParamIndexes) > 0 {
			// apps owned by this account
			var appIds []uint64
			err = json.Decode(appParamIndexes, &appIds)
			if err != nil {
				err = fmt.Errorf("parsing json appids, %v", err)
				req.out <- idb.AccountRow{Error: err}
				break
			}
			var appCreated []*uint64
			err = json.Decode(appCreatedBytes, &appCreated)
			if err != nil {
				err = fmt.Errorf("parsing json app created ids, %v", err)
				req.out <- idb.AccountRow{Error: err}
				break
			}
			var appClosed []*uint64
			err = json.Decode(appClosedBytes, &appClosed)
			if err != nil {
				err = fmt.Errorf("parsing json app closed ids, %v", err)
				req.out <- idb.AccountRow{Error: err}
				break
			}
			var appDeleted []*bool
			err = json.Decode(appDeletedBytes, &appDeleted)
			if err != nil {
				err = fmt.Errorf("parsing json app deleted flags, %v", err)
				req.out <- idb.AccountRow{Error: err}
				break
			}

			var apps []AppParams
			str := string(appParams)
			fmt.Println(str)
			err = json.Decode(appParams, &apps)
			if err != nil {
				err = fmt.Errorf("parsing json appparams, %v", err)
				req.out <- idb.AccountRow{Error: err}
				break
			}
			if len(appIds) != len(apps) || len(appClosed) != len(apps) || len(appCreated) != len(apps) || len(appDeleted) != len(apps) {
				err = fmt.Errorf("account app unpacking, all should be %d:  %d appids, %d appClosed, %d appCreated, %d appDeleted", len(apps), len(appIds), len(appClosed), len(appCreated), len(appDeleted))
				req.out <- idb.AccountRow{Error: err}
				break
			}

			aout := make([]models.Application, len(appIds))
			outpos := 0
			for i, appid := range appIds {
				aout[outpos].Id = appid
				aout[outpos].CreatedAtRound = appCreated[i]
				aout[outpos].DeletedAtRound = appClosed[i]
				aout[outpos].Deleted = appDeleted[i]
				aout[outpos].Params.Creator = &account.Address

				// If these are both nil the app was probably deleted, leave out params
				// some "required" fields will be left in the results.
				if apps[i].ApprovalProgram != nil || apps[i].ClearStateProgram != nil {
					aout[outpos].Params.ApprovalProgram = apps[i].ApprovalProgram
					aout[outpos].Params.ClearStateProgram = apps[i].ClearStateProgram
					aout[outpos].Params.GlobalState = apps[i].GlobalState.toModel()
					aout[outpos].Params.GlobalStateSchema = &models.ApplicationStateSchema{
						NumByteSlice: apps[i].GlobalStateSchema.NumByteSlice,
						NumUint:      apps[i].GlobalStateSchema.NumUint,
					}
					aout[outpos].Params.LocalStateSchema = &models.ApplicationStateSchema{
						NumByteSlice: apps[i].LocalStateSchema.NumByteSlice,
						NumUint:      apps[i].LocalStateSchema.NumUint,
					}
				}

				outpos++
			}
			if outpos != len(aout) {
				aout = aout[:outpos]
			}
			account.CreatedApps = &aout
		}

		if len(localStateAppIds) > 0 {
			var appIds []uint64
			err = json.Decode(localStateAppIds, &appIds)
			if err != nil {
				err = fmt.Errorf("parsing json local appids, %v", err)
				req.out <- idb.AccountRow{Error: err}
				break
			}
			var appCreated []*uint64
			err = json.Decode(localStateCreatedBytes, &appCreated)
			if err != nil {
				err = fmt.Errorf("parsing json ls created ids, %v", err)
				req.out <- idb.AccountRow{Error: err}
				break
			}
			var appClosed []*uint64
			err = json.Decode(localStateClosedBytes, &appClosed)
			if err != nil {
				err = fmt.Errorf("parsing json ls closed ids, %v", err)
				req.out <- idb.AccountRow{Error: err}
				break
			}
			var appDeleted []*bool
			err = json.Decode(localStateDeletedBytes, &appDeleted)
			if err != nil {
				err = fmt.Errorf("parsing json ls closed ids, %v", err)
				req.out <- idb.AccountRow{Error: err}
				break
			}
			var ls []AppLocalState
			err = json.Decode(localStates, &ls)
			if err != nil {
				err = fmt.Errorf("parsing json local states, %v", err)
				req.out <- idb.AccountRow{Error: err}
				break
			}
			if len(appIds) != len(ls) || len(appClosed) != len(ls) || len(appCreated) != len(ls) || len(appDeleted) != len(ls) {
				err = fmt.Errorf("account app unpacking, all should be %d:  %d appids, %d appClosed, %d appCreated, %d appDeleted", len(ls), len(appIds), len(appClosed), len(appCreated), len(appDeleted))
				req.out <- idb.AccountRow{Error: err}
				break
			}

			aout := make([]models.ApplicationLocalState, len(ls))
			for i, appid := range appIds {
				aout[i].Id = appid
				aout[i].OptedInAtRound = appCreated[i]
				aout[i].ClosedOutAtRound = appClosed[i]
				aout[i].Deleted = appDeleted[i]
				aout[i].Schema = models.ApplicationStateSchema{
					NumByteSlice: ls[i].Schema.NumByteSlice,
					NumUint:      ls[i].Schema.NumUint,
				}
				aout[i].KeyValue = ls[i].KeyValue.toModel()
			}
			account.AppsLocalState = &aout
		}

		// Sometimes the migration state effects what data should be returned.
		db.processAccount(&account)

		select {
		case req.out <- idb.AccountRow{Account: account}:
			count++
			if req.opts.Limit != 0 && count >= req.opts.Limit {
				close(req.out)
				return
			}
		case <-req.ctx.Done():
			close(req.out)
			return
		}
	}
	close(req.out)
}

func nullableInt64Ptr(x sql.NullInt64) *uint64 {
	if !x.Valid {
		return nil
	}
	return uint64Ptr(uint64(x.Int64))
}

func nullableBoolPtr(x sql.NullBool) *bool {
	if !x.Valid {
		return nil
	}
	return &x.Bool
}

func uint64Ptr(x uint64) *uint64 {
	out := new(uint64)
	*out = x
	return out
}

func boolPtr(x bool) *bool {
	out := new(bool)
	*out = x
	return out
}

func stringPtr(x string) *string {
	if len(x) == 0 {
		return nil
	}
	out := new(string)
	*out = x
	return out
}

func baPtr(x []byte) *[]byte {
	if x == nil || len(x) == 0 {
		return nil
	}
	allzero := true
	for _, b := range x {
		if b != 0 {
			allzero = false
			break
		}
	}
	if allzero {
		return nil
	}
	out := new([]byte)
	*out = x
	return out
}

var emptyString = ""

func allZero(x []byte) bool {
	for _, v := range x {
		if v != 0 {
			return false
		}
	}
	return true
}

func addrStr(addr types.Address) *string {
	if addr.IsZero() {
		return nil
	}
	out := new(string)
	*out = addr.String()
	return out
}

func bytesStr(addr []byte) *string {
	if len(addr) == 0 {
		return nil
	}
	if allZero(addr) {
		return nil
	}
	out := new(string)
	*out = b64(addr)
	return out
}

var readOnlyTx = sql.TxOptions{ReadOnly: true}

type getAccountsRequest struct {
	ctx         context.Context
	opts        idb.AccountQueryOptions
	tx          *sql.Tx
	blockheader types.Block
	query       string
	rows        *sql.Rows
	out         chan idb.AccountRow
	start       time.Time
}

// GetAccounts is part of idb.IndexerDB
func (db *IndexerDb) GetAccounts(ctx context.Context, opts idb.AccountQueryOptions) <-chan idb.AccountRow {
	out := make(chan idb.AccountRow, 1)

	if opts.HasAssetID != 0 {
		opts.IncludeAssetHoldings = true
	} else if (opts.AssetGT != 0) || (opts.AssetLT != 0) {
		err := fmt.Errorf("AssetGT=%d, AssetLT=%d, but HasAssetID=%d", opts.AssetGT, opts.AssetLT, opts.HasAssetID)
		out <- idb.AccountRow{Error: err}
		close(out)
		return out
	}

	// Begin transaction so we get everything at one consistent point in time and round of accounting.
	tx, err := db.db.BeginTx(ctx, &readOnlyTx)
	if err != nil {
		err = fmt.Errorf("account tx err %v", err)
		out <- idb.AccountRow{Error: err}
		close(out)
		return out
	}

	// Get round number through which accounting has been updated
	row := tx.QueryRow(`SELECT (v -> 'account_round')::bigint as account_round FROM metastate WHERE k = 'state'`)
	var accountRound uint64
	err = row.Scan(&accountRound)
	if err != nil {
		err = fmt.Errorf("account_round err %v", err)
		out <- idb.AccountRow{Error: err}
		close(out)
		tx.Rollback()
		return out
	}

	// Get block header for that round so we know protocol and rewards info
	row = tx.QueryRow(`SELECT header FROM block_header WHERE round = $1`, accountRound)
	var headerjson []byte
	err = row.Scan(&headerjson)
	if err != nil {
		err = fmt.Errorf("account round header %d err %v", accountRound, err)
		out <- idb.AccountRow{Error: err}
		close(out)
		tx.Rollback()
		return out
	}
	var blockheader types.Block
	err = json.Decode(headerjson, &blockheader)
	if err != nil {
		err = fmt.Errorf("account round header %d err %v", accountRound, err)
		out <- idb.AccountRow{Error: err}
		close(out)
		tx.Rollback()
		return out
	}

	// Construct query for fetching accounts...
	query, whereArgs := db.buildAccountQuery(opts)
	req := &getAccountsRequest{
		ctx:         ctx,
		opts:        opts,
		tx:          tx,
		blockheader: blockheader,
		query:       query,
		out:         out,
		start:       time.Now(),
	}
	req.rows, err = tx.Query(query, whereArgs...)
	if err != nil {
		err = fmt.Errorf("account query %#v err %v", query, err)
		out <- idb.AccountRow{Error: err}
		close(out)
		tx.Rollback()
		return out
	}
	go db.yieldAccountsThread(req)
	return out
}

func (db *IndexerDb) buildAccountQuery(opts idb.AccountQueryOptions) (query string, whereArgs []interface{}) {
	// Construct query for fetching accounts...
	const maxWhereParts = 14
	whereParts := make([]string, 0, maxWhereParts)
	whereArgs = make([]interface{}, 0, maxWhereParts)
	partNumber := 1
	withClauses := make([]string, 0, maxWhereParts)
	// filter by has-asset or has-app
	if opts.HasAssetID != 0 {
		aq := fmt.Sprintf("SELECT addr FROM account_asset WHERE assetid = $%d", partNumber)
		whereArgs = append(whereArgs, opts.HasAssetID)
		partNumber++
		if opts.AssetGT != 0 {
			aq += fmt.Sprintf(" AND amount > $%d", partNumber)
			whereArgs = append(whereArgs, opts.AssetGT)
			partNumber++
		}
		if opts.AssetLT != 0 {
			aq += fmt.Sprintf(" AND amount < $%d", partNumber)
			whereArgs = append(whereArgs, opts.AssetLT)
			partNumber++
		}
		aq = "qasf AS (" + aq + ")"
		withClauses = append(withClauses, aq)
	}
	if opts.HasAppID != 0 {
		withClauses = append(withClauses, fmt.Sprintf("qapf AS (SELECT addr FROM account_app WHERE app = $%d)", partNumber))
		whereArgs = append(whereArgs, opts.HasAppID)
		partNumber++
	}
	// filters against main account table
	if len(opts.GreaterThanAddress) > 0 {
		whereParts = append(whereParts, fmt.Sprintf("a.addr > $%d", partNumber))
		whereArgs = append(whereArgs, opts.GreaterThanAddress)
		partNumber++
	}
	if len(opts.EqualToAddress) > 0 {
		whereParts = append(whereParts, fmt.Sprintf("a.addr = $%d", partNumber))
		whereArgs = append(whereArgs, opts.EqualToAddress)
		partNumber++
	}
	if opts.AlgosGreaterThan != 0 {
		whereParts = append(whereParts, fmt.Sprintf("a.microalgos > $%d", partNumber))
		whereArgs = append(whereArgs, opts.AlgosGreaterThan)
		partNumber++
	}
	if opts.AlgosLessThan != 0 {
		whereParts = append(whereParts, fmt.Sprintf("a.microalgos < $%d", partNumber))
		whereArgs = append(whereArgs, opts.AlgosLessThan)
		partNumber++
	}
	if len(opts.EqualToAuthAddr) > 0 {
		whereParts = append(whereParts, fmt.Sprintf("decode(a.account_data ->> 'spend', 'base64') = $%d", partNumber))
		whereArgs = append(whereArgs, opts.EqualToAuthAddr)
		partNumber++
	}
	query = `SELECT a.addr, a.microalgos, a.rewards_total, a.created_at, a.closed_at, a.deleted, a.rewardsbase, a.keytype, a.account_data FROM account a`
	if opts.HasAssetID != 0 {
		// inner join requires match, filtering on presence of asset
		query += " JOIN qasf ON a.addr = qasf.addr"
	}
	if opts.HasAppID != 0 {
		// inner join requires match, filtering on presence of app
		query += " JOIN qapf ON a.addr = qapf.addr"
	}
	if len(whereParts) > 0 {
		whereStr := strings.Join(whereParts, " AND ")
		query += " WHERE " + whereStr
	}
	query += " ORDER BY a.addr ASC"
	if opts.Limit != 0 {
		query += fmt.Sprintf(" LIMIT %d", opts.Limit)
	}
	// TODO: asset holdings and asset params are optional, but practically always used. Either make them actually always on, or make app-global and app-local clauses also optional (they are currently always on).
	withClauses = append(withClauses, "qaccounts AS ("+query+")")
	query = "WITH " + strings.Join(withClauses, ", ")
	if opts.IncludeAssetHoldings {
		query += `, qaa AS (SELECT xa.addr, json_agg(aa.assetid) as haid, json_agg(aa.amount) as hamt, json_agg(aa.frozen) as hf, json_agg(aa.created_at) as holding_created_at, json_agg(aa.closed_at) as holding_closed_at, json_agg(aa.deleted) as holding_deleted FROM account_asset aa JOIN qaccounts xa ON aa.addr = xa.addr GROUP BY 1)`
	}
	if opts.IncludeAssetParams {
		query += `, qap AS (SELECT ya.addr, json_agg(ap.index) as paid, json_agg(ap.params) as pp, json_agg(ap.created_at) as asset_created_at, json_agg(ap.closed_at) as asset_closed_at, json_agg(ap.deleted) as asset_deleted FROM asset ap JOIN qaccounts ya ON ap.creator_addr = ya.addr GROUP BY 1)`
	}
	// app
	query += `, qapp AS (SELECT app.creator as addr, json_agg(app.index) as papps, json_agg(app.params) as ppa, json_agg(app.created_at) as app_created_at, json_agg(app.closed_at) as app_closed_at, json_agg(app.deleted) as app_deleted FROM app JOIN qaccounts ON qaccounts.addr = app.creator GROUP BY 1)`
	// app localstate
	query += `, qls AS (SELECT la.addr, json_agg(la.app) as lsapps, json_agg(la.localstate) as lsls, json_agg(la.created_at) as ls_created_at, json_agg(la.closed_at) as ls_closed_at, json_agg(la.deleted) as ls_deleted FROM account_app la JOIN qaccounts ON qaccounts.addr = la.addr GROUP BY 1)`

	// query results
	query += ` SELECT za.addr, za.microalgos, za.rewards_total, za.created_at, za.closed_at, za.deleted, za.rewardsbase, za.keytype, za.account_data`
	if opts.IncludeAssetHoldings {
		query += `, qaa.haid, qaa.hamt, qaa.hf, qaa.holding_created_at, qaa.holding_closed_at, qaa.holding_deleted`
	}
	if opts.IncludeAssetParams {
		query += `, qap.paid, qap.pp, qap.asset_created_at, qap.asset_closed_at, qap.asset_deleted`
	}
	query += `, qapp.papps, qapp.ppa, qapp.app_created_at, qapp.app_closed_at, qapp.app_deleted, qls.lsapps, qls.lsls, qls.ls_created_at, qls.ls_closed_at, qls.ls_deleted FROM qaccounts za`

	// join everything together
	if opts.IncludeAssetHoldings {
		query += ` LEFT JOIN qaa ON za.addr = qaa.addr`
	}
	if opts.IncludeAssetParams {
		query += ` LEFT JOIN qap ON za.addr = qap.addr`
	}
	query += " LEFT JOIN qapp ON za.addr = qapp.addr LEFT JOIN qls ON qls.addr = za.addr ORDER BY za.addr ASC;"
	return query, whereArgs
}

// Assets is part of idb.IndexerDB
func (db *IndexerDb) Assets(ctx context.Context, filter idb.AssetsQuery) <-chan idb.AssetRow {
	query := `SELECT index, creator_addr, params, created_at, closed_at, deleted FROM asset a`
	const maxWhereParts = 14
	whereParts := make([]string, 0, maxWhereParts)
	whereArgs := make([]interface{}, 0, maxWhereParts)
	partNumber := 1
	if filter.AssetID != 0 {
		whereParts = append(whereParts, fmt.Sprintf("a.index = $%d", partNumber))
		whereArgs = append(whereArgs, filter.AssetID)
		partNumber++
	}
	if filter.AssetIDGreaterThan != 0 {
		whereParts = append(whereParts, fmt.Sprintf("a.index > $%d", partNumber))
		whereArgs = append(whereArgs, filter.AssetIDGreaterThan)
		partNumber++
	}
	if filter.Creator != nil {
		whereParts = append(whereParts, fmt.Sprintf("a.creator_addr = $%d", partNumber))
		whereArgs = append(whereArgs, filter.Creator)
		partNumber++
	}
	if filter.Name != "" {
		whereParts = append(whereParts, fmt.Sprintf("a.params ->> 'an' ILIKE $%d", partNumber))
		whereArgs = append(whereArgs, "%"+filter.Name+"%")
		partNumber++
	}
	if filter.Unit != "" {
		whereParts = append(whereParts, fmt.Sprintf("a.params ->> 'un' ILIKE $%d", partNumber))
		whereArgs = append(whereArgs, "%"+filter.Unit+"%")
		partNumber++
	}
	if filter.Query != "" {
		qs := "%" + filter.Query + "%"
		whereParts = append(whereParts, fmt.Sprintf("(a.params ->> 'un' ILIKE $%d OR a.params ->> 'an' ILIKE $%d)", partNumber, partNumber))
		whereArgs = append(whereArgs, qs)
		partNumber++
	}
	if len(whereParts) > 0 {
		whereStr := strings.Join(whereParts, " AND ")
		query += " WHERE " + whereStr
	}
	query += " ORDER BY index ASC"
	if filter.Limit != 0 {
		query += fmt.Sprintf(" LIMIT %d", filter.Limit)
	}
	out := make(chan idb.AssetRow, 1)
	rows, err := db.db.QueryContext(ctx, query, whereArgs...)
	if err != nil {
		err = fmt.Errorf("asset query %#v err %v", query, err)
		out <- idb.AssetRow{Error: err}
		close(out)
		return out
	}
	go db.yieldAssetsThread(ctx, filter, rows, out)
	return out
}

func (db *IndexerDb) yieldAssetsThread(ctx context.Context, filter idb.AssetsQuery, rows *sql.Rows, out chan<- idb.AssetRow) {
	for rows.Next() {
		var index uint64
		var creatorAddr []byte
		var paramsJSONStr []byte
		var created *uint64
		var closed *uint64
		var deleted *bool
		var err error

		err = rows.Scan(&index, &creatorAddr, &paramsJSONStr, &created, &closed, &deleted)
		if err != nil {
			out <- idb.AssetRow{Error: err}
			break
		}
		var params types.AssetParams
		err = json.Decode(paramsJSONStr, &params)
		if err != nil {
			out <- idb.AssetRow{Error: err}
			break
		}
		rec := idb.AssetRow{
			AssetID:      index,
			Creator:      creatorAddr,
			Params:       params,
			CreatedRound: created,
			ClosedRound:  closed,
			Deleted:      deleted,
		}
		select {
		case <-ctx.Done():
			close(out)
			return
		case out <- rec:
		}
	}
	close(out)
}

// AssetBalances is part of idb.IndexerDB
func (db *IndexerDb) AssetBalances(ctx context.Context, abq idb.AssetBalanceQuery) <-chan idb.AssetBalanceRow {
	const maxWhereParts = 14
	whereParts := make([]string, 0, maxWhereParts)
	whereArgs := make([]interface{}, 0, maxWhereParts)
	partNumber := 1
	if abq.AssetID != 0 {
		whereParts = append(whereParts, fmt.Sprintf("aa.assetid = $%d", partNumber))
		whereArgs = append(whereArgs, abq.AssetID)
		partNumber++
	}
	if abq.AmountGT != 0 {
		whereParts = append(whereParts, fmt.Sprintf("aa.amount > $%d", partNumber))
		whereArgs = append(whereArgs, abq.AmountGT)
		partNumber++
	}
	if abq.AmountLT != 0 {
		whereParts = append(whereParts, fmt.Sprintf("aa.amount < $%d", partNumber))
		whereArgs = append(whereArgs, abq.AmountLT)
		partNumber++
	}
	if len(abq.PrevAddress) != 0 {
		whereParts = append(whereParts, fmt.Sprintf("aa.addr > $%d", partNumber))
		whereArgs = append(whereArgs, abq.PrevAddress)
		partNumber++
	}
	var rows *sql.Rows
	var err error
	query := `SELECT addr, assetid, amount, frozen, created_at, closed_at, deleted FROM account_asset aa`
	if len(whereParts) > 0 {
		query += " WHERE " + strings.Join(whereParts, " AND ")
	}
	query += " ORDER BY addr ASC"
	if abq.Limit > 0 {
		query += fmt.Sprintf(" LIMIT %d", abq.Limit)
	}
	rows, err = db.db.QueryContext(ctx, query, whereArgs...)
	out := make(chan idb.AssetBalanceRow, 1)
	if err != nil {
		out <- idb.AssetBalanceRow{Error: err}
		close(out)
		return out
	}
	go db.yieldAssetBalanceThread(ctx, rows, out)
	return out
}

func (db *IndexerDb) yieldAssetBalanceThread(ctx context.Context, rows *sql.Rows, out chan<- idb.AssetBalanceRow) {
	for rows.Next() {
		var addr []byte
		var assetID uint64
		var amount uint64
		var frozen bool
		var created *uint64
		var closed *uint64
		var deleted *bool
		err := rows.Scan(&addr, &assetID, &amount, &frozen, &created, &closed, &deleted)
		if err != nil {
			out <- idb.AssetBalanceRow{Error: err}
			break
		}
		rec := idb.AssetBalanceRow{
			Address:      addr,
			AssetID:      assetID,
			Amount:       amount,
			Frozen:       frozen,
			ClosedRound:  closed,
			CreatedRound: created,
			Deleted:      deleted,
		}
		select {
		case <-ctx.Done():
			close(out)
			return
		case out <- rec:
		}
	}
	close(out)
}

// Applications is part of idb.IndexerDB
func (db *IndexerDb) Applications(ctx context.Context, filter *models.SearchForApplicationsParams) <-chan idb.ApplicationRow {
	query := `SELECT index, creator, params, created_at, closed_at, deleted FROM app `

	const maxWhereParts = 30
	whereParts := make([]string, 0, maxWhereParts)
	whereArgs := make([]interface{}, 0, maxWhereParts)
	partNumber := 1
	if filter.ApplicationId != nil {
		whereParts = append(whereParts, fmt.Sprintf("index = $%d", partNumber))
		whereArgs = append(whereArgs, *filter.ApplicationId)
		partNumber++
	}
	if filter.Next != nil {
		whereParts = append(whereParts, fmt.Sprintf("index > $%d", partNumber))
		whereArgs = append(whereArgs, *filter.Next)
		partNumber++
	}
	if len(whereParts) > 0 {
		whereStr := strings.Join(whereParts, " AND ")
		query += " WHERE " + whereStr
	}
	query += " ORDER BY 1"
	if filter.Limit != nil {
		query += fmt.Sprintf(" LIMIT %d", *filter.Limit)
	}
	out := make(chan idb.ApplicationRow, 1)
	rows, err := db.db.QueryContext(ctx, query, whereArgs...)

	if err != nil {
		out <- idb.ApplicationRow{Error: err}
		close(out)
		return out
	}
	go db.yieldApplicationsThread(ctx, rows, out)
	return out
}

func (db *IndexerDb) yieldApplicationsThread(ctx context.Context, rows *sql.Rows, out chan idb.ApplicationRow) {
	for rows.Next() {
		var index uint64
		var creator []byte
		var paramsjson []byte
		var created *uint64
		var closed *uint64
		var deleted *bool
		err := rows.Scan(&index, &creator, &paramsjson, &created, &closed, &deleted)
		if err != nil {
			out <- idb.ApplicationRow{Error: err}
			break
		}
		var rec idb.ApplicationRow
		rec.Application.Id = index
		rec.Application.CreatedAtRound = created
		rec.Application.DeletedAtRound = closed
		rec.Application.Deleted = deleted
		var ap AppParams
		err = json.Decode(paramsjson, &ap)
		if err != nil {
			rec.Error = fmt.Errorf("app=%d json err, %v", index, err)
			out <- rec
			break
		}
		rec.Application.Params.ApprovalProgram = ap.ApprovalProgram
		rec.Application.Params.ClearStateProgram = ap.ClearStateProgram
		rec.Application.Params.Creator = new(string)

		var aaddr atypes.Address
		copy(aaddr[:], creator)
		rec.Application.Params.Creator = new(string)
		*(rec.Application.Params.Creator) = aaddr.String()
		rec.Application.Params.GlobalState = ap.GlobalState.toModel()
		rec.Application.Params.GlobalStateSchema = &models.ApplicationStateSchema{
			NumByteSlice: ap.GlobalStateSchema.NumByteSlice,
			NumUint:      ap.GlobalStateSchema.NumUint,
		}
		rec.Application.Params.LocalStateSchema = &models.ApplicationStateSchema{
			NumByteSlice: ap.LocalStateSchema.NumByteSlice,
			NumUint:      ap.LocalStateSchema.NumUint,
		}
		out <- rec
	}
	close(out)
}

// Health is part of idb.IndexerDB
func (db *IndexerDb) Health() (idb.Health, error) {
	migrationRequired := false
	migrating := false
	blocking := false
	var data = make(map[string]interface{})

	// If we are not in read-only mode, there will be a migration object.
	if db.migration != nil {
		state := db.migration.GetStatus()

		if state.Err != nil {
			data["migration-error"] = state.Err.Error()
		}
		if state.Status != "" {
			data["migration-status"] = state.Status
		}

		migrationRequired = state.Running
		migrating = state.Running
		blocking = state.Blocking
	} else {
		data["read-only-node"] = true
		state, err := db.getMigrationState()
		if err == nil {
			blocking = migrationStateBlocked(*state)
			migrationRequired = needsMigration(*state)
		}
	}

	data["migration-required"] = migrationRequired

	round, err := db.GetMaxRound()
	return idb.Health{
		Data:        &data,
		Round:       round,
		IsMigrating: migrating,
		DBAvailable: !blocking,
	}, err
}

// GetSpecialAccounts is part of idb.IndexerDB
func (db *IndexerDb) GetSpecialAccounts() (accounts idb.SpecialAccounts, err error) {
	var cache string
	cache, err = db.GetMetastate(specialAccountsMetastateKey)
	if err != nil || cache == "" {
		// Initialize specialAccountsMetastateKey
		var block types.Block
		block, err = db.GetBlock(0)
		if err != nil {
			return idb.SpecialAccounts{}, fmt.Errorf("problem looking up special accounts from genesis block: %v", err)
		}

		accounts = idb.SpecialAccounts{
			FeeSink:     block.FeeSink,
			RewardsPool: block.RewardsPool,
		}

		cache := string(json.Encode(accounts))
		err = db.SetMetastate(specialAccountsMetastateKey, cache)
		if err != nil {
			return idb.SpecialAccounts{}, fmt.Errorf("problem saving metastate: %v", err)
		}

		return
	}

	err = json.Decode([]byte(cache), &accounts)
	if err != nil {
		err = fmt.Errorf("problem decoding cache '%s': %v", cache, err)
	}
	return
}

type postgresFactory struct {
}

func (df postgresFactory) Name() string {
	return "postgres"
}
func (df postgresFactory) Build(arg string, opts *idb.IndexerDbOptions, log *log.Logger) (idb.IndexerDb, error) {
	return OpenPostgres(arg, opts, log)
}

func init() {
	idb.RegisterFactory("postgres", &postgresFactory{})
}<|MERGE_RESOLUTION|>--- conflicted
+++ resolved
@@ -984,50 +984,6 @@
 			}
 		}
 	}
-<<<<<<< HEAD
-	if len(updates.AssetCloses) > 0 {
-		any = true
-		// Attach some extra "apply data" metadata to allow rewinding the asset close if requested.
-		acc, err := tx.Prepare(`WITH aaamount AS (SELECT ($1)::bigint as round, ($2)::bigint as intra, x.amount FROM account_asset x WHERE x.addr = $3 AND x.assetid = $4)
-UPDATE txn ut SET extra = jsonb_set(coalesce(ut.extra, '{}'::jsonb), '{aca}', to_jsonb(aaamount.amount)) FROM aaamount WHERE ut.round = aaamount.round AND ut.intra = aaamount.intra`)
-		if err != nil {
-			return fmt.Errorf("prepare asset close0, %v", err)
-		}
-		defer acc.Close()
-		// Update the CloseTo account_asset
-		acs, err := tx.Prepare(`INSERT INTO account_asset (addr, assetid, amount, frozen, created_at, deleted)
-SELECT $1, $2, x.amount, $3, $6, false FROM account_asset x WHERE x.addr = $4 AND x.assetid = $5
-ON CONFLICT (addr, assetid) DO UPDATE SET amount = account_asset.amount + EXCLUDED.amount, deleted = false`)
-		if err != nil {
-			return fmt.Errorf("prepare asset close1, %v", err)
-		}
-		defer acs.Close()
-		// Mark the account_asset as closed with zero balance.
-		acd, err := tx.Prepare(`UPDATE account_asset SET amount = 0, closed_at = $1, deleted = true WHERE addr = $2 AND assetid = $3`)
-		if err != nil {
-			return fmt.Errorf("prepare asset close2, %v", err)
-		}
-		defer acd.Close()
-		for _, ac := range updates.AssetCloses {
-			if ac.AssetID == debugAsset {
-				db.log.Errorf("%d close %s", round, obs(ac))
-			}
-			_, err = acc.Exec(ac.Round, ac.Offset, ac.Sender[:], ac.AssetID)
-			if err != nil {
-				return fmt.Errorf("asset close record amount, %v", err)
-			}
-			_, err = acs.Exec(ac.CloseTo[:], ac.AssetID, ac.DefaultFrozen, ac.Sender[:], ac.AssetID, round)
-			if err != nil {
-				return fmt.Errorf("asset close send, %v", err)
-			}
-			_, err = acd.Exec(round, ac.Sender[:], ac.AssetID)
-			if err != nil {
-				return fmt.Errorf("asset close del, %v", err)
-			}
-		}
-	}
-=======
->>>>>>> 63e8949c
 	if len(updates.AssetDestroys) > 0 {
 		// Note! leaves `asset` and `account_asset` rows present for historical reference, but deletes all holdings from all accounts
 		any = true
