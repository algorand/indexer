--- conflicted
+++ resolved
@@ -228,11 +228,8 @@
 			if err != nil {
 				return fmt.Errorf("AddBlock() eval err: %w", err)
 			}
-<<<<<<< HEAD
 			metrics.PostgresEvalTimeSeconds.Observe(time.Since(start).Seconds())
-=======
 			ledgerForEval.Close()
->>>>>>> 57b7a920
 
 			err = writer.AddBlock(block, modifiedTxns, delta)
 			if err != nil {
