--- conflicted
+++ resolved
@@ -1108,11 +1108,8 @@
 			account.PendingRewards = 0
 		} else {
 			// TODO: pending rewards calculation doesn't belong in database layer (this is just the most covenient place which has all the data)
-<<<<<<< HEAD
-=======
 			// TODO: replace config.Consensus. config.Consensus map[protocol.ConsensusVersion]ConsensusParams
 			// temporarily cast req.blockheader.CurrentProtocol(string) to protocol.ConsensusVersion
->>>>>>> 0728bcd4
 			proto, ok := config.Consensus[protocol.ConsensusVersion(req.blockheader.CurrentProtocol)]
 			if !ok {
 				err = fmt.Errorf("get protocol err (%s)", req.blockheader.CurrentProtocol)
