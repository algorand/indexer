--- conflicted
+++ resolved
@@ -308,54 +308,6 @@
 			}
 			return nil
 		}
-<<<<<<< HEAD
-		proto, ok := config.Consensus[block.BlockHeader.CurrentProtocol]
-		if !ok {
-			return fmt.Errorf(
-				"AddBlock() cannot find proto version %s", block.BlockHeader.CurrentProtocol)
-		}
-		protoChanged := !proto.EnableAssetCloseAmount
-		proto.EnableAssetCloseAmount = true
-
-		var wg sync.WaitGroup
-		defer wg.Wait()
-
-		// Write transaction participation and possibly transactions in a parallel db
-		// transaction. If `proto.EnableAssetCloseAmount` is already true, we can start
-		// writing transactions contained in the block early.
-		var err0 error
-		wg.Add(1)
-		go func() {
-			defer wg.Done()
-
-			f := func(tx pgx.Tx) error {
-				if !protoChanged {
-					err := writer.AddTransactions(&block, block.Payset, tx)
-					if err != nil {
-						return err
-					}
-				}
-				return writer.AddTransactionParticipation(&block, tx)
-			}
-			err0 = db.txWithRetry(serializable, f)
-		}()
-
-		var err1 error
-		// Skip if transaction writing has already started.
-		if protoChanged {
-			// Write transactions in a parallel db transaction.
-			wg.Add(1)
-			go func() {
-				defer wg.Done()
-
-				f := func(tx pgx.Tx) error {
-					return writer.AddTransactions(&block, block.Payset, tx)
-				}
-				err1 = db.txWithRetry(serializable, f)
-			}()
-		}
-
-=======
 
 		var wg sync.WaitGroup
 		defer wg.Wait()
@@ -374,7 +326,6 @@
 			err0 = db.txWithRetry(serializable, f)
 		}()
 
->>>>>>> 54d39d78
 		err = w.AddBlock(&block, block.Payset, vb.Delta())
 		if err != nil {
 			return fmt.Errorf("AddBlock() err: %w", err)
@@ -391,12 +342,6 @@
 		}
 		if (err0 != nil) && !isUniqueViolationFunc(err0) {
 			return fmt.Errorf("AddBlock() err0: %w", err0)
-<<<<<<< HEAD
-		}
-		if (err1 != nil) && !isUniqueViolationFunc(err1) {
-			return fmt.Errorf("AddBlock() err1: %w", err1)
-=======
->>>>>>> 54d39d78
 		}
 
 		return nil
