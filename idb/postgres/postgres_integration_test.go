package postgres

import (
	"bytes"
	"context"
	"database/sql"
	"encoding/base64"
	"fmt"
	"math"
	"sync"
	"testing"
	"time"

	crypto2 "github.com/algorand/go-algorand-sdk/crypto"
	"github.com/algorand/go-algorand-sdk/encoding/msgpack"
	sdk "github.com/algorand/go-algorand-sdk/types"
	"github.com/jackc/pgx/v4"
	"github.com/jackc/pgx/v4/pgxpool"
	test2 "github.com/sirupsen/logrus/hooks/test"
	"github.com/stretchr/testify/assert"
	"github.com/stretchr/testify/require"

	"github.com/algorand/go-algorand/crypto"
	"github.com/algorand/go-algorand/data/basics"
	"github.com/algorand/go-algorand/data/transactions"
	"github.com/algorand/go-algorand/protocol"
	"github.com/algorand/go-algorand/rpcs"
	"github.com/algorand/go-codec/codec"

	"github.com/algorand/indexer/api/generated/v2"
	"github.com/algorand/indexer/conduit/plugins/processors/blockprocessor"
	"github.com/algorand/indexer/idb"
	"github.com/algorand/indexer/idb/postgres/internal/encoding"
	"github.com/algorand/indexer/idb/postgres/internal/schema"
	pgtest "github.com/algorand/indexer/idb/postgres/internal/testing"
	pgutil "github.com/algorand/indexer/idb/postgres/internal/util"
	"github.com/algorand/indexer/importer"
	"github.com/algorand/indexer/util"
	"github.com/algorand/indexer/util/test"
)

// TestMaxRoundOnUninitializedDB makes sure we return 0 when getting the max round on a new DB.
func TestMaxRoundOnUninitializedDB(t *testing.T) {
	_, connStr, shutdownFunc := pgtest.SetupPostgres(t)
	defer shutdownFunc()

	db, _, err := OpenPostgres(connStr, idb.IndexerDbOptions{}, nil)
	assert.NoError(t, err)
	defer db.Close()

	round, err := db.GetNextRoundToAccount()
	assert.Equal(t, idb.ErrorNotInitialized, err)
	assert.Equal(t, uint64(0), round)

	round, err = db.getMaxRoundAccounted(context.Background(), nil)
	assert.Equal(t, idb.ErrorNotInitialized, err)
	assert.Equal(t, uint64(0), round)
}

// TestMaxRound the happy path.
func TestMaxRound(t *testing.T) {
	db, connStr, shutdownFunc := pgtest.SetupPostgres(t)
	defer shutdownFunc()

	pdb, _, err := OpenPostgres(connStr, idb.IndexerDbOptions{}, nil)
	assert.NoError(t, err)
	defer pdb.Close()

	_, err = db.Exec(
		context.Background(),
		`INSERT INTO metastate (k, v) values ($1, $2)`,
		"state",
		`{"next_account_round":123454322}`)
	assert.NoError(t, err)

	round, err := pdb.GetNextRoundToAccount()
	require.NoError(t, err)
	assert.Equal(t, uint64(123454322), round)

	round, err = pdb.getMaxRoundAccounted(context.Background(), nil)
	require.NoError(t, err)
	assert.Equal(t, uint64(123454321), round)
}

func TestAccountedRoundNextRound0(t *testing.T) {
	db, connStr, shutdownFunc := pgtest.SetupPostgres(t)
	defer shutdownFunc()

	pdb, _, err := OpenPostgres(connStr, idb.IndexerDbOptions{}, nil)
	assert.NoError(t, err)
	defer pdb.Close()

	_, err = db.Exec(
		context.Background(),
		`INSERT INTO metastate (k, v) values ($1, $2)`,
		"state",
		`{"next_account_round":0}`)
	assert.NoError(t, err)

	round, err := pdb.GetNextRoundToAccount()
	require.NoError(t, err)
	assert.Equal(t, uint64(0), round)

	round, err = pdb.getMaxRoundAccounted(context.Background(), nil)
	require.NoError(t, err)
	assert.Equal(t, uint64(0), round)
}

// TestMaxConnection tests that when setting the maximum connection to a value, that it is
// accurately set and that acquiring connections accurately depletes the pool
func TestMaxConnection(t *testing.T) {
	_, connStr, shutdownFunc := pgtest.SetupPostgres(t)
	defer shutdownFunc()

	// Open Postgres with a maximum of 2 connections locally
	pdb, _, err := OpenPostgres(connStr, idb.IndexerDbOptions{MaxConn: 2}, nil)
	assert.NoError(t, err)
	defer pdb.Close()

	s := pdb.db.Stat()

	assert.Equal(t, 2, int(s.MaxConns()))
	assert.Equal(t, 0, int(s.AcquiredConns()))
	assert.GreaterOrEqual(t, 1, int(s.IdleConns()))

	conn1, err := pdb.db.Acquire(context.Background())
	assert.NoError(t, err)
	defer conn1.Release()

	s = pdb.db.Stat()
	assert.Equal(t, 1, int(s.AcquiredConns()))

	conn2, err := pdb.db.Acquire(context.Background())
	assert.NoError(t, err)
	defer conn2.Release()

	s = pdb.db.Stat()

	// We have reached the total of 2 "total" max connections
	// Meaning we should have two acquired connections and 0 idle connections
	assert.Equal(t, 2, int(s.AcquiredConns()))
	assert.Equal(t, 0, int(s.IdleConns()))

}

func assertAccountAsset(t *testing.T, db *pgxpool.Pool, addr basics.Address, assetid uint64, frozen bool, amount uint64) {
	var row pgx.Row
	var f bool
	var a uint64

	row = db.QueryRow(context.Background(), `SELECT frozen, amount FROM account_asset as a WHERE a.addr = $1 AND assetid = $2`, addr[:], assetid)
	err := row.Scan(&f, &a)
	assert.NoError(t, err, "failed looking up AccountA.")
	assert.Equal(t, frozen, f)
	assert.Equal(t, amount, a)
}

// TestAssetCloseReopenTransfer tests a scenario that requires asset subround accounting
func TestAssetCloseReopenTransfer(t *testing.T) {
	db, shutdownFunc, proc, l := setupIdb(t, test.MakeGenesis())
	defer shutdownFunc()
	defer l.Close()

	assetid := uint64(1)
	amt := uint64(10000)
	total := uint64(1000000)

	///////////
	// Given // A round scenario requiring subround accounting: AccountA is funded, closed, opts back, and funded again.
	///////////
	createAsset := test.MakeAssetConfigTxn(0, total, uint64(6), false, "mcn", "my coin", "http://antarctica.com", test.AccountD)
	optInA1 := test.MakeAssetOptInTxn(assetid, test.AccountA)
	optInA2 := test.MakeAssetOptInTxn(assetid, test.AccountA)
	fundA := test.MakeAssetTransferTxn(assetid, amt, test.AccountD, test.AccountA, basics.Address{})
	optInB := test.MakeAssetOptInTxn(assetid, test.AccountB)
	optInC := test.MakeAssetOptInTxn(assetid, test.AccountC)
	closeA := test.MakeAssetTransferTxn(assetid, 1000, test.AccountA, test.AccountB, test.AccountC)
	payMain := test.MakeAssetTransferTxn(assetid, amt, test.AccountD, test.AccountA, basics.Address{})

	block, err := test.MakeBlockForTxns(
		test.MakeGenesisBlock().BlockHeader, &createAsset, &optInA1, &fundA, &optInB,
		&optInC, &closeA, &optInA2, &payMain)
	require.NoError(t, err)

	//////////
	// When // We commit the block to the database
	//////////
	err = proc(&rpcs.EncodedBlockCert{Block: block})
	require.NoError(t, err)

	//////////
	// Then // Accounts A, B, C and D have the correct balances.
	//////////
	// A has the final payment after being closed out
	assertAccountAsset(t, db.db, test.AccountA, assetid, false, amt)
	// B has the closing transfer amount
	assertAccountAsset(t, db.db, test.AccountB, assetid, false, 1000)
	// C has the close-to remainder
	assertAccountAsset(t, db.db, test.AccountC, assetid, false, 9000)
	// D has the total minus both payments to A
	assertAccountAsset(t, db.db, test.AccountD, assetid, false, total-2*amt)
}

// TestReCreateAssetHolding checks the optin value of a defunct
func TestReCreateAssetHolding(t *testing.T) {
	db, shutdownFunc, proc, l := setupIdb(t, test.MakeGenesis())
	defer shutdownFunc()
	defer l.Close()

	total := uint64(1000000)

	block := test.MakeGenesisBlock()
	for i, frozen := range []bool{true, false} {
		assetid := uint64(1 + 5*i)
		///////////
		// Given //
		// A new asset with default-frozen, AccountB opts-in and has its frozen state
		// toggled.
		/////////// Then AccountB opts-out then opts-in again.
		createAssetFrozen := test.MakeAssetConfigTxn(
			0, total, uint64(6), frozen, "icicles", "frozen coin",
			"http://antarctica.com", test.AccountA)
		optinB1 := test.MakeAssetOptInTxn(assetid, test.AccountB)
		optinB2 := test.MakeAssetOptInTxn(assetid, test.AccountB)
		unfreezeB := test.MakeAssetFreezeTxn(
			assetid, !frozen, test.AccountA, test.AccountB)
		optoutB := test.MakeAssetTransferTxn(
			assetid, 0, test.AccountB, test.AccountC, test.AccountD)

		var err error
		block, err = test.MakeBlockForTxns(
			block.BlockHeader, &createAssetFrozen, &optinB1, &unfreezeB,
			&optoutB, &optinB2)
		require.NoError(t, err)

		//////////
		// When // We commit the round accounting to the database.
		//////////
		err = proc(&rpcs.EncodedBlockCert{Block: block})
		require.NoError(t, err)

		//////////
		// Then // AccountB should have its frozen state set back to the default value
		//////////
		assertAccountAsset(t, db.db, test.AccountB, assetid, frozen, 0)
	}
}

// TestMultipleAssetOptins make sure no-op transactions don't reset the default frozen value.
func TestNoopOptins(t *testing.T) {
	db, shutdownFunc, proc, l := setupIdb(t, test.MakeGenesis())
	defer shutdownFunc()
	defer l.Close()

	///////////
	// Given //
	// An asset with default-frozen = true, AccountB opts in, is unfrozen, then has a
	// no-op opt-in
	///////////
	assetid := uint64(1)

	createAsset := test.MakeAssetConfigTxn(
		0, uint64(1000000), uint64(6), true, "icicles", "frozen coin",
		"http://antarctica.com", test.AccountD)
	optinB1 := test.MakeAssetOptInTxn(assetid, test.AccountB)
	optinB2 := test.MakeAssetOptInTxn(assetid, test.AccountB)
	unfreezeB := test.MakeAssetFreezeTxn(assetid, false, test.AccountD, test.AccountB)

	block, err := test.MakeBlockForTxns(
		test.MakeGenesisBlock().BlockHeader, &createAsset, &optinB1, &unfreezeB, &optinB2)
	require.NoError(t, err)

	//////////
	// When // We commit the round accounting to the database.
	//////////
	err = proc(&rpcs.EncodedBlockCert{Block: block})
	require.NoError(t, err)

	//////////
	// Then // AccountB should have its frozen state set back to the default value
	//////////
	assertAccountAsset(t, db.db, test.AccountB, assetid, false, 0)
}

// TestMultipleWriters tests that accounting cannot be double committed.
func TestMultipleWriters(t *testing.T) {
	db, shutdownFunc, proc, l := setupIdb(t, test.MakeGenesis())
	defer shutdownFunc()
	defer l.Close()

	amt := uint64(10000)

	///////////
	// Given // Send amt to AccountE
	///////////
	payAccountE := test.MakePaymentTxn(
		1000, amt, 0, 0, 0, 0, test.AccountD, test.AccountE, basics.Address{},
		basics.Address{})

	block, err := test.MakeBlockForTxns(test.MakeGenesisBlock().BlockHeader, &payAccountE)
	require.NoError(t, err)

	//////////
	// When // We attempt commit the round accounting multiple times.
	//////////
	start := make(chan struct{})
	commits := 10
	errors := make(chan error, commits)
	var wg sync.WaitGroup
	for i := 0; i < commits; i++ {
		wg.Add(1)
		go func() {
			defer wg.Done()
			<-start
			errors <- proc(&rpcs.EncodedBlockCert{Block: block})
		}()
	}
	close(start)

	wg.Wait()
	close(errors)

	//////////
	// Then // There should be num-1 errors, and AccountA should only be paid once.
	//////////
	errorCount := 0
	for err := range errors {
		if err != nil {
			errorCount++
		}
	}
	assert.Equal(t, commits-1, errorCount)

	// AccountE should contain the final payment.
	var balance uint64
	row := db.db.QueryRow(context.Background(), `SELECT microalgos FROM account WHERE account.addr = $1`, test.AccountE[:])
	err = row.Scan(&balance)
	assert.NoError(t, err, "checking balance")
	assert.Equal(t, amt, balance)
}

// TestBlockWithTransactions tests that the block with transactions endpoint works.
func TestBlockWithTransactions(t *testing.T) {
	db, shutdownFunc, proc, l := setupIdb(t, test.MakeGenesis())
	defer shutdownFunc()
	defer l.Close()

	round := uint64(1)
	assetid := uint64(1)
	amt := uint64(10000)
	total := uint64(1000000)

	///////////
	// Given // A block at round `round` with 5 transactions.
	///////////
	txn1 := test.MakeAssetConfigTxn(
		0, total, uint64(6), false, "icicles", "frozen coin", "http://antarctica.com",
		test.AccountD)
	txn2 := test.MakeAssetOptInTxn(assetid, test.AccountA)
	txn3 := test.MakeAssetTransferTxn(
		assetid, amt, test.AccountD, test.AccountA, basics.Address{})
	txn4 := test.MakeAssetOptInTxn(assetid, test.AccountB)
	txn5 := test.MakeAssetOptInTxn(assetid, test.AccountC)
	txn6 := test.MakeAssetTransferTxn(
		assetid, 1000, test.AccountA, test.AccountB, test.AccountC)
	txn7 := test.MakeAssetTransferTxn(
		assetid, 0, test.AccountA, test.AccountA, basics.Address{})
	txn8 := test.MakeAssetTransferTxn(
		assetid, amt, test.AccountD, test.AccountA, basics.Address{})
	txns := []*transactions.SignedTxnWithAD{
		&txn1, &txn2, &txn3, &txn4, &txn5, &txn6, &txn7, &txn8}

	block, err := test.MakeBlockForTxns(test.MakeGenesisBlock().BlockHeader, txns...)
	require.NoError(t, err)

	err = proc(&rpcs.EncodedBlockCert{Block: block})
	require.NoError(t, err)

	//////////
	// When // We call GetBlock and Transactions
	//////////
	_, txnRows0, err := db.GetBlock(context.Background(), round, idb.GetBlockOptions{Transactions: true, MaxTransactionsLimit: 100})
	require.NoError(t, err)

	rowsCh, _ := db.Transactions(context.Background(), idb.TransactionFilter{Round: &round})
	txnRows1 := make([]idb.TxnRow, 0)
	for row := range rowsCh {
		require.NoError(t, row.Error)
		txnRows1 = append(txnRows1, row)
	}

	//////////
	// Then // They should have the correct transactions
	//////////
	assert.Len(t, txnRows0, len(txns))
	assert.Len(t, txnRows1, len(txns))
	for i := 0; i < len(txnRows0); i++ {
		expected := base64.StdEncoding.EncodeToString(msgpack.Encode(txns[i]))
		actual := base64.StdEncoding.EncodeToString(msgpack.Encode(txnRows0[i].Txn))
		assert.Equal(t, expected, actual)

		actual = base64.StdEncoding.EncodeToString(msgpack.Encode(txnRows1[i].Txn))
		assert.Equal(t, expected, actual)
	}
}

func TestRekeyBasic(t *testing.T) {
	db, shutdownFunc, proc, l := setupIdb(t, test.MakeGenesis())
	defer shutdownFunc()
	defer l.Close()

	///////////
	// Given // Send rekey transaction
	///////////
	txn := test.MakePaymentTxn(
		1000, 0, 0, 0, 0, 0, test.AccountA, test.AccountA, basics.Address{}, test.AccountB)
	block, err := test.MakeBlockForTxns(test.MakeGenesisBlock().BlockHeader, &txn)
	require.NoError(t, err)

	err = proc(&rpcs.EncodedBlockCert{Block: block})
	require.NoError(t, err)

	//////////
	// Then // Account A is rekeyed to account B
	//////////
	var accountDataStr []byte
	row := db.db.QueryRow(context.Background(), `SELECT account_data FROM account WHERE account.addr = $1`, test.AccountA[:])
	err = row.Scan(&accountDataStr)
	assert.NoError(t, err, "querying account data")

	ad, err := encoding.DecodeTrimmedLcAccountData(accountDataStr)
	require.NoError(t, err, "failed to parse account data json")
	assert.Equal(t, test.AccountB, ad.AuthAddr)
}

func TestRekeyToItself(t *testing.T) {
	db, shutdownFunc, proc, l := setupIdb(t, test.MakeGenesis())
	defer shutdownFunc()
	defer l.Close()

	///////////
	// Given // Send rekey transactions
	///////////
	txn := test.MakePaymentTxn(
		1000, 0, 0, 0, 0, 0, test.AccountA, test.AccountA, basics.Address{}, test.AccountB)
	block, err := test.MakeBlockForTxns(test.MakeGenesisBlock().BlockHeader, &txn)
	require.NoError(t, err)

	err = proc(&rpcs.EncodedBlockCert{Block: block})
	require.NoError(t, err)

	txn = test.MakePaymentTxn(
		1000, 0, 0, 0, 0, 0, test.AccountA, test.AccountA, basics.Address{},
		test.AccountA)
	block, err = test.MakeBlockForTxns(block.BlockHeader, &txn)
	require.NoError(t, err)

	err = proc(&rpcs.EncodedBlockCert{Block: block})
	require.NoError(t, err)

	//////////
	// Then // Account's A auth-address is not recorded
	//////////
	var accountDataStr []byte
	row := db.db.QueryRow(context.Background(), `SELECT account_data FROM account WHERE account.addr = $1`, test.AccountA[:])
	err = row.Scan(&accountDataStr)
	assert.NoError(t, err, "querying account data")

	ad, err := encoding.DecodeTrimmedLcAccountData(accountDataStr)
	require.NoError(t, err, "failed to parse account data json")
	assert.Equal(t, basics.Address{}, ad.AuthAddr)
}

func TestRekeyThreeTimesInSameRound(t *testing.T) {
	db, shutdownFunc, proc, l := setupIdb(t, test.MakeGenesis())
	defer shutdownFunc()
	defer l.Close()

	///////////
	// Given // Send rekey transaction
	///////////
	txn0 := test.MakePaymentTxn(
		1000, 0, 0, 0, 0, 0, test.AccountA, test.AccountA, basics.Address{},
		test.AccountB)
	txn1 := test.MakePaymentTxn(
		1000, 0, 0, 0, 0, 0, test.AccountA, test.AccountA, basics.Address{},
		basics.Address{})
	txn2 := test.MakePaymentTxn(
		1000, 0, 0, 0, 0, 0, test.AccountA, test.AccountA, basics.Address{}, test.AccountC)

	block, err := test.MakeBlockForTxns(
		test.MakeGenesisBlock().BlockHeader, &txn0, &txn1, &txn2)
	require.NoError(t, err)

	err = proc(&rpcs.EncodedBlockCert{Block: block})
	require.NoError(t, err)

	//////////
	// Then // Account A is rekeyed to account C
	//////////
	var accountDataStr []byte
	row := db.db.QueryRow(context.Background(), `SELECT account_data FROM account WHERE account.addr = $1`, test.AccountA[:])
	err = row.Scan(&accountDataStr)
	assert.NoError(t, err, "querying account data")

	ad, err := encoding.DecodeTrimmedLcAccountData(accountDataStr)
	require.NoError(t, err, "failed to parse account data json")
	assert.Equal(t, test.AccountC, ad.AuthAddr)
}

func TestRekeyToItselfHasNotBeenRekeyed(t *testing.T) {
	_, shutdownFunc, proc, l := setupIdb(t, test.MakeGenesis())
	defer shutdownFunc()
	defer l.Close()

	///////////
	// Given // Send rekey transaction
	///////////
	txn := test.MakePaymentTxn(
		1000, 0, 0, 0, 0, 0, test.AccountA, test.AccountA, basics.Address{},
		basics.Address{})
	block, err := test.MakeBlockForTxns(test.MakeGenesisBlock().BlockHeader, &txn)
	require.NoError(t, err)

	//////////
	// Then // No error when committing to the DB.
	//////////
	err = proc(&rpcs.EncodedBlockCert{Block: block})
	require.NoError(t, err)
}

// TestIgnoreDefaultFrozenConfigUpdate the creator asset holding should ignore default-frozen = true.
func TestIgnoreDefaultFrozenConfigUpdate(t *testing.T) {
	db, shutdownFunc, proc, l := setupIdb(t, test.MakeGenesis())
	defer shutdownFunc()
	defer l.Close()

	assetid := uint64(1)
	total := uint64(1000000)

	///////////
	// Given // A new asset with default-frozen = true, and AccountB opting into it.
	///////////
	createAssetNotFrozen := test.MakeAssetConfigTxn(
		0, total, uint64(6), false, "icicles", "frozen coin", "http://antarctica.com",
		test.AccountA)
	modifyAssetToFrozen := test.MakeAssetConfigTxn(
		assetid, total, uint64(6), true, "icicles", "frozen coin", "http://antarctica.com",
		test.AccountA)
	optin := test.MakeAssetOptInTxn(assetid, test.AccountB)

	block, err := test.MakeBlockForTxns(
		test.MakeGenesisBlock().BlockHeader, &createAssetNotFrozen, &modifyAssetToFrozen,
		&optin)
	require.NoError(t, err)

	//////////
	// When // We commit the round accounting to the database.
	//////////
	err = proc(&rpcs.EncodedBlockCert{Block: block})
	require.NoError(t, err)

	//////////
	// Then // Make sure the accounts have the correct default-frozen after create/optin
	//////////
	// default-frozen = true
	assertAccountAsset(t, db.db, test.AccountA, assetid, false, total)
	assertAccountAsset(t, db.db, test.AccountB, assetid, false, 0)
}

// TestZeroTotalAssetCreate tests that the asset holding with total of 0 is created.
func TestZeroTotalAssetCreate(t *testing.T) {
	db, shutdownFunc, proc, l := setupIdb(t, test.MakeGenesis())
	defer shutdownFunc()
	defer l.Close()

	assetid := uint64(1)
	total := uint64(0)

	///////////
	// Given // A new asset with total = 0.
	///////////
	createAsset := test.MakeAssetConfigTxn(
		0, total, uint64(6), false, "mcn", "my coin", "http://antarctica.com",
		test.AccountA)
	block, err := test.MakeBlockForTxns(test.MakeGenesisBlock().BlockHeader, &createAsset)
	require.NoError(t, err)

	//////////
	// When // We commit the round accounting to the database.
	//////////
	err = proc(&rpcs.EncodedBlockCert{Block: block})
	require.NoError(t, err)

	//////////
	// Then // Make sure the creator has an asset holding with amount = 0.
	//////////
	assertAccountAsset(t, db.db, test.AccountA, assetid, false, 0)
}

func assertAssetDates(t *testing.T, db *pgxpool.Pool, assetID uint64, deleted sql.NullBool, createdAt sql.NullInt64, closedAt sql.NullInt64) {
	row := db.QueryRow(
		context.Background(),
		"SELECT deleted, created_at, closed_at FROM asset WHERE index = $1", int64(assetID))

	var retDeleted sql.NullBool
	var retCreatedAt sql.NullInt64
	var retClosedAt sql.NullInt64
	err := row.Scan(&retDeleted, &retCreatedAt, &retClosedAt)
	assert.NoError(t, err)

	assert.Equal(t, deleted, retDeleted)
	assert.Equal(t, createdAt, retCreatedAt)
	assert.Equal(t, closedAt, retClosedAt)
}

func assertAssetHoldingDates(t *testing.T, db *pgxpool.Pool, address basics.Address, assetID uint64, deleted sql.NullBool, createdAt sql.NullInt64, closedAt sql.NullInt64) {
	row := db.QueryRow(
		context.Background(),
		"SELECT deleted, created_at, closed_at FROM account_asset WHERE "+
			"addr = $1 AND assetid = $2",
		address[:], assetID)

	var retDeleted sql.NullBool
	var retCreatedAt sql.NullInt64
	var retClosedAt sql.NullInt64
	err := row.Scan(&retDeleted, &retCreatedAt, &retClosedAt)
	assert.NoError(t, err)

	assert.Equal(t, deleted, retDeleted)
	assert.Equal(t, createdAt, retCreatedAt)
	assert.Equal(t, closedAt, retClosedAt)
}

func TestDestroyAssetBasic(t *testing.T) {
	db, shutdownFunc, proc, l := setupIdb(t, test.MakeGenesis())
	defer shutdownFunc()
	defer l.Close()

	assetID := uint64(1)

	// Create an asset.
	txn := test.MakeAssetConfigTxn(0, 4, 0, false, "uu", "aa", "", test.AccountA)
	block, err := test.MakeBlockForTxns(test.MakeGenesisBlock().BlockHeader, &txn)
	require.NoError(t, err)

	err = proc(&rpcs.EncodedBlockCert{Block: block})
	require.NoError(t, err)

	// Destroy an asset.
	txn = test.MakeAssetDestroyTxn(assetID, test.AccountA)
	block, err = test.MakeBlockForTxns(block.BlockHeader, &txn)
	require.NoError(t, err)

	err = proc(&rpcs.EncodedBlockCert{Block: block})
	require.NoError(t, err)

	// Check that the asset is deleted.
	assertAssetDates(t, db.db, assetID,
		sql.NullBool{Valid: true, Bool: true},
		sql.NullInt64{Valid: true, Int64: 1},
		sql.NullInt64{Valid: true, Int64: 2})

	// Check that the account's asset holding is deleted.
	assertAssetHoldingDates(t, db.db, test.AccountA, assetID,
		sql.NullBool{Valid: true, Bool: true},
		sql.NullInt64{Valid: true, Int64: 1},
		sql.NullInt64{Valid: true, Int64: 2})
}

func TestDestroyAssetZeroSupply(t *testing.T) {
	db, shutdownFunc, proc, l := setupIdb(t, test.MakeGenesis())
	defer shutdownFunc()
	defer l.Close()

	assetID := uint64(1)

	// Create an asset. Set total supply to 0.
	txn0 := test.MakeAssetConfigTxn(0, 0, 0, false, "uu", "aa", "", test.AccountA)
	txn1 := test.MakeAssetDestroyTxn(assetID, test.AccountA)
	block, err := test.MakeBlockForTxns(test.MakeGenesisBlock().BlockHeader, &txn0, &txn1)
	require.NoError(t, err)

	err = proc(&rpcs.EncodedBlockCert{Block: block})
	require.NoError(t, err)

	// Check that the asset is deleted.
	assertAssetDates(t, db.db, assetID,
		sql.NullBool{Valid: true, Bool: true},
		sql.NullInt64{Valid: true, Int64: 1},
		sql.NullInt64{Valid: true, Int64: 1})

	// Check that the account's asset holding is deleted.
	assertAssetHoldingDates(t, db.db, test.AccountA, assetID,
		sql.NullBool{Valid: true, Bool: true},
		sql.NullInt64{Valid: true, Int64: 1},
		sql.NullInt64{Valid: true, Int64: 1})
}

func TestDestroyAssetDeleteCreatorsHolding(t *testing.T) {
	db, shutdownFunc, proc, l := setupIdb(t, test.MakeGenesis())
	defer shutdownFunc()

	defer l.Close()

	assetID := uint64(1)

	// Create an asset. Create a transaction where all special addresses are different
	// from creator's address.
	txn0 := transactions.SignedTxnWithAD{
		SignedTxn: transactions.SignedTxn{
			Txn: transactions.Transaction{
				Type: "acfg",
				Header: transactions.Header{
					Sender:      test.AccountA,
					GenesisHash: test.GenesisHash,
				},
				AssetConfigTxnFields: transactions.AssetConfigTxnFields{
					AssetParams: basics.AssetParams{
						Manager:  test.AccountB,
						Reserve:  test.AccountB,
						Freeze:   test.AccountB,
						Clawback: test.AccountB,
					},
				},
			},
			Sig: test.Signature,
		},
	}

	// Another account opts in.
	txn1 := test.MakeAssetOptInTxn(assetID, test.AccountC)

	// Destroy an asset.
	txn2 := test.MakeAssetDestroyTxn(assetID, test.AccountB)

	block, err := test.MakeBlockForTxns(
		test.MakeGenesisBlock().BlockHeader, &txn0, &txn1, &txn2)
	require.NoError(t, err)
	err = proc(&rpcs.EncodedBlockCert{Block: block})
	require.NoError(t, err)

	// Check that the creator's asset holding is deleted.
	assertAssetHoldingDates(t, db.db, test.AccountA, assetID,
		sql.NullBool{Valid: true, Bool: true},
		sql.NullInt64{Valid: true, Int64: 1},
		sql.NullInt64{Valid: true, Int64: 1})

	// Check that other account's asset holding was not deleted.
	assertAssetHoldingDates(t, db.db, test.AccountC, assetID,
		sql.NullBool{Valid: true, Bool: false},
		sql.NullInt64{Valid: true, Int64: 1},
		sql.NullInt64{Valid: false, Int64: 0})

	// Check that the manager does not have an asset holding.
	count := queryInt(
		db.db, "SELECT COUNT(*) FROM account_asset WHERE addr = $1", test.AccountB[:])
	assert.Equal(t, 0, count)
}

// Test that block import adds the freeze/sender accounts to txn_participation.
func TestAssetFreezeTxnParticipation(t *testing.T) {
	db, shutdownFunc, proc, l := setupIdb(t, test.MakeGenesis())
	defer shutdownFunc()

	defer l.Close()

	///////////
	// Given // A block containing an asset freeze txn
	///////////

	// Create a block with freeze txn
	assetid := uint64(1)

	createAsset := test.MakeAssetConfigTxn(
		0, uint64(1000000), uint64(6), false, "mcn", "my coin", "http://antarctica.com",
		test.AccountA)
	optinB := test.MakeAssetOptInTxn(assetid, test.AccountB)
	freeze := test.MakeAssetFreezeTxn(assetid, true, test.AccountA, test.AccountB)

	block, err := test.MakeBlockForTxns(
		test.MakeGenesisBlock().BlockHeader, &createAsset, &optinB, &freeze)
	require.NoError(t, err)

	//////////
	// When // We import the block.
	//////////
	err = proc(&rpcs.EncodedBlockCert{Block: block})
	require.NoError(t, err)

	//////////
	// Then // Both accounts should have an entry in the txn_participation table.
	//////////
	round := uint64(1)
	intra := uint64(2)

	query :=
		"SELECT COUNT(*) FROM txn_participation WHERE addr = $1 AND round = $2 AND " +
			"intra = $3"
	acctACount := queryInt(db.db, query, test.AccountA[:], round, intra)
	acctBCount := queryInt(db.db, query, test.AccountB[:], round, intra)
	assert.Equal(t, 1, acctACount)
	assert.Equal(t, 1, acctBCount)
}

// Test that block import adds accounts from inner txns to txn_participation.
func TestInnerTxnParticipation(t *testing.T) {
	db, shutdownFunc, proc, l := setupIdb(t, test.MakeGenesis())
	defer shutdownFunc()

	defer l.Close()

	///////////
	// Given // A block containing an app call txn with inners
	///////////

	// In order to simplify the test,
	// since db.AddBlock uses ApplyData from the block and not from the evaluator,
	// fake ApplyData to have inner txn
	// otherwise it requires funding the app account and other special setup
	var appAddr basics.Address
	appAddr[1] = 99
	createApp := test.MakeAppCallWithInnerTxn(test.AccountA, appAddr, test.AccountB, appAddr, test.AccountC)

	block, err := test.MakeBlockForTxns(
		test.MakeGenesisBlock().BlockHeader, &createApp)
	require.NoError(t, err)

	//////////
	// When // We import the block.
	//////////
	err = proc(&rpcs.EncodedBlockCert{Block: block})
	require.NoError(t, err)

	//////////
	// Then // All accounts should have an entry in the txn_participation table.
	//////////
	round := uint64(1)
	intra := uint64(0) // the only one txn in the block

	query :=
		"SELECT COUNT(*) FROM txn_participation WHERE addr = $1 AND round = $2 AND " +
			"intra = $3"
	acctACount := queryInt(db.db, query, test.AccountA[:], round, intra)
	acctBCount := queryInt(db.db, query, test.AccountB[:], round, intra)
	acctCCount := queryInt(db.db, query, test.AccountC[:], round, intra)
	acctAppCount := queryInt(db.db, query, appAddr[:], round, intra)
	assert.Equal(t, 1, acctACount)
	assert.Equal(t, 1, acctBCount)
	assert.Equal(t, 1, acctCCount)
	assert.Equal(t, 1, acctAppCount)
}

func TestAppExtraPages(t *testing.T) {
	db, shutdownFunc, proc, l := setupIdb(t, test.MakeGenesis())
	defer shutdownFunc()

	defer l.Close()

	// Create an app.

	// Create a transaction with ExtraProgramPages field set to 1
	const extraPages = 1
	txn := transactions.SignedTxnWithAD{
		SignedTxn: transactions.SignedTxn{
			Txn: transactions.Transaction{
				Type: "appl",
				Header: transactions.Header{
					Sender:      test.AccountA,
					GenesisHash: test.GenesisHash,
				},
				ApplicationCallTxnFields: transactions.ApplicationCallTxnFields{
					ApprovalProgram:   []byte{0x02, 0x20, 0x01, 0x01, 0x22},
					ClearStateProgram: []byte{0x02, 0x20, 0x01, 0x01, 0x22},
					ExtraProgramPages: extraPages,
				},
			},
			Sig: test.Signature,
		},
	}

	block, err := test.MakeBlockForTxns(test.MakeGenesisBlock().BlockHeader, &txn)
	require.NoError(t, err)

	err = proc(&rpcs.EncodedBlockCert{Block: block})
	require.NoError(t, err)

	row := db.db.QueryRow(context.Background(), "SELECT index, params FROM app WHERE creator = $1", test.AccountA[:])

	var index uint64
	var paramsStr []byte
	err = row.Scan(&index, &paramsStr)
	require.NoError(t, err)
	require.NotZero(t, index)

	ap, err := encoding.DecodeAppParams(paramsStr)
	require.NoError(t, err)
	require.Equal(t, uint32(1), ap.ExtraProgramPages)

	var filter idb.ApplicationQuery
	var aidx uint64 = uint64(index)
	filter.ApplicationID = aidx
	appRows, _ := db.Applications(context.Background(), filter)
	num := 0
	for row := range appRows {
		require.NoError(t, row.Error)
		num++
		require.NotNil(t, row.Application.Params.ExtraProgramPages, "we should have this field")
		require.Equal(t, uint64(1), *row.Application.Params.ExtraProgramPages)
	}
	require.Equal(t, 1, num)

	rows, _ := db.GetAccounts(context.Background(), idb.AccountQueryOptions{EqualToAddress: test.AccountA[:], IncludeAppParams: true})
	num = 0
	var createdApps *[]generated.Application
	for row := range rows {
		require.NoError(t, row.Error)
		num++
		require.NotNil(t, row.Account.AppsTotalExtraPages, "we should have this field")
		require.Equal(t, uint64(1), *row.Account.AppsTotalExtraPages)
		require.Equal(t, uint64(1), row.Account.TotalCreatedApps)
		createdApps = row.Account.CreatedApps
	}
	require.Equal(t, 1, num)

	require.NotNil(t, createdApps)
	require.Equal(t, 1, len(*createdApps))
	app := (*createdApps)[0]
	require.NotNil(t, app.Params.ExtraProgramPages)
	require.Equal(t, uint64(extraPages), *app.Params.ExtraProgramPages)
}

func assertKeytype(t *testing.T, db *IndexerDb, address basics.Address, keytype *generated.AccountSigType) {
	opts := idb.AccountQueryOptions{
		EqualToAddress: address[:],
		IncludeDeleted: true,
	}
	rowsCh, _ := db.GetAccounts(context.Background(), opts)

	row, ok := <-rowsCh
	require.True(t, ok)
	require.NoError(t, row.Error)
	assert.Equal(t, keytype, row.Account.SigType)
}

func TestKeytypeBasic(t *testing.T) {
	block := test.MakeGenesisBlock()
	db, shutdownFunc, proc, l := setupIdb(t, test.MakeGenesis())
	defer shutdownFunc()

	defer l.Close()

	assertKeytype(t, db, test.AccountA, nil)

	// Sig
	txn := test.MakePaymentTxn(
		0, 0, 0, 0, 0, 0, test.AccountA, test.AccountA, basics.Address{}, basics.Address{})

	block, err := test.MakeBlockForTxns(block.BlockHeader, &txn)
	require.NoError(t, err)
	err = proc(&rpcs.EncodedBlockCert{Block: block})
	require.NoError(t, err)

	keytype := generated.AccountSigTypeSig
	assertKeytype(t, db, test.AccountA, &keytype)

	// Msig
	txn = test.MakePaymentTxn(
		0, 0, 0, 0, 0, 0, test.AccountA, test.AccountA, basics.Address{}, basics.Address{})
	txn.Sig = crypto.Signature{}
	txn.Msig.Subsigs = append(txn.Msig.Subsigs, crypto.MultisigSubsig{})

	block, err = test.MakeBlockForTxns(block.BlockHeader, &txn)
	require.NoError(t, err)
	err = proc(&rpcs.EncodedBlockCert{Block: block})
	require.NoError(t, err)

	keytype = "msig"
	assertKeytype(t, db, test.AccountA, &keytype)
}

// Test that asset amount >= 2^63 is handled correctly. Due to the specifics of
// postgres it might be a problem.
func TestLargeAssetAmount(t *testing.T) {
	db, shutdownFunc, proc, l := setupIdb(t, test.MakeGenesis())
	defer shutdownFunc()

	defer l.Close()

	assetid := uint64(1)
	txn := test.MakeAssetConfigTxn(
		0, math.MaxUint64, 0, false, "mc", "mycoin", "", test.AccountA)
	block, err := test.MakeBlockForTxns(test.MakeGenesisBlock().BlockHeader, &txn)
	require.NoError(t, err)

	err = proc(&rpcs.EncodedBlockCert{Block: block})
	require.NoError(t, err)

	{
		opts := idb.AssetBalanceQuery{
			AssetID: assetid,
		}
		rowsCh, _ := db.AssetBalances(context.Background(), opts)

		row, ok := <-rowsCh
		require.True(t, ok)
		require.NoError(t, row.Error)
		assert.Equal(t, uint64(math.MaxUint64), row.Amount)
	}

	{
		opts := idb.AccountQueryOptions{
			EqualToAddress:       test.AccountA[:],
			IncludeAssetHoldings: true,
		}
		rowsCh, _ := db.GetAccounts(context.Background(), opts)

		row, ok := <-rowsCh
		require.True(t, ok)
		require.NoError(t, row.Error)
		require.NotNil(t, row.Account.Assets)
		require.Equal(t, 1, len(*row.Account.Assets))
		require.Equal(t, uint64(1), row.Account.TotalAssetsOptedIn)
		assert.Equal(t, uint64(math.MaxUint64), (*row.Account.Assets)[0].Amount)
	}
}

// Test that initializing a new database sets the correct migration number and
// that the database is available.
func TestInitializationNewDatabase(t *testing.T) {
	_, connStr, shutdownFunc := pgtest.SetupPostgres(t)
	defer shutdownFunc()

	db, availableCh, err := OpenPostgres(connStr, idb.IndexerDbOptions{}, nil)
	require.NoError(t, err)
	defer db.Close()

	_, ok := <-availableCh
	assert.False(t, ok)

	state, err := db.getMigrationState(context.Background(), nil)
	require.NoError(t, err)

	assert.Equal(t, len(migrations), state.NextMigration)
}

// Test that opening the database the second time (after initializing) is successful.
func TestOpenDbAgain(t *testing.T) {
	_, connStr, shutdownFunc := pgtest.SetupPostgres(t)
	defer shutdownFunc()

	for i := 0; i < 2; i++ {
		db, availableCh, err := OpenPostgres(connStr, idb.IndexerDbOptions{}, nil)
		require.NoError(t, err)
		<-availableCh
		db.Close()
	}
}

func requireNilOrEqual(t *testing.T, expected string, actual *string) {
	if expected == "" {
		require.Nil(t, actual)
	} else {
		require.NotNil(t, actual)
		require.Equal(t, expected, *actual)
	}
}

// TestNonDisplayableUTF8 make sure we're able to import cheeky assets.
func TestNonDisplayableUTF8(t *testing.T) {
	tests := []struct {
		Name              string
		AssetName         string
		AssetUnit         string
		AssetURL          string
		ExpectedAssetName string
		ExpectedAssetUnit string
		ExpectedAssetURL  string
	}{
		{
			Name:              "Normal",
			AssetName:         "asset-name",
			AssetUnit:         "au",
			AssetURL:          "https://algorand.com",
			ExpectedAssetName: "asset-name",
			ExpectedAssetUnit: "au",
			ExpectedAssetURL:  "https://algorand.com",
		},
		{
			Name:              "Embedded Null",
			AssetName:         "asset\000name",
			AssetUnit:         "a\000u",
			AssetURL:          "https:\000//algorand.com",
			ExpectedAssetName: "",
			ExpectedAssetUnit: "",
			ExpectedAssetURL:  "",
		},
		{
			Name:              "Invalid UTF8",
			AssetName:         "asset\x8cname",
			AssetUnit:         "a\x8cu",
			AssetURL:          "https:\x8c//algorand.com",
			ExpectedAssetName: "",
			ExpectedAssetUnit: "",
			ExpectedAssetURL:  "",
		},
		{
			Name:              "Emoji",
			AssetName:         "💩",
			AssetUnit:         "💰",
			AssetURL:          "🌐",
			ExpectedAssetName: "💩",
			ExpectedAssetUnit: "💰",
			ExpectedAssetURL:  "🌐",
		},
	}

	assetID := uint64(1)
	innerAssetID := uint64(999)

	for _, testcase := range tests {
		testcase := testcase
		name := testcase.AssetName
		unit := testcase.AssetUnit
		url := testcase.AssetURL

		t.Run(testcase.Name, func(t *testing.T) {
			db, shutdownFunc, proc, l := setupIdb(t, test.MakeGenesis())
			defer shutdownFunc()

			defer l.Close()

			txn := test.MakeAssetConfigTxn(
				0, math.MaxUint64, 0, false, unit, name, url, test.AccountA)
			// Try to add cheeky inner txns lazily by adding an AD to the acfg txn
			txn.ApplyData.EvalDelta.InnerTxns = []transactions.SignedTxnWithAD{
				test.MakeAssetConfigTxn(
					0, math.MaxUint64, 0, false, unit, name, url, test.AccountA),
			}
			txn.ApplyData.EvalDelta.InnerTxns[0].ConfigAsset = basics.AssetIndex(innerAssetID)
			block, err := test.MakeBlockForTxns(test.MakeGenesisBlock().BlockHeader, &txn)
			require.NoError(t, err)

			// Test 1: import/accounting should work.
			err = proc(&rpcs.EncodedBlockCert{Block: block})
			require.NoError(t, err)

			// Test 2: asset results properly serialized
			assets, _ := db.Assets(context.Background(), idb.AssetsQuery{AssetID: assetID})
			num := 0
			for asset := range assets {
				require.NoError(t, asset.Error)
				require.Equal(t, name, asset.Params.AssetName)
				require.Equal(t, unit, asset.Params.UnitName)
				require.Equal(t, url, asset.Params.URL)
				num++
			}
			require.Equal(t, 1, num)

			// Test 3: transaction results properly serialized
			// Transaction results also return the inner txn acfg
			txnRows, _ := db.Transactions(context.Background(), idb.TransactionFilter{})
			num = 0
			for row := range txnRows {
				require.NoError(t, row.Error)
				// The inner txns will have a RootTxn instead of a Txn row
				var rowTxn *sdk.SignedTxnWithAD
				if row.Txn != nil {
					rowTxn = row.Txn
				} else {
					rowTxn = row.RootTxn
				}

				// Note: These are created from the TxnBytes, so they have the exact name with embedded null.
				require.NotNil(t, rowTxn)
				require.Equal(t, name, rowTxn.Txn.AssetParams.AssetName)
				require.Equal(t, unit, rowTxn.Txn.AssetParams.UnitName)
				require.Equal(t, url, rowTxn.Txn.AssetParams.URL)
				num++
			}
			// Check that the root and inner asset is matched
			require.Equal(t, 2, num)

			// Test 4: account results should have the correct asset
			accounts, _ := db.GetAccounts(context.Background(), idb.AccountQueryOptions{EqualToAddress: test.AccountA[:], IncludeAssetParams: true})
			num = 0
			for acct := range accounts {
				require.NoError(t, acct.Error)
				require.NotNil(t, acct.Account.CreatedAssets)
				require.Len(t, *acct.Account.CreatedAssets, 1)
				require.Equal(t, uint64(1), acct.Account.TotalCreatedAssets)

				asset := (*acct.Account.CreatedAssets)[0]
				if testcase.ExpectedAssetName == "" {
					require.Nil(t, asset.Params.Name)
				}
				requireNilOrEqual(t, testcase.ExpectedAssetName, asset.Params.Name)
				requireNilOrEqual(t, testcase.ExpectedAssetUnit, asset.Params.UnitName)
				requireNilOrEqual(t, testcase.ExpectedAssetURL, asset.Params.Url)
				require.Equal(t, []byte(name), *asset.Params.NameB64)
				require.Equal(t, []byte(unit), *asset.Params.UnitNameB64)
				require.Equal(t, []byte(url), *asset.Params.UrlB64)
				num++
			}
			require.Equal(t, 1, num)
		})
	}
}

// TestReconfigAsset make sure we properly handle asset param merges.
func TestReconfigAsset(t *testing.T) {
	db, shutdownFunc, proc, l := setupIdb(t, test.MakeGenesis())
	defer shutdownFunc()

	defer l.Close()

	unit := "co\000in"
	name := "algo"
	url := "https://algorand.com"
	assetID := uint64(1)

	txn := test.MakeAssetConfigTxn(
		0, math.MaxUint64, 0, false, unit, name, url, test.AccountA)
	block, err := test.MakeBlockForTxns(test.MakeGenesisBlock().BlockHeader, &txn)
	require.NoError(t, err)
	err = proc(&rpcs.EncodedBlockCert{Block: block})
	require.NoError(t, err)

	txn = transactions.SignedTxnWithAD{
		SignedTxn: transactions.SignedTxn{
			Txn: transactions.Transaction{
				Type: "acfg",
				Header: transactions.Header{
					Sender:      test.AccountA,
					Fee:         basics.MicroAlgos{Raw: 1000},
					GenesisHash: test.GenesisHash,
				},
				AssetConfigTxnFields: transactions.AssetConfigTxnFields{
					ConfigAsset: basics.AssetIndex(assetID),
					AssetParams: basics.AssetParams{
						Freeze:   test.AccountB,
						Clawback: test.AccountC,
					},
				},
			},
			Sig: test.Signature,
		},
	}
	block, err = test.MakeBlockForTxns(block.BlockHeader, &txn)
	require.NoError(t, err)
	err = proc(&rpcs.EncodedBlockCert{Block: block})
	require.NoError(t, err)

	// Test 2: asset results properly serialized
	assets, _ := db.Assets(context.Background(), idb.AssetsQuery{AssetID: assetID})
	num := 0
	for asset := range assets {
		require.NoError(t, asset.Error)
		require.Equal(t, name, asset.Params.AssetName)
		require.Equal(t, unit, asset.Params.UnitName)
		require.Equal(t, url, asset.Params.URL)

		require.Equal(t, sdk.Address{}, asset.Params.Manager, "Manager should have been cleared.")
		require.Equal(t, sdk.Address{}, asset.Params.Reserve, "Reserve should have been cleared.")
		// These were updated
		require.Equal(t, sdk.Address(test.AccountB), asset.Params.Freeze)
		require.Equal(t, sdk.Address(test.AccountC), asset.Params.Clawback)
		num++
	}
	require.Equal(t, 1, num)
}

func TestKeytypeResetsOnRekey(t *testing.T) {
	block := test.MakeGenesisBlock()
	db, shutdownFunc, proc, l := setupIdb(t, test.MakeGenesis())
	defer shutdownFunc()

	defer l.Close()

	// Sig
	txn := test.MakePaymentTxn(
		0, 0, 0, 0, 0, 0, test.AccountA, test.AccountA, basics.Address{}, basics.Address{})

	block, err := test.MakeBlockForTxns(block.BlockHeader, &txn)
	require.NoError(t, err)
	err = proc(&rpcs.EncodedBlockCert{Block: block})
	require.NoError(t, err)

	keytype := generated.AccountSigTypeSig
	assertKeytype(t, db, test.AccountA, &keytype)

	// Rekey.
	txn = test.MakePaymentTxn(
		0, 0, 0, 0, 0, 0, test.AccountA, test.AccountA, basics.Address{}, test.AccountB)

	block, err = test.MakeBlockForTxns(block.BlockHeader, &txn)
	require.NoError(t, err)
	err = proc(&rpcs.EncodedBlockCert{Block: block})
	require.NoError(t, err)

	assertKeytype(t, db, test.AccountA, nil)

	// Msig
	txn = test.MakePaymentTxn(
		0, 0, 0, 0, 0, 0, test.AccountA, test.AccountA, basics.Address{}, basics.Address{})
	txn.Sig = crypto.Signature{}
	txn.Msig.Subsigs = append(txn.Msig.Subsigs, crypto.MultisigSubsig{})
	txn.AuthAddr = test.AccountB

	block, err = test.MakeBlockForTxns(block.BlockHeader, &txn)
	require.NoError(t, err)
	err = proc(&rpcs.EncodedBlockCert{Block: block})
	require.NoError(t, err)

	keytype = generated.AccountSigTypeMsig
	assertKeytype(t, db, test.AccountA, &keytype)
}

// Test that after closing the account, keytype will be correctly set.
func TestKeytypeDeletedAccount(t *testing.T) {
	block := test.MakeGenesisBlock()
	db, shutdownFunc, proc, l := setupIdb(t, test.MakeGenesis())
	defer shutdownFunc()

	defer l.Close()

	assertKeytype(t, db, test.AccountA, nil)

	closeTxn := test.MakePaymentTxn(
		0, 0, 0, 0, 0, 0, test.AccountA, test.AccountA, test.AccountB, basics.Address{})

	block, err := test.MakeBlockForTxns(block.BlockHeader, &closeTxn)
	require.NoError(t, err)
	err = proc(&rpcs.EncodedBlockCert{Block: block})
	require.NoError(t, err)

	keytype := generated.AccountSigTypeSig
	assertKeytype(t, db, test.AccountA, &keytype)
}

// TestAddBlockGenesis tests that adding block 0 is successful.
func TestAddBlockGenesis(t *testing.T) {
	db, shutdownFunc, _, l := setupIdb(t, test.MakeGenesis())
	defer shutdownFunc()
	defer l.Close()

	opts := idb.GetBlockOptions{
		Transactions: true,
	}
	blockHeaderRet, txns, err := db.GetBlock(context.Background(), 0, opts)
	require.NoError(t, err)
	assert.Empty(t, txns)
	genesisBlock, err := test.MakeGenesisBlockV2()
	require.NoError(t, err)
	assert.Equal(t, genesisBlock.BlockHeader, blockHeaderRet)

	nextRound, err := db.GetNextRoundToAccount()
	require.NoError(t, err)
	assert.Equal(t, uint64(1), nextRound)
}

// TestAddBlockAssetCloseAmountInTxnExtra tests that we set the correct asset close
// amount in `txn.extra` column.
func TestAddBlockAssetCloseAmountInTxnExtra(t *testing.T) {
	// Use an old version of consensus parameters that have AssetCloseAmount = false.
	genesis := test.MakeGenesis()
	genesis.Proto = protocol.ConsensusV24
	block := test.MakeGenesisBlock()
	block.UpgradeState.CurrentProtocol = protocol.ConsensusV24

	db, shutdownFunc, proc, l := setupIdb(t, genesis)
	defer shutdownFunc()
	defer l.Close()

	assetid := uint64(1)

	createAsset := test.MakeAssetConfigTxn(
		0, uint64(1000000), uint64(6), false, "mcn", "my coin", "http://antarctica.com",
		test.AccountA)
	optinB := test.MakeAssetOptInTxn(assetid, test.AccountB)
	transferAB := test.MakeAssetTransferTxn(
		assetid, 100, test.AccountA, test.AccountB, basics.Address{})
	optinC := test.MakeAssetOptInTxn(assetid, test.AccountC)
	// Close B to C.
	closeB := test.MakeAssetTransferTxn(
		assetid, 30, test.AccountB, test.AccountA, test.AccountC)

	block, err := test.MakeBlockForTxns(
		block.BlockHeader, &createAsset, &optinB, &transferAB,
		&optinC, &closeB)
	require.NoError(t, err)

	err = proc(&rpcs.EncodedBlockCert{Block: block})
	require.NoError(t, err)

	// Check asset close amount in the `closeB` transaction.
	round := uint64(1)
	intra := uint64(4)

	tf := idb.TransactionFilter{
		Round:  &round,
		Offset: &intra,
	}
	rowsCh, _ := db.Transactions(context.Background(), tf)

	row, ok := <-rowsCh
	require.True(t, ok)
	require.NoError(t, row.Error)
	assert.Equal(t, uint64(70), row.Extra.AssetCloseAmount)

	row, ok = <-rowsCh
	require.False(t, ok)
}

func TestAddBlockIncrementsMaxRoundAccounted(t *testing.T) {
	_, connStr, shutdownFunc := pgtest.SetupPostgres(t)
	defer shutdownFunc()

	db, _, err := OpenPostgres(connStr, idb.IndexerDbOptions{}, nil)
	require.NoError(t, err)
	defer db.Close()

	err = db.LoadGenesis(test.MakeGenesis())
	require.NoError(t, err)

	round, err := db.GetNextRoundToAccount()
	require.NoError(t, err)
	assert.Equal(t, uint64(0), round)

	logger, _ := test2.NewNullLogger()
	l, err := test.MakeTestLedger(logger)
	require.NoError(t, err)
	defer l.Close()
	pr, err := blockprocessor.MakeBlockProcessorWithLedger(logger, l, db.AddBlock)
	require.NoError(t, err, "failed to open ledger")
	proc := blockprocessor.MakeBlockProcessorHandlerAdapter(&pr, db.AddBlock)

	round, err = db.GetNextRoundToAccount()
	require.NoError(t, err)
	assert.Equal(t, uint64(1), round)

	block, err := test.MakeBlockForTxns(test.MakeGenesisBlock().BlockHeader)
	require.NoError(t, err)
	blockCert := rpcs.EncodedBlockCert{Block: block}
	err = proc(&blockCert)
	require.NoError(t, err)

	round, err = db.GetNextRoundToAccount()
	require.NoError(t, err)
	assert.Equal(t, uint64(2), round)

	block, err = test.MakeBlockForTxns(block.BlockHeader)
	require.NoError(t, err)
	blockCert = rpcs.EncodedBlockCert{Block: block}
	err = proc(&rpcs.EncodedBlockCert{Block: block})
	require.NoError(t, err)

	round, err = db.GetNextRoundToAccount()
	require.NoError(t, err)
	assert.Equal(t, uint64(3), round)
}

// Test that AddBlock makes a record of an account that gets created and deleted in
// the same round.
func TestAddBlockCreateDeleteAccountSameRound(t *testing.T) {
	db, shutdownFunc, proc, l := setupIdb(t, test.MakeGenesis())
	defer shutdownFunc()

	defer l.Close()

	createTxn := test.MakePaymentTxn(
		0, 5, 0, 0, 0, 0, test.AccountA, test.AccountE, basics.Address{}, basics.Address{})
	deleteTxn := test.MakePaymentTxn(
		0, 2, 3, 0, 0, 0, test.AccountE, test.AccountB, test.AccountC, basics.Address{})
	block, err := test.MakeBlockForTxns(
		test.MakeGenesisBlock().BlockHeader, &createTxn, &deleteTxn)
	require.NoError(t, err)

	err = proc(&rpcs.EncodedBlockCert{Block: block})
	require.NoError(t, err)

	opts := idb.AccountQueryOptions{
		EqualToAddress: test.AccountE[:],
		IncludeDeleted: true,
	}
	rowsCh, _ := db.GetAccounts(context.Background(), opts)

	row, ok := <-rowsCh
	require.True(t, ok)
	require.NoError(t, row.Error)
	require.NotNil(t, row.Account.Deleted)
	assert.True(t, *row.Account.Deleted)
	require.NotNil(t, row.Account.CreatedAtRound)
	assert.Equal(t, uint64(1), *row.Account.CreatedAtRound)
	require.NotNil(t, row.Account.ClosedAtRound)
	assert.Equal(t, uint64(1), *row.Account.ClosedAtRound)
}

// Test that AddBlock makes a record of an asset that is created and deleted in
// the same round.
func TestAddBlockCreateDeleteAssetSameRound(t *testing.T) {
	db, shutdownFunc, proc, l := setupIdb(t, test.MakeGenesis())
	defer shutdownFunc()

	defer l.Close()

	assetid := uint64(1)
	createTxn := test.MakeAssetConfigTxn(0, 3, 0, false, "", "", "", test.AccountA)
	deleteTxn := test.MakeAssetDestroyTxn(assetid, test.AccountA)
	block, err := test.MakeBlockForTxns(
		test.MakeGenesisBlock().BlockHeader, &createTxn, &deleteTxn)
	require.NoError(t, err)

	err = proc(&rpcs.EncodedBlockCert{Block: block})
	require.NoError(t, err)

	// Asset global state.
	{
		opts := idb.AssetsQuery{
			AssetID:        assetid,
			IncludeDeleted: true,
		}
		rowsCh, _ := db.Assets(context.Background(), opts)

		row, ok := <-rowsCh
		require.True(t, ok)
		require.NoError(t, row.Error)
		require.NotNil(t, row.Deleted)
		assert.True(t, *row.Deleted)
		require.NotNil(t, row.CreatedRound)
		assert.Equal(t, uint64(1), *row.CreatedRound)
		require.NotNil(t, row.ClosedRound)
		assert.Equal(t, uint64(1), *row.ClosedRound)
	}

	// Asset local state.
	{
		opts := idb.AssetBalanceQuery{
			AssetID:        assetid,
			IncludeDeleted: true,
		}
		rowsCh, _ := db.AssetBalances(context.Background(), opts)

		row, ok := <-rowsCh
		require.True(t, ok)
		require.NoError(t, row.Error)
		require.NotNil(t, row.Deleted)
		assert.True(t, *row.Deleted)
		require.NotNil(t, row.CreatedRound)
		assert.Equal(t, uint64(1), *row.CreatedRound)
		require.NotNil(t, row.ClosedRound)
		assert.Equal(t, uint64(1), *row.ClosedRound)
	}
}

// Test that AddBlock makes a record of an app that is created and deleted in
// the same round.
func TestAddBlockCreateDeleteAppSameRound(t *testing.T) {
	db, shutdownFunc, proc, l := setupIdb(t, test.MakeGenesis())
	defer shutdownFunc()

	defer l.Close()

	appid := uint64(1)
	createTxn := test.MakeCreateAppTxn(test.AccountA)
	deleteTxn := test.MakeAppDestroyTxn(appid, test.AccountA)
	block, err := test.MakeBlockForTxns(
		test.MakeGenesisBlock().BlockHeader, &createTxn, &deleteTxn)
	require.NoError(t, err)

	err = proc(&rpcs.EncodedBlockCert{Block: block})
	require.NoError(t, err)

	opts := idb.ApplicationQuery{
		ApplicationID:  appid,
		IncludeDeleted: true,
	}
	rowsCh, _ := db.Applications(context.Background(), opts)

	row, ok := <-rowsCh
	require.True(t, ok)
	require.NoError(t, row.Error)
	require.NotNil(t, row.Application.Deleted)
	assert.True(t, *row.Application.Deleted)
	require.NotNil(t, row.Application.CreatedAtRound)
	assert.Equal(t, uint64(1), *row.Application.CreatedAtRound)
	require.NotNil(t, row.Application.DeletedAtRound)
	assert.Equal(t, uint64(1), *row.Application.DeletedAtRound)
}

// Test that AddBlock makes a record of an app that is created and deleted in
// the same round.
func TestAddBlockAppOptInOutSameRound(t *testing.T) {
	db, shutdownFunc, proc, l := setupIdb(t, test.MakeGenesis())
	defer shutdownFunc()

	defer l.Close()

	appid := uint64(1)
	createTxn := test.MakeCreateAppTxn(test.AccountA)
	optInTxn := test.MakeAppOptInTxn(appid, test.AccountB)
	optOutTxn := test.MakeAppOptOutTxn(appid, test.AccountB)
	block, err := test.MakeBlockForTxns(
		test.MakeGenesisBlock().BlockHeader, &createTxn, &optInTxn, &optOutTxn)
	require.NoError(t, err)

	err = proc(&rpcs.EncodedBlockCert{Block: block})
	require.NoError(t, err)

	opts := idb.AccountQueryOptions{
		EqualToAddress:       test.AccountB[:],
		IncludeDeleted:       true,
		IncludeAppLocalState: true,
	}
	rowsCh, _ := db.GetAccounts(context.Background(), opts)

	row, ok := <-rowsCh
	require.True(t, ok)
	require.NoError(t, row.Error)

	require.NotNil(t, row.Account.AppsLocalState)
	require.Equal(t, 1, len(*row.Account.AppsLocalState))

	localState := (*row.Account.AppsLocalState)[0]
	require.NotNil(t, localState.Deleted)
	assert.True(t, *localState.Deleted)
	require.NotNil(t, localState.OptedInAtRound)
	assert.Equal(t, uint64(1), *localState.OptedInAtRound)
	require.NotNil(t, localState.ClosedOutAtRound)
	assert.Equal(t, uint64(1), *localState.ClosedOutAtRound)
	require.Equal(t, uint64(0), row.Account.TotalAppsOptedIn)

	q := idb.ApplicationQuery{
		ApplicationID:  appid,
		IncludeDeleted: true,
	}
	lsRows, _ := db.AppLocalState(context.Background(), q)
	lsRow, ok := <-lsRows
	require.True(t, ok)
	require.NoError(t, lsRow.Error)
	ls := lsRow.AppLocalState
	require.Equal(t, appid, ls.Id)
	require.NotNil(t, ls.Deleted)
	assert.True(t, *ls.Deleted)
	require.NotNil(t, ls.OptedInAtRound)
	assert.Equal(t, uint64(1), *ls.OptedInAtRound)
	require.NotNil(t, ls.ClosedOutAtRound)
	assert.Equal(t, uint64(1), *ls.ClosedOutAtRound)
}

// TestSearchForInnerTransactionReturnsRootTransaction checks that the parent
// transaction is returned when matching on inner transactions if the
// ReturnInnerTxnFlag is false. If the ReturnInnerTxnFlag is true, it should
// return the inner txn instead.
func TestSearchForInnerTransactionReturnsRootTransaction(t *testing.T) {
	var appAddr basics.Address
	appAddr[1] = 99

	tests := []struct {
		name        string
		matches     int
		returnInner bool
		filter      idb.TransactionFilter
	}{
		{
			name:        "match on root, inner, and inner-inners, return root",
			matches:     3,
			returnInner: false,
			filter:      idb.TransactionFilter{Address: appAddr[:], TypeEnum: idb.TypeEnumApplication},
		},
		{
			name:        "match on inner, return root",
			matches:     1,
			returnInner: false,
			filter:      idb.TransactionFilter{Address: appAddr[:], TypeEnum: idb.TypeEnumPay},
		},
		{
			name:        "match on inner-inner, return root",
			matches:     1,
			returnInner: false,
			filter:      idb.TransactionFilter{Address: appAddr[:], TypeEnum: idb.TypeEnumAssetTransfer},
		},
		{
			name:        "match all, return root",
			matches:     5,
			returnInner: false,
			filter:      idb.TransactionFilter{Address: appAddr[:]},
		},
		{
			name:        "match on root, inner, and inner-inners, return inners",
			matches:     3,
			returnInner: true,
			filter:      idb.TransactionFilter{Address: appAddr[:], TypeEnum: idb.TypeEnumApplication, ReturnInnerTxnOnly: true},
		},
		{
			name:        "match on inner, return inners",
			matches:     1,
			returnInner: true,
			filter:      idb.TransactionFilter{Address: appAddr[:], TypeEnum: idb.TypeEnumPay, ReturnInnerTxnOnly: true},
		},
		{
			name:        "match on inner-inner, return inners",
			matches:     1,
			returnInner: true,
			filter:      idb.TransactionFilter{Address: appAddr[:], TypeEnum: idb.TypeEnumAssetTransfer, ReturnInnerTxnOnly: true},
		},
		{
			name:        "match all, return inners",
			matches:     5,
			returnInner: true,
			filter:      idb.TransactionFilter{Address: appAddr[:], ReturnInnerTxnOnly: true},
		},
	}

	// Given: A DB with one transaction containing inner transactions [app -> pay -> xfer]
	pdb, connStr, shutdownFunc := pgtest.SetupPostgres(t)
	defer shutdownFunc()

	db := setupIdbWithConnectionString(t, connStr, test.MakeGenesis())
	defer db.Close()

	appCall := test.MakeAppCallWithInnerTxn(test.AccountA, appAddr, test.AccountB, appAddr, test.AccountC)

	block, err := test.MakeBlockForTxns(test.MakeGenesisBlock().BlockHeader, &appCall)
	require.NoError(t, err)
	rootTxid := appCall.Txn.ID()

	err = pgutil.TxWithRetry(pdb, serializable, func(tx pgx.Tx) error {
		logger, _ := test2.NewNullLogger()
		l, err := test.MakeTestLedger(logger)
		require.NoError(t, err)
		defer l.Close()
		pr, err := blockprocessor.MakeBlockProcessorWithLedger(logger, l, db.AddBlock)
		require.NoError(t, err, "failed to open ledger")
		blockCert := rpcs.EncodedBlockCert{Block: block}
		proc := blockprocessor.MakeBlockProcessorHandlerAdapter(&pr, db.AddBlock)
		return proc(&blockCert)
	}, nil)
	require.NoError(t, err)

	for _, tc := range tests {
		t.Run(tc.name, func(t *testing.T) {
			// When: searching for a transaction that matches part of the transaction.
			results, _ := db.Transactions(context.Background(), tc.filter)

			// Then: only the root transaction should be returned if the ReturnInnerTxnOnly flag is true.
			// Else if ReturnInnerTxnOnly is false, then the inner txn should be returned.
			num := 0
			for result := range results {
				num++
				require.NoError(t, result.Error)

				if tc.returnInner {
					// Make sure that only the inner txn is returned
					require.True(t, (result.Txn != nil) && (result.RootTxn == nil))
				} else {
					// Make sure the root txn is returned.
					var stxn *sdk.SignedTxnWithAD

					// Exactly one of Txn and RootTxn must be present.
					require.True(t, (result.Txn == nil) != (result.RootTxn == nil))

					// Get Txn or RootTxn
					if result.Txn != nil {
						stxn = result.Txn
					}
					if result.RootTxn != nil {
						stxn = result.RootTxn
					}
					require.Equal(t, rootTxid.String(), crypto2.TransactionIDString(stxn.Txn))
				}
			}

			// There can be multiple matches because deduplication happens in REST API.
			require.Equal(t, tc.matches, num)
		})
	}
}

// TestNonUTF8Logs makes sure we're able to import cheeky logs
// for both the root and inner transactions.
func TestNonUTF8Logs(t *testing.T) {
	tests := []struct {
		Name string
		Logs []string
	}{
		{
			Name: "Normal",
			Logs: []string{"Test log1", "Test log2", "Test log3"},
		},
		{
			Name: "Embedded Null",
			Logs: []string{"\000", "\x00\x00\x00\x00\x00\x00\x00\x00", string([]byte{00, 00})},
		},
		{
			Name: "Invalid UTF8",
			Logs: []string{"\x8c", "\xff", "\xf8"},
		},
		{
			Name: "Emoji",
			Logs: []string{"💩", "💰", "🌐"},
		},
	}

	for _, testcase := range tests {
		testcase := testcase

		t.Run(testcase.Name, func(t *testing.T) {
			db, shutdownFunc, proc, l := setupIdb(t, test.MakeGenesis())
			defer shutdownFunc()

			defer l.Close()

			createAppTxn := test.MakeCreateAppTxn(test.AccountA)
			createAppTxn.ApplyData.EvalDelta = transactions.EvalDelta{
				Logs: testcase.Logs,
				InnerTxns: []transactions.SignedTxnWithAD{
					// Inner application call with nested cheeky logs
					{
						SignedTxn: transactions.SignedTxn{
							Txn: transactions.Transaction{
								Type: protocol.ApplicationCallTx,
								Header: transactions.Header{
									Sender: test.AccountA,
								},
								ApplicationCallTxnFields: transactions.ApplicationCallTxnFields{
									ApplicationID: 789,
									OnCompletion:  transactions.NoOpOC,
								},
							},
						},
						ApplyData: transactions.ApplyData{
							EvalDelta: transactions.EvalDelta{
								Logs: testcase.Logs,
							},
						},
					},
				},
			}

			block, err := test.MakeBlockForTxns(test.MakeGenesisBlock().BlockHeader, &createAppTxn)
			require.NoError(t, err)

			// Test 1: import/accounting should work.
			err = proc(&rpcs.EncodedBlockCert{Block: block})
			require.NoError(t, err)

			// Test 2: transaction results properly serialized
			txnRows, _ := db.Transactions(context.Background(), idb.TransactionFilter{})
			for row := range txnRows {
				var rowTxn *sdk.SignedTxnWithAD
				if row.Txn != nil {
					rowTxn = row.Txn
				} else {
					rowTxn = row.RootTxn
				}
				require.NoError(t, row.Error)
				require.NotNil(t, rowTxn)
				require.Equal(t, testcase.Logs, rowTxn.ApplyData.EvalDelta.Logs)
			}
		})
	}
}

// Test that LoadGenesis writes account totals.
func TestLoadGenesisAccountTotals(t *testing.T) {
	_, connStr, shutdownFunc := pgtest.SetupPostgres(t)
	defer shutdownFunc()

	db, _, err := OpenPostgres(connStr, idb.IndexerDbOptions{}, nil)
	require.NoError(t, err)
	defer db.Close()

	err = db.LoadGenesis(test.MakeGenesis())
	require.NoError(t, err)

	json, err := db.getMetastate(context.Background(), nil, schema.AccountTotals)
	require.NoError(t, err)

	ret, err := encoding.DecodeAccountTotals([]byte(json))
	require.NoError(t, err)

	assert.Equal(
		t, basics.MicroAlgos{Raw: 4 * 1000 * 1000 * 1000 * 1000}, ret.Offline.Money)
}

func TestTxnAssetID(t *testing.T) {
	db, shutdownFunc, proc, l := setupIdb(t, test.MakeGenesis())
	defer shutdownFunc()

	defer l.Close()

	assetid := uint64(1)
	createAssetTxn := test.MakeAssetConfigTxn(
		0, 0, 0, false, "myasset", "ma", "", test.AccountA)
	configAssetTxn := test.MakeAssetConfigTxn(
		assetid, 0, 0, false, "myasset", "ma", "", test.AccountA)
	appid := uint64(3)
	createAppTxn := test.MakeCreateAppTxn(test.AccountA)
	destroyAppTxn := test.MakeAppDestroyTxn(appid, test.AccountA)

	block, err := test.MakeBlockForTxns(
		test.MakeGenesisBlock().BlockHeader, &createAssetTxn, &configAssetTxn,
		&createAppTxn, &destroyAppTxn)
	require.NoError(t, err)

	err = proc(&rpcs.EncodedBlockCert{Block: block})
	require.NoError(t, err)

	txnRowsCh, _ := db.Transactions(context.Background(), idb.TransactionFilter{})
	for i := 0; i < 2; i++ {
		row, ok := <-txnRowsCh
		require.True(t, ok)
		require.NoError(t, row.Error)
		assert.Equal(t, assetid, row.AssetID)
	}
	for i := 0; i < 2; i++ {
		row, ok := <-txnRowsCh
		require.True(t, ok)
		require.NoError(t, row.Error)
		assert.Equal(t, appid, row.AssetID)
	}
}

func TestBadTxnJsonEncoding(t *testing.T) {
	db, shutdownFunc, proc, l := setupIdb(t, test.MakeGenesis())
	defer shutdownFunc()

	defer l.Close()

	// Need to import a block header because the transactions query joins on it.
	block, err := test.MakeBlockForTxns(test.MakeGenesisBlock().BlockHeader)
	require.NoError(t, err)
	err = proc(&rpcs.EncodedBlockCert{Block: block})
	require.NoError(t, err)

	rootTxid := "abc"
	rootIntra := uint(4)
	badJSON := `{"aaaaaaaa": 0}`

	query := `INSERT INTO txn (round, intra, typeenum, asset, txid, txn, extra)
    VALUES (1, $1, 0, 0, $2, $3, $4)`

	_, err = db.db.Exec(
		context.Background(), query, rootIntra, rootTxid, badJSON,
		encoding.EncodeTxnExtra(&idb.TxnExtra{}))
	require.NoError(t, err)

	{
		extra := idb.TxnExtra{
			RootIntra: idb.OptionalUint{Present: true, Value: rootIntra},
			RootTxid:  rootTxid,
		}
		_, err = db.db.Exec(
			context.Background(), query, rootIntra+1, nil, badJSON,
			encoding.EncodeTxnExtra(&extra))
		require.NoError(t, err)
	}

	{
		offset := uint64(rootIntra)
		tf := idb.TransactionFilter{
			Offset: &offset,
		}
		rowsCh, _ := db.Transactions(context.Background(), tf)

		row, ok := <-rowsCh
		require.True(t, ok)

		require.Error(t, row.Error)
		assert.Contains(t, row.Error.Error(), "error decoding txn")
	}

	{
		offset := uint64(rootIntra) + 1
		tf := idb.TransactionFilter{
			Offset: &offset,
		}
		rowsCh, _ := db.Transactions(context.Background(), tf)

		row, ok := <-rowsCh
		require.True(t, ok)

		require.Error(t, row.Error)
		assert.Contains(t, row.Error.Error(), "error decoding roottxn")
	}
}

func TestKeytypeDoNotResetReceiver(t *testing.T) {
	block := test.MakeGenesisBlock()
	db, shutdownFunc, proc, l := setupIdb(t, test.MakeGenesis())
	defer shutdownFunc()

	defer l.Close()

	assertKeytype(t, db, test.AccountA, nil)

	// Sigtype of account B becomes "sig".
	txn := test.MakePaymentTxn(
		0, 0, 0, 0, 0, 0, test.AccountB, test.AccountB, basics.Address{}, basics.Address{})
	block, err := test.MakeBlockForTxns(block.BlockHeader, &txn)
	require.NoError(t, err)
	err = proc(&rpcs.EncodedBlockCert{Block: block})
	require.NoError(t, err)

	// Sigtype of account A becomes "sig" and B remains the same.
	txn = test.MakePaymentTxn(
		0, 0, 0, 0, 0, 0, test.AccountA, test.AccountB, basics.Address{}, basics.Address{})
	block, err = test.MakeBlockForTxns(block.BlockHeader, &txn)
	require.NoError(t, err)
	err = proc(&rpcs.EncodedBlockCert{Block: block})
	require.NoError(t, err)

	keytype := generated.AccountSigTypeSig
	assertKeytype(t, db, test.AccountA, &keytype)
	assertKeytype(t, db, test.AccountB, &keytype)
}

// Test that if information in `txn` and `txn_participation` tables is ahead of
// the current round, AddBlock() still runs successfully.
func TestAddBlockTxnTxnParticipationAhead(t *testing.T) {
	block := test.MakeGenesisBlock()
	db, shutdownFunc, proc, l := setupIdb(t, test.MakeGenesis())
	defer shutdownFunc()

	defer l.Close()

	{
		query := `INSERT INTO txn (round, intra, typeenum, asset, txn, extra)
			VALUES (1, 0, 0, 0, 'null'::jsonb, 'null'::jsonb)`
		_, err := db.db.Exec(context.Background(), query)
		require.NoError(t, err)
	}
	{
		query := `INSERT INTO txn_participation (addr, round, intra)
			VALUES ($1, 1, 0)`
		_, err := db.db.Exec(context.Background(), query, test.AccountA[:])
		require.NoError(t, err)
	}

	txn := test.MakePaymentTxn(
		0, 0, 0, 0, 0, 0, test.AccountA, test.AccountA, basics.Address{}, basics.Address{})
	block, err := test.MakeBlockForTxns(block.BlockHeader, &txn)
	require.NoError(t, err)
	err = proc(&rpcs.EncodedBlockCert{Block: block})
	require.NoError(t, err)
}

// Test that AddBlock() writes to `txn_participation` table.
func TestAddBlockTxnParticipationAdded(t *testing.T) {
	block := test.MakeGenesisBlock()
	db, shutdownFunc, proc, l := setupIdb(t, test.MakeGenesis())
	defer shutdownFunc()

	defer l.Close()

	txn := test.MakePaymentTxn(
		0, 0, 0, 0, 0, 0, test.AccountA, test.AccountA, basics.Address{}, basics.Address{})
	block, err := test.MakeBlockForTxns(block.BlockHeader, &txn)
	require.NoError(t, err)
	err = proc(&rpcs.EncodedBlockCert{Block: block})
	require.NoError(t, err)

	tf := idb.TransactionFilter{
		Address: test.AccountA[:],
	}
	rowsCh, _ := db.Transactions(context.Background(), tf)

	row, ok := <-rowsCh
	require.True(t, ok)
	require.NoError(t, row.Error)
	require.NotNil(t, row.Txn)
	expected := base64.StdEncoding.EncodeToString(msgpack.Encode(txn))
	actual := base64.StdEncoding.EncodeToString(msgpack.Encode(*row.Txn))
	assert.Equal(t, expected, actual)
}

// Test that if information in the `txn` table is ahead of the current round,
// Transactions() doesn't return the rows ahead of the state.
func TestTransactionsTxnAhead(t *testing.T) {
	block := test.MakeGenesisBlock()
	db, shutdownFunc, proc, l := setupIdb(t, test.MakeGenesis())
	defer shutdownFunc()
	defer l.Close()

	// Insert a transaction row at round 1 and check that Transactions() does not return
	// it.
	{
		query := `INSERT INTO txn (round, intra, typeenum, asset, txn, extra)
			VALUES (1, 0, 0, 0, 'null'::jsonb, 'null'::jsonb)`
		_, err := db.db.Exec(context.Background(), query)
		require.NoError(t, err)
	}
	{
		rowsCh, _ := db.Transactions(context.Background(), idb.TransactionFilter{})
		_, ok := <-rowsCh
		assert.False(t, ok)
	}

	// Now add an empty round 1 block, and verify that Transactions() returns the
	// fake transaction.
	{
		block, err := test.MakeBlockForTxns(block.BlockHeader)
		require.NoError(t, err)
		err = proc(&rpcs.EncodedBlockCert{Block: block})
		require.NoError(t, err)
	}
	{
		rowsCh, _ := db.Transactions(context.Background(), idb.TransactionFilter{})
		row, ok := <-rowsCh
		require.True(t, ok)
		require.NoError(t, row.Error)
	}
}

// Test that if genesis hash is different from what is in db metastate
// indexer does not start.
func TestGenesisHashCheckAtDBSetup(t *testing.T) {
	_, connStr, shutdownFunc := pgtest.SetupPostgres(t)
	defer shutdownFunc()

	genesis := test.MakeGenesis()
	db := setupIdbWithConnectionString(t, connStr, genesis)
	defer db.Close()
	genesisHash := crypto.HashObj(genesis)
	network, err := db.getMetastate(context.Background(), nil, schema.NetworkMetaStateKey)
	assert.NoError(t, err)
	networkState, err := encoding.DecodeNetworkState([]byte(network))
	assert.NoError(t, err)
	assert.Equal(t, genesisHash, networkState.GenesisHash)
	// connect with different genesis configs
	genesis.Network = "testnest"
	// different genesisHash, should fail
	idbImpl, _, err := OpenPostgres(connStr, idb.IndexerDbOptions{}, nil)
	assert.NoError(t, err)
	err = idbImpl.LoadGenesis(genesis)
	assert.Error(t, err)
	assert.Contains(t, err.Error(), "genesis hash not matching")
}

type ImportState struct {
	NextRoundToAccount uint64 `codec:"next_account_round"`
}

// Test that if genesis hash at initial import is different from what is in db metastate
// indexer does not start.
func TestGenesisHashCheckAtInitialImport(t *testing.T) {
	_, connStr, shutdownFunc := pgtest.SetupPostgres(t)
	defer shutdownFunc()

	genesis := test.MakeGenesis()
	db, _, err := OpenPostgres(connStr, idb.IndexerDbOptions{}, nil)
	require.NoError(t, err)
	defer db.Close()
	// test db upgrade
	// set next round to account
	state := ImportState{NextRoundToAccount: 1}
	var buf []byte
	jsonCodecHandle := new(codec.JsonHandle)
	enc := codec.NewEncoderBytes(&buf, jsonCodecHandle)
	enc.MustEncode(state)
	err = db.setMetastate(nil, schema.StateMetastateKey, string(buf))
	assert.NoError(t, err)
	// network state not initialized
	networkState, err := db.getNetworkState(context.Background(), nil)
	require.ErrorIs(t, err, idb.ErrorNotInitialized)
	genesisReader := bytes.NewReader(protocol.EncodeJSON(genesis))
	gen, err := util.ReadGenesis(genesisReader)
	require.NoError(t, err)
	imported, err := importer.EnsureInitialImport(db, gen)
	require.NoError(t, err)
	require.True(t, true, imported)
	// network state should be set
	networkState, err = db.getNetworkState(context.Background(), nil)
	require.NoError(t, err)
	require.Equal(t, networkState.GenesisHash, crypto.HashObj(genesis))

	// change genesis value
	genesis.Network = "testnest"
	genesisReader = bytes.NewReader(protocol.EncodeJSON(genesis))
	gen, err = util.ReadGenesis(genesisReader)
	require.NoError(t, err)
	// different genesisHash, should fail
	_, err = importer.EnsureInitialImport(db, gen)
	require.Error(t, err)
	require.Contains(t, err.Error(), "genesis hash not matching")

}

func getResults(ctx context.Context, rows <-chan idb.AccountRow) (result []idb.AccountRow) {
	for {
		select {
		case row, ok := <-rows:
			if !ok {
				return
			}
			result = append(result, row)
		case <-ctx.Done():
			return
		}
	}
}

func TestIndexerDb_GetAccounts(t *testing.T) {
	db, shutdownFunc, _, l := setupIdb(t, test.MakeGenesis())
	defer shutdownFunc()
	defer l.Close()

	ctx, cancel := context.WithTimeout(context.Background(), 1*time.Second)
	defer cancel()

	testcases := []struct {
		gt *uint64
		lt *uint64
		id uint64
	}{
		{
			gt: uint64Ptr(1),
			lt: nil,
		},
		{
			gt: nil,
			lt: uint64Ptr(1),
		},
		{
			gt: uint64Ptr(1),
			lt: uint64Ptr(1),
		},
		{
			gt: uint64Ptr(1),
			lt: nil,
			id: 1,
		},
		{
			gt: nil,
			lt: uint64Ptr(1),
			id: 1,
		},
		{
			gt: uint64Ptr(1),
			lt: uint64Ptr(1),
			id: 1,
		},
	}

	for i, testcase := range testcases {
		t.Run(fmt.Sprintf("test %d", i), func(t *testing.T) {
			resultCh, count := db.GetAccounts(ctx, idb.AccountQueryOptions{
				AssetGT:    testcase.gt,
				AssetLT:    testcase.lt,
				HasAssetID: testcase.id,
			})
			assert.Equal(t, uint64(0), count)
			results := getResults(ctx, resultCh)

			if testcase.id == 0 {
				// When the id is 0, there should be an error
				assert.NotNil(t, results)
				assert.Len(t, results, 1)
				assert.Error(t, results[0].Error)
				expected := fmt.Sprintf("AssetGT=%d, AssetLT=%d, but HasAssetID=0", uintOrDefault(testcase.gt), uintOrDefault(testcase.lt))
				assert.Equal(t, expected, results[0].Error.Error())
			} else {
				// Otherwise, the empty DB should simply return no results.
				assert.Nil(t, results)
			}
		})
	}
}

// Test that AddBlock() writes to `txn_participation` table.
func TestTransactionFilterAssetAmount(t *testing.T) {
	block := test.MakeGenesisBlock()
	db, shutdownFunc, proc, l := setupIdb(t, test.MakeGenesis())
	defer shutdownFunc()
	defer l.Close()

	// AssetAmountLT
	txnA := test.MakeAssetConfigTxn(0, 100, 0, false, "test", "test", "", test.AccountA)
	txnB := test.MakeAssetOptInTxn(1, test.AccountB)
	txnC := test.MakeAssetTransferTxn(1, 10, test.AccountA, test.AccountB, basics.Address{})

	block, err := test.MakeBlockForTxns(block.BlockHeader, &txnA, &txnB, &txnC)
	require.NoError(t, err)
	err = proc(&rpcs.EncodedBlockCert{Block: block})
	require.NoError(t, err)

	// query
	filter := idb.TransactionFilter{AssetAmountLT: uint64Ptr(uint64(math.MaxInt64 + 1))}
	rowsCh, _ := db.Transactions(context.Background(), filter)

	row, ok := <-rowsCh
	require.True(t, ok)
	require.NoError(t, row.Error)
	require.NotNil(t, row.Txn)
	expected := base64.StdEncoding.EncodeToString(msgpack.Encode(txnC))
	actual := base64.StdEncoding.EncodeToString(msgpack.Encode(*row.Txn))
	assert.Equal(t, expected, actual)

	// AssetAmountGT
	txnD := test.MakeAssetConfigTxn(0, math.MaxUint64, 0, false, "test2", "test2", "", test.AccountA)
	txnE := test.MakeAssetOptInTxn(4, test.AccountB)
	txnF := test.MakeAssetTransferTxn(4, math.MaxUint64, test.AccountA, test.AccountB, basics.Address{})

	block, err = test.MakeBlockForTxns(block.BlockHeader, &txnD, &txnE, &txnF)
	require.NoError(t, err)
	err = proc(&rpcs.EncodedBlockCert{Block: block})
	require.NoError(t, err)

	// query
	filter = idb.TransactionFilter{AssetAmountGT: uint64Ptr(uint64(math.MaxInt64 + 1))}
	rowsCh, _ = db.Transactions(context.Background(), filter)

	row, ok = <-rowsCh
	require.True(t, ok)
	require.NoError(t, row.Error)
	require.NotNil(t, row.Txn)

<<<<<<< HEAD
	expected = base64.StdEncoding.EncodeToString(msgpack.Encode(txnF))
	actual = base64.StdEncoding.EncodeToString(msgpack.Encode(*row.Txn))
	assert.Equal(t, expected, actual)

=======
>>>>>>> 7d7f31e4
}

func TestDeleteTransactions(t *testing.T) {
	block := test.MakeGenesisBlock()
	db, shutdownFunc, proc, l := setupIdb(t, test.MakeGenesis())
	defer shutdownFunc()
	defer l.Close()

	txnA := test.MakeCreateAppTxn(test.AccountA)
	txnB := test.MakeCreateAppTxn(test.AccountB)
	txnC := test.MakeCreateAppTxn(test.AccountC)
	txnD := test.MakeCreateAppTxn(test.AccountD)

	txns := []transactions.SignedTxnWithAD{txnA, txnB, txnC, txnD}

	// add 4 rounds of txns
	for i := 1; i <= 4; i++ {
		block, err := test.MakeBlockForTxns(block.BlockHeader, &txns[i-1])
		block.BlockHeader.Round = basics.Round(i)
		require.NoError(t, err)
		err = proc(&rpcs.EncodedBlockCert{Block: block})
		require.NoError(t, err)
	}

	// keep rounds >= 2
	err := db.DeleteTransactions(context.Background(), 2)
	assert.NoError(t, err)

	// query txns
	rowsCh, _ := db.Transactions(context.Background(), idb.TransactionFilter{})

	// check remaining transactions are correct
	i := 1
	for row := range rowsCh {
		require.NoError(t, row.Error)
		require.NotNil(t, row.Txn)
<<<<<<< HEAD
		expected := base64.StdEncoding.EncodeToString(msgpack.Encode(txns[i]))
		actual := base64.StdEncoding.EncodeToString(msgpack.Encode(*row.Txn))
		assert.Equal(t, expected, actual)
=======
		assert.Equal(t, txns[i], *row.Txn)
>>>>>>> 7d7f31e4
		i++
	}

	// verify metastate
	deleteStatus, err := db.getMetastate(context.Background(), nil, schema.DeleteStatusKey)
	assert.NoError(t, err)
	status, err := encoding.DecodeDeleteStatus([]byte(deleteStatus))
	assert.NoError(t, err)
	assert.Equal(t, uint64(2), status.OldestRound)

	// add 2 txns for round 5
	block, err = test.MakeBlockForTxns(block.BlockHeader, &txnA, &txnB)
	block.BlockHeader.Round = basics.Round(5)
	require.NoError(t, err)
	err = proc(&rpcs.EncodedBlockCert{Block: block})
	require.NoError(t, err)

	// keep round 5
	err = db.DeleteTransactions(context.Background(), 5)
	assert.NoError(t, err)

	// 2 txns in round 5
	rowsCh, _ = db.Transactions(context.Background(), idb.TransactionFilter{})
	i = 0
	for row := range rowsCh {
		require.NoError(t, row.Error)
		require.NotNil(t, row.Txn)
<<<<<<< HEAD
		expected := base64.StdEncoding.EncodeToString(msgpack.Encode(txns[i]))
		actual := base64.StdEncoding.EncodeToString(msgpack.Encode(*row.Txn))
		assert.Equal(t, expected, actual)
=======
		assert.Equal(t, txns[i], *row.Txn)
>>>>>>> 7d7f31e4
		i++
	}

	deleteStatus, err = db.getMetastate(context.Background(), nil, schema.DeleteStatusKey)
	assert.NoError(t, err)
	status, err = encoding.DecodeDeleteStatus([]byte(deleteStatus))
	assert.NoError(t, err)
	assert.Equal(t, uint64(5), status.OldestRound)
}<|MERGE_RESOLUTION|>--- conflicted
+++ resolved
@@ -2316,13 +2316,10 @@
 	require.NoError(t, row.Error)
 	require.NotNil(t, row.Txn)
 
-<<<<<<< HEAD
 	expected = base64.StdEncoding.EncodeToString(msgpack.Encode(txnF))
 	actual = base64.StdEncoding.EncodeToString(msgpack.Encode(*row.Txn))
 	assert.Equal(t, expected, actual)
 
-=======
->>>>>>> 7d7f31e4
 }
 
 func TestDeleteTransactions(t *testing.T) {
@@ -2359,13 +2356,9 @@
 	for row := range rowsCh {
 		require.NoError(t, row.Error)
 		require.NotNil(t, row.Txn)
-<<<<<<< HEAD
 		expected := base64.StdEncoding.EncodeToString(msgpack.Encode(txns[i]))
 		actual := base64.StdEncoding.EncodeToString(msgpack.Encode(*row.Txn))
 		assert.Equal(t, expected, actual)
-=======
-		assert.Equal(t, txns[i], *row.Txn)
->>>>>>> 7d7f31e4
 		i++
 	}
 
@@ -2393,13 +2386,82 @@
 	for row := range rowsCh {
 		require.NoError(t, row.Error)
 		require.NotNil(t, row.Txn)
-<<<<<<< HEAD
 		expected := base64.StdEncoding.EncodeToString(msgpack.Encode(txns[i]))
 		actual := base64.StdEncoding.EncodeToString(msgpack.Encode(*row.Txn))
 		assert.Equal(t, expected, actual)
-=======
+		i++
+	}
+
+	deleteStatus, err = db.getMetastate(context.Background(), nil, schema.DeleteStatusKey)
+	assert.NoError(t, err)
+	status, err = encoding.DecodeDeleteStatus([]byte(deleteStatus))
+	assert.NoError(t, err)
+	assert.Equal(t, uint64(5), status.OldestRound)
+}
+
+func TestDeleteTransactions(t *testing.T) {
+	block := test.MakeGenesisBlock()
+	db, shutdownFunc, proc, l := setupIdb(t, test.MakeGenesis())
+	defer shutdownFunc()
+	defer l.Close()
+
+	txnA := test.MakeCreateAppTxn(test.AccountA)
+	txnB := test.MakeCreateAppTxn(test.AccountB)
+	txnC := test.MakeCreateAppTxn(test.AccountC)
+	txnD := test.MakeCreateAppTxn(test.AccountD)
+
+	txns := []transactions.SignedTxnWithAD{txnA, txnB, txnC, txnD}
+
+	// add 4 rounds of txns
+	for i := 1; i <= 4; i++ {
+		block, err := test.MakeBlockForTxns(block.BlockHeader, &txns[i-1])
+		block.BlockHeader.Round = basics.Round(i)
+		require.NoError(t, err)
+		err = proc(&rpcs.EncodedBlockCert{Block: block})
+		require.NoError(t, err)
+	}
+
+	// keep rounds >= 2
+	err := db.DeleteTransactions(context.Background(), 2)
+	assert.NoError(t, err)
+
+	// query txns
+	rowsCh, _ := db.Transactions(context.Background(), idb.TransactionFilter{})
+
+	// check remaining transactions are correct
+	i := 1
+	for row := range rowsCh {
+		require.NoError(t, row.Error)
+		require.NotNil(t, row.Txn)
 		assert.Equal(t, txns[i], *row.Txn)
->>>>>>> 7d7f31e4
+		i++
+	}
+
+	// verify metastate
+	deleteStatus, err := db.getMetastate(context.Background(), nil, schema.DeleteStatusKey)
+	assert.NoError(t, err)
+	status, err := encoding.DecodeDeleteStatus([]byte(deleteStatus))
+	assert.NoError(t, err)
+	assert.Equal(t, uint64(2), status.OldestRound)
+
+	// add 2 txns for round 5
+	block, err = test.MakeBlockForTxns(block.BlockHeader, &txnA, &txnB)
+	block.BlockHeader.Round = basics.Round(5)
+	require.NoError(t, err)
+	err = proc(&rpcs.EncodedBlockCert{Block: block})
+	require.NoError(t, err)
+
+	// keep round 5
+	err = db.DeleteTransactions(context.Background(), 5)
+	assert.NoError(t, err)
+
+	// 2 txns in round 5
+	rowsCh, _ = db.Transactions(context.Background(), idb.TransactionFilter{})
+	i = 0
+	for row := range rowsCh {
+		require.NoError(t, row.Error)
+		require.NotNil(t, row.Txn)
+		assert.Equal(t, txns[i], *row.Txn)
 		i++
 	}
 
