package postgres

import (
	"bytes"
	"context"
	"database/sql"
	"fmt"
	"math"
	"sync"
	"testing"
	"time"

	"github.com/jackc/pgx/v4"
	"github.com/jackc/pgx/v4/pgxpool"
	test2 "github.com/sirupsen/logrus/hooks/test"
	"github.com/stretchr/testify/assert"
	"github.com/stretchr/testify/require"

	"github.com/algorand/go-algorand/crypto"
	"github.com/algorand/go-algorand/data/basics"
	"github.com/algorand/go-algorand/data/transactions"
	"github.com/algorand/go-algorand/data/transactions/logic"
	"github.com/algorand/go-algorand/protocol"
	"github.com/algorand/go-algorand/rpcs"
	"github.com/algorand/go-codec/codec"

	"github.com/algorand/indexer/api/generated/v2"
	"github.com/algorand/indexer/idb"
	"github.com/algorand/indexer/idb/postgres/internal/encoding"
	"github.com/algorand/indexer/idb/postgres/internal/schema"
	pgtest "github.com/algorand/indexer/idb/postgres/internal/testing"
	pgutil "github.com/algorand/indexer/idb/postgres/internal/util"
	"github.com/algorand/indexer/importer"
	"github.com/algorand/indexer/processor/blockprocessor"
	"github.com/algorand/indexer/util"
	"github.com/algorand/indexer/util/test"
)

// TestMaxRoundOnUninitializedDB makes sure we return 0 when getting the max round on a new DB.
func TestMaxRoundOnUninitializedDB(t *testing.T) {
	_, connStr, shutdownFunc := pgtest.SetupPostgres(t)
	defer shutdownFunc()

	db, _, err := OpenPostgres(connStr, idb.IndexerDbOptions{}, nil)
	assert.NoError(t, err)
	defer db.Close()

	round, err := db.GetNextRoundToAccount()
	assert.Equal(t, idb.ErrorNotInitialized, err)
	assert.Equal(t, uint64(0), round)

	round, err = db.getMaxRoundAccounted(context.Background(), nil)
	assert.Equal(t, idb.ErrorNotInitialized, err)
	assert.Equal(t, uint64(0), round)
}

// TestMaxRound the happy path.
func TestMaxRound(t *testing.T) {
	db, connStr, shutdownFunc := pgtest.SetupPostgres(t)
	defer shutdownFunc()

	pdb, _, err := OpenPostgres(connStr, idb.IndexerDbOptions{}, nil)
	assert.NoError(t, err)
	defer pdb.Close()

	_, err = db.Exec(
		context.Background(),
		`INSERT INTO metastate (k, v) values ($1, $2)`,
		"state",
		`{"next_account_round":123454322}`)
	assert.NoError(t, err)

	round, err := pdb.GetNextRoundToAccount()
	require.NoError(t, err)
	assert.Equal(t, uint64(123454322), round)

	round, err = pdb.getMaxRoundAccounted(context.Background(), nil)
	require.NoError(t, err)
	assert.Equal(t, uint64(123454321), round)
}

func TestAccountedRoundNextRound0(t *testing.T) {
	db, connStr, shutdownFunc := pgtest.SetupPostgres(t)
	defer shutdownFunc()

	pdb, _, err := OpenPostgres(connStr, idb.IndexerDbOptions{}, nil)
	assert.NoError(t, err)
	defer pdb.Close()

	_, err = db.Exec(
		context.Background(),
		`INSERT INTO metastate (k, v) values ($1, $2)`,
		"state",
		`{"next_account_round":0}`)
	assert.NoError(t, err)

	round, err := pdb.GetNextRoundToAccount()
	require.NoError(t, err)
	assert.Equal(t, uint64(0), round)

	round, err = pdb.getMaxRoundAccounted(context.Background(), nil)
	require.NoError(t, err)
	assert.Equal(t, uint64(0), round)
}

// TestMaxConnection tests that when setting the maximum connection to a value, that it is
// accurately set and that acquiring connections accurately depletes the pool
func TestMaxConnection(t *testing.T) {
	_, connStr, shutdownFunc := pgtest.SetupPostgres(t)
	defer shutdownFunc()

	// Open Postgres with a maximum of 2 connections locally
	pdb, _, err := OpenPostgres(connStr, idb.IndexerDbOptions{MaxConn: 2}, nil)
	assert.NoError(t, err)
	defer pdb.Close()

	s := pdb.db.Stat()

	assert.Equal(t, 2, int(s.MaxConns()))
	assert.Equal(t, 0, int(s.AcquiredConns()))
	assert.GreaterOrEqual(t, 1, int(s.IdleConns()))

	conn1, err := pdb.db.Acquire(context.Background())
	assert.NoError(t, err)
	defer conn1.Release()

	s = pdb.db.Stat()
	assert.Equal(t, 1, int(s.AcquiredConns()))

	conn2, err := pdb.db.Acquire(context.Background())
	assert.NoError(t, err)
	defer conn2.Release()

	s = pdb.db.Stat()

	// We have reached the total of 2 "total" max connections
	// Meaning we should have two acquired connections and 0 idle connections
	assert.Equal(t, 2, int(s.AcquiredConns()))
	assert.Equal(t, 0, int(s.IdleConns()))

}

func assertAccountAsset(t *testing.T, db *pgxpool.Pool, addr basics.Address, assetid uint64, frozen bool, amount uint64) {
	var row pgx.Row
	var f bool
	var a uint64

	row = db.QueryRow(context.Background(), `SELECT frozen, amount FROM account_asset as a WHERE a.addr = $1 AND assetid = $2`, addr[:], assetid)
	err := row.Scan(&f, &a)
	assert.NoError(t, err, "failed looking up AccountA.")
	assert.Equal(t, frozen, f)
	assert.Equal(t, amount, a)
}

// TestAssetCloseReopenTransfer tests a scenario that requires asset subround accounting
func TestAssetCloseReopenTransfer(t *testing.T) {
	db, shutdownFunc, proc, l := setupIdb(t, test.MakeGenesis())
	defer shutdownFunc()
	defer l.Close()

	assetid := uint64(1)
	amt := uint64(10000)
	total := uint64(1000000)

	///////////
	// Given // A round scenario requiring subround accounting: AccountA is funded, closed, opts back, and funded again.
	///////////
	createAsset := test.MakeAssetConfigTxn(0, total, uint64(6), false, "mcn", "my coin", "http://antarctica.com", test.AccountD)
	optInA1 := test.MakeAssetOptInTxn(assetid, test.AccountA)
	optInA2 := test.MakeAssetOptInTxn(assetid, test.AccountA)
	fundA := test.MakeAssetTransferTxn(assetid, amt, test.AccountD, test.AccountA, basics.Address{})
	optInB := test.MakeAssetOptInTxn(assetid, test.AccountB)
	optInC := test.MakeAssetOptInTxn(assetid, test.AccountC)
	closeA := test.MakeAssetTransferTxn(assetid, 1000, test.AccountA, test.AccountB, test.AccountC)
	payMain := test.MakeAssetTransferTxn(assetid, amt, test.AccountD, test.AccountA, basics.Address{})

	block, err := test.MakeBlockForTxns(
		test.MakeGenesisBlock().BlockHeader, &createAsset, &optInA1, &fundA, &optInB,
		&optInC, &closeA, &optInA2, &payMain)
	require.NoError(t, err)

	//////////
	// When // We commit the block to the database
	//////////
	err = proc.Process(&rpcs.EncodedBlockCert{Block: block})
	require.NoError(t, err)

	//////////
	// Then // Accounts A, B, C and D have the correct balances.
	//////////
	// A has the final payment after being closed out
	assertAccountAsset(t, db.db, test.AccountA, assetid, false, amt)
	// B has the closing transfer amount
	assertAccountAsset(t, db.db, test.AccountB, assetid, false, 1000)
	// C has the close-to remainder
	assertAccountAsset(t, db.db, test.AccountC, assetid, false, 9000)
	// D has the total minus both payments to A
	assertAccountAsset(t, db.db, test.AccountD, assetid, false, total-2*amt)
}

// TestReCreateAssetHolding checks the optin value of a defunct
func TestReCreateAssetHolding(t *testing.T) {
	db, shutdownFunc, proc, l := setupIdb(t, test.MakeGenesis())
	defer shutdownFunc()
	defer l.Close()

	total := uint64(1000000)

	block := test.MakeGenesisBlock()
	for i, frozen := range []bool{true, false} {
		assetid := uint64(1 + 5*i)
		///////////
		// Given //
		// A new asset with default-frozen, AccountB opts-in and has its frozen state
		// toggled.
		/////////// Then AccountB opts-out then opts-in again.
		createAssetFrozen := test.MakeAssetConfigTxn(
			0, total, uint64(6), frozen, "icicles", "frozen coin",
			"http://antarctica.com", test.AccountA)
		optinB1 := test.MakeAssetOptInTxn(assetid, test.AccountB)
		optinB2 := test.MakeAssetOptInTxn(assetid, test.AccountB)
		unfreezeB := test.MakeAssetFreezeTxn(
			assetid, !frozen, test.AccountA, test.AccountB)
		optoutB := test.MakeAssetTransferTxn(
			assetid, 0, test.AccountB, test.AccountC, test.AccountD)

		var err error
		block, err = test.MakeBlockForTxns(
			block.BlockHeader, &createAssetFrozen, &optinB1, &unfreezeB,
			&optoutB, &optinB2)
		require.NoError(t, err)

		//////////
		// When // We commit the round accounting to the database.
		//////////
		err = proc.Process(&rpcs.EncodedBlockCert{Block: block})
		require.NoError(t, err)

		//////////
		// Then // AccountB should have its frozen state set back to the default value
		//////////
		assertAccountAsset(t, db.db, test.AccountB, assetid, frozen, 0)
	}
}

// TestMultipleAssetOptins make sure no-op transactions don't reset the default frozen value.
func TestNoopOptins(t *testing.T) {
	db, shutdownFunc, proc, l := setupIdb(t, test.MakeGenesis())
	defer shutdownFunc()
	defer l.Close()

	///////////
	// Given //
	// An asset with default-frozen = true, AccountB opts in, is unfrozen, then has a
	// no-op opt-in
	///////////
	assetid := uint64(1)

	createAsset := test.MakeAssetConfigTxn(
		0, uint64(1000000), uint64(6), true, "icicles", "frozen coin",
		"http://antarctica.com", test.AccountD)
	optinB1 := test.MakeAssetOptInTxn(assetid, test.AccountB)
	optinB2 := test.MakeAssetOptInTxn(assetid, test.AccountB)
	unfreezeB := test.MakeAssetFreezeTxn(assetid, false, test.AccountD, test.AccountB)

	block, err := test.MakeBlockForTxns(
		test.MakeGenesisBlock().BlockHeader, &createAsset, &optinB1, &unfreezeB, &optinB2)
	require.NoError(t, err)

	//////////
	// When // We commit the round accounting to the database.
	//////////
	err = proc.Process(&rpcs.EncodedBlockCert{Block: block})
	require.NoError(t, err)

	//////////
	// Then // AccountB should have its frozen state set back to the default value
	//////////
	assertAccountAsset(t, db.db, test.AccountB, assetid, false, 0)
}

// TestMultipleWriters tests that accounting cannot be double committed.
func TestMultipleWriters(t *testing.T) {
	db, shutdownFunc, proc, l := setupIdb(t, test.MakeGenesis())
	defer shutdownFunc()
	defer l.Close()

	amt := uint64(10000)

	///////////
	// Given // Send amt to AccountE
	///////////
	payAccountE := test.MakePaymentTxn(
		1000, amt, 0, 0, 0, 0, test.AccountD, test.AccountE, basics.Address{},
		basics.Address{})

	block, err := test.MakeBlockForTxns(test.MakeGenesisBlock().BlockHeader, &payAccountE)
	require.NoError(t, err)

	//////////
	// When // We attempt commit the round accounting multiple times.
	//////////
	start := make(chan struct{})
	commits := 10
	errors := make(chan error, commits)
	var wg sync.WaitGroup
	for i := 0; i < commits; i++ {
		wg.Add(1)
		go func() {
			defer wg.Done()
			<-start
			errors <- proc.Process(&rpcs.EncodedBlockCert{Block: block})
		}()
	}
	close(start)

	wg.Wait()
	close(errors)

	//////////
	// Then // There should be num-1 errors, and AccountA should only be paid once.
	//////////
	errorCount := 0
	for err := range errors {
		if err != nil {
			errorCount++
		}
	}
	assert.Equal(t, commits-1, errorCount)

	// AccountE should contain the final payment.
	var balance uint64
	row := db.db.QueryRow(context.Background(), `SELECT microalgos FROM account WHERE account.addr = $1`, test.AccountE[:])
	err = row.Scan(&balance)
	assert.NoError(t, err, "checking balance")
	assert.Equal(t, amt, balance)
}

// TestBlockWithTransactions tests that the block with transactions endpoint works.
func TestBlockWithTransactions(t *testing.T) {
	db, shutdownFunc, proc, l := setupIdb(t, test.MakeGenesis())
	defer shutdownFunc()
	defer l.Close()

	round := uint64(1)
	assetid := uint64(1)
	amt := uint64(10000)
	total := uint64(1000000)

	///////////
	// Given // A block at round `round` with 5 transactions.
	///////////
	txn1 := test.MakeAssetConfigTxn(
		0, total, uint64(6), false, "icicles", "frozen coin", "http://antarctica.com",
		test.AccountD)
	txn2 := test.MakeAssetOptInTxn(assetid, test.AccountA)
	txn3 := test.MakeAssetTransferTxn(
		assetid, amt, test.AccountD, test.AccountA, basics.Address{})
	txn4 := test.MakeAssetOptInTxn(assetid, test.AccountB)
	txn5 := test.MakeAssetOptInTxn(assetid, test.AccountC)
	txn6 := test.MakeAssetTransferTxn(
		assetid, 1000, test.AccountA, test.AccountB, test.AccountC)
	txn7 := test.MakeAssetTransferTxn(
		assetid, 0, test.AccountA, test.AccountA, basics.Address{})
	txn8 := test.MakeAssetTransferTxn(
		assetid, amt, test.AccountD, test.AccountA, basics.Address{})
	txns := []*transactions.SignedTxnWithAD{
		&txn1, &txn2, &txn3, &txn4, &txn5, &txn6, &txn7, &txn8}

	block, err := test.MakeBlockForTxns(test.MakeGenesisBlock().BlockHeader, txns...)
	require.NoError(t, err)

	err = proc.Process(&rpcs.EncodedBlockCert{Block: block})
	require.NoError(t, err)

	//////////
	// When // We call GetBlock and Transactions
	//////////
	_, txnRows0, err := db.GetBlock(
		context.Background(), round, idb.GetBlockOptions{Transactions: true})
	require.NoError(t, err)

	rowsCh, _ := db.Transactions(context.Background(), idb.TransactionFilter{Round: &round})
	txnRows1 := make([]idb.TxnRow, 0)
	for row := range rowsCh {
		require.NoError(t, row.Error)
		txnRows1 = append(txnRows1, row)
	}

	//////////
	// Then // They should have the correct transactions
	//////////
	assert.Len(t, txnRows0, len(txns))
	assert.Len(t, txnRows1, len(txns))
	for i := 0; i < len(txnRows0); i++ {
		assert.Equal(t, txns[i], txnRows0[i].Txn)
		assert.Equal(t, txns[i], txnRows1[i].Txn)
	}
}

func TestRekeyBasic(t *testing.T) {
	db, shutdownFunc, proc, l := setupIdb(t, test.MakeGenesis())
	defer shutdownFunc()
	defer l.Close()

	///////////
	// Given // Send rekey transaction
	///////////
	txn := test.MakePaymentTxn(
		1000, 0, 0, 0, 0, 0, test.AccountA, test.AccountA, basics.Address{}, test.AccountB)
	block, err := test.MakeBlockForTxns(test.MakeGenesisBlock().BlockHeader, &txn)
	require.NoError(t, err)

	err = proc.Process(&rpcs.EncodedBlockCert{Block: block})
	require.NoError(t, err)

	//////////
	// Then // Account A is rekeyed to account B
	//////////
	var accountDataStr []byte
	row := db.db.QueryRow(context.Background(), `SELECT account_data FROM account WHERE account.addr = $1`, test.AccountA[:])
	err = row.Scan(&accountDataStr)
	assert.NoError(t, err, "querying account data")

	ad, err := encoding.DecodeTrimmedLcAccountData(accountDataStr)
	require.NoError(t, err, "failed to parse account data json")
	assert.Equal(t, test.AccountB, ad.AuthAddr)
}

func TestRekeyToItself(t *testing.T) {
	db, shutdownFunc, proc, l := setupIdb(t, test.MakeGenesis())
	defer shutdownFunc()
	defer l.Close()

	///////////
	// Given // Send rekey transactions
	///////////
	txn := test.MakePaymentTxn(
		1000, 0, 0, 0, 0, 0, test.AccountA, test.AccountA, basics.Address{}, test.AccountB)
	block, err := test.MakeBlockForTxns(test.MakeGenesisBlock().BlockHeader, &txn)
	require.NoError(t, err)

	err = proc.Process(&rpcs.EncodedBlockCert{Block: block})
	require.NoError(t, err)

	txn = test.MakePaymentTxn(
		1000, 0, 0, 0, 0, 0, test.AccountA, test.AccountA, basics.Address{},
		test.AccountA)
	block, err = test.MakeBlockForTxns(block.BlockHeader, &txn)
	require.NoError(t, err)

	err = proc.Process(&rpcs.EncodedBlockCert{Block: block})
	require.NoError(t, err)

	//////////
	// Then // Account's A auth-address is not recorded
	//////////
	var accountDataStr []byte
	row := db.db.QueryRow(context.Background(), `SELECT account_data FROM account WHERE account.addr = $1`, test.AccountA[:])
	err = row.Scan(&accountDataStr)
	assert.NoError(t, err, "querying account data")

	ad, err := encoding.DecodeTrimmedLcAccountData(accountDataStr)
	require.NoError(t, err, "failed to parse account data json")
	assert.Equal(t, basics.Address{}, ad.AuthAddr)
}

func TestRekeyThreeTimesInSameRound(t *testing.T) {
	db, shutdownFunc, proc, l := setupIdb(t, test.MakeGenesis())
	defer shutdownFunc()
	defer l.Close()

	///////////
	// Given // Send rekey transaction
	///////////
	txn0 := test.MakePaymentTxn(
		1000, 0, 0, 0, 0, 0, test.AccountA, test.AccountA, basics.Address{},
		test.AccountB)
	txn1 := test.MakePaymentTxn(
		1000, 0, 0, 0, 0, 0, test.AccountA, test.AccountA, basics.Address{},
		basics.Address{})
	txn2 := test.MakePaymentTxn(
		1000, 0, 0, 0, 0, 0, test.AccountA, test.AccountA, basics.Address{}, test.AccountC)

	block, err := test.MakeBlockForTxns(
		test.MakeGenesisBlock().BlockHeader, &txn0, &txn1, &txn2)
	require.NoError(t, err)

	err = proc.Process(&rpcs.EncodedBlockCert{Block: block})
	require.NoError(t, err)

	//////////
	// Then // Account A is rekeyed to account C
	//////////
	var accountDataStr []byte
	row := db.db.QueryRow(context.Background(), `SELECT account_data FROM account WHERE account.addr = $1`, test.AccountA[:])
	err = row.Scan(&accountDataStr)
	assert.NoError(t, err, "querying account data")

	ad, err := encoding.DecodeTrimmedLcAccountData(accountDataStr)
	require.NoError(t, err, "failed to parse account data json")
	assert.Equal(t, test.AccountC, ad.AuthAddr)
}

func TestRekeyToItselfHasNotBeenRekeyed(t *testing.T) {
	_, shutdownFunc, proc, l := setupIdb(t, test.MakeGenesis())
	defer shutdownFunc()
	defer l.Close()

	///////////
	// Given // Send rekey transaction
	///////////
	txn := test.MakePaymentTxn(
		1000, 0, 0, 0, 0, 0, test.AccountA, test.AccountA, basics.Address{},
		basics.Address{})
	block, err := test.MakeBlockForTxns(test.MakeGenesisBlock().BlockHeader, &txn)
	require.NoError(t, err)

	//////////
	// Then // No error when committing to the DB.
	//////////
	err = proc.Process(&rpcs.EncodedBlockCert{Block: block})
	require.NoError(t, err)
}

// TestIgnoreDefaultFrozenConfigUpdate the creator asset holding should ignore default-frozen = true.
func TestIgnoreDefaultFrozenConfigUpdate(t *testing.T) {
	db, shutdownFunc, proc, l := setupIdb(t, test.MakeGenesis())
	defer shutdownFunc()
	defer l.Close()

	assetid := uint64(1)
	total := uint64(1000000)

	///////////
	// Given // A new asset with default-frozen = true, and AccountB opting into it.
	///////////
	createAssetNotFrozen := test.MakeAssetConfigTxn(
		0, total, uint64(6), false, "icicles", "frozen coin", "http://antarctica.com",
		test.AccountA)
	modifyAssetToFrozen := test.MakeAssetConfigTxn(
		assetid, total, uint64(6), true, "icicles", "frozen coin", "http://antarctica.com",
		test.AccountA)
	optin := test.MakeAssetOptInTxn(assetid, test.AccountB)

	block, err := test.MakeBlockForTxns(
		test.MakeGenesisBlock().BlockHeader, &createAssetNotFrozen, &modifyAssetToFrozen,
		&optin)
	require.NoError(t, err)

	//////////
	// When // We commit the round accounting to the database.
	//////////
	err = proc.Process(&rpcs.EncodedBlockCert{Block: block})
	require.NoError(t, err)

	//////////
	// Then // Make sure the accounts have the correct default-frozen after create/optin
	//////////
	// default-frozen = true
	assertAccountAsset(t, db.db, test.AccountA, assetid, false, total)
	assertAccountAsset(t, db.db, test.AccountB, assetid, false, 0)
}

// TestZeroTotalAssetCreate tests that the asset holding with total of 0 is created.
func TestZeroTotalAssetCreate(t *testing.T) {
	db, shutdownFunc, proc, l := setupIdb(t, test.MakeGenesis())
	defer shutdownFunc()
	defer l.Close()

	assetid := uint64(1)
	total := uint64(0)

	///////////
	// Given // A new asset with total = 0.
	///////////
	createAsset := test.MakeAssetConfigTxn(
		0, total, uint64(6), false, "mcn", "my coin", "http://antarctica.com",
		test.AccountA)
	block, err := test.MakeBlockForTxns(test.MakeGenesisBlock().BlockHeader, &createAsset)
	require.NoError(t, err)

	//////////
	// When // We commit the round accounting to the database.
	//////////
	err = proc.Process(&rpcs.EncodedBlockCert{Block: block})
	require.NoError(t, err)

	//////////
	// Then // Make sure the creator has an asset holding with amount = 0.
	//////////
	assertAccountAsset(t, db.db, test.AccountA, assetid, false, 0)
}

func assertAssetDates(t *testing.T, db *pgxpool.Pool, assetID uint64, deleted sql.NullBool, createdAt sql.NullInt64, closedAt sql.NullInt64) {
	row := db.QueryRow(
		context.Background(),
		"SELECT deleted, created_at, closed_at FROM asset WHERE index = $1", int64(assetID))

	var retDeleted sql.NullBool
	var retCreatedAt sql.NullInt64
	var retClosedAt sql.NullInt64
	err := row.Scan(&retDeleted, &retCreatedAt, &retClosedAt)
	assert.NoError(t, err)

	assert.Equal(t, deleted, retDeleted)
	assert.Equal(t, createdAt, retCreatedAt)
	assert.Equal(t, closedAt, retClosedAt)
}

func assertAssetHoldingDates(t *testing.T, db *pgxpool.Pool, address basics.Address, assetID uint64, deleted sql.NullBool, createdAt sql.NullInt64, closedAt sql.NullInt64) {
	row := db.QueryRow(
		context.Background(),
		"SELECT deleted, created_at, closed_at FROM account_asset WHERE "+
			"addr = $1 AND assetid = $2",
		address[:], assetID)

	var retDeleted sql.NullBool
	var retCreatedAt sql.NullInt64
	var retClosedAt sql.NullInt64
	err := row.Scan(&retDeleted, &retCreatedAt, &retClosedAt)
	assert.NoError(t, err)

	assert.Equal(t, deleted, retDeleted)
	assert.Equal(t, createdAt, retCreatedAt)
	assert.Equal(t, closedAt, retClosedAt)
}

func TestDestroyAssetBasic(t *testing.T) {
	db, shutdownFunc, proc, l := setupIdb(t, test.MakeGenesis())
	defer shutdownFunc()
	defer l.Close()

	assetID := uint64(1)

	// Create an asset.
	txn := test.MakeAssetConfigTxn(0, 4, 0, false, "uu", "aa", "", test.AccountA)
	block, err := test.MakeBlockForTxns(test.MakeGenesisBlock().BlockHeader, &txn)
	require.NoError(t, err)

	err = proc.Process(&rpcs.EncodedBlockCert{Block: block})
	require.NoError(t, err)

	// Destroy an asset.
	txn = test.MakeAssetDestroyTxn(assetID, test.AccountA)
	block, err = test.MakeBlockForTxns(block.BlockHeader, &txn)
	require.NoError(t, err)

	err = proc.Process(&rpcs.EncodedBlockCert{Block: block})
	require.NoError(t, err)

	// Check that the asset is deleted.
	assertAssetDates(t, db.db, assetID,
		sql.NullBool{Valid: true, Bool: true},
		sql.NullInt64{Valid: true, Int64: 1},
		sql.NullInt64{Valid: true, Int64: 2})

	// Check that the account's asset holding is deleted.
	assertAssetHoldingDates(t, db.db, test.AccountA, assetID,
		sql.NullBool{Valid: true, Bool: true},
		sql.NullInt64{Valid: true, Int64: 1},
		sql.NullInt64{Valid: true, Int64: 2})
}

func TestDestroyAssetZeroSupply(t *testing.T) {
	db, shutdownFunc, proc, l := setupIdb(t, test.MakeGenesis())
	defer shutdownFunc()
	defer l.Close()

	assetID := uint64(1)

	// Create an asset. Set total supply to 0.
	txn0 := test.MakeAssetConfigTxn(0, 0, 0, false, "uu", "aa", "", test.AccountA)
	txn1 := test.MakeAssetDestroyTxn(assetID, test.AccountA)
	block, err := test.MakeBlockForTxns(test.MakeGenesisBlock().BlockHeader, &txn0, &txn1)
	require.NoError(t, err)

	err = proc.Process(&rpcs.EncodedBlockCert{Block: block})
	require.NoError(t, err)

	// Check that the asset is deleted.
	assertAssetDates(t, db.db, assetID,
		sql.NullBool{Valid: true, Bool: true},
		sql.NullInt64{Valid: true, Int64: 1},
		sql.NullInt64{Valid: true, Int64: 1})

	// Check that the account's asset holding is deleted.
	assertAssetHoldingDates(t, db.db, test.AccountA, assetID,
		sql.NullBool{Valid: true, Bool: true},
		sql.NullInt64{Valid: true, Int64: 1},
		sql.NullInt64{Valid: true, Int64: 1})
}

func TestDestroyAssetDeleteCreatorsHolding(t *testing.T) {
	db, shutdownFunc, proc, l := setupIdb(t, test.MakeGenesis())
	defer shutdownFunc()

	defer l.Close()

	assetID := uint64(1)

	// Create an asset. Create a transaction where all special addresses are different
	// from creator's address.
	txn0 := transactions.SignedTxnWithAD{
		SignedTxn: transactions.SignedTxn{
			Txn: transactions.Transaction{
				Type: "acfg",
				Header: transactions.Header{
					Sender:      test.AccountA,
					GenesisHash: test.GenesisHash,
				},
				AssetConfigTxnFields: transactions.AssetConfigTxnFields{
					AssetParams: basics.AssetParams{
						Manager:  test.AccountB,
						Reserve:  test.AccountB,
						Freeze:   test.AccountB,
						Clawback: test.AccountB,
					},
				},
			},
			Sig: test.Signature,
		},
	}

	// Another account opts in.
	txn1 := test.MakeAssetOptInTxn(assetID, test.AccountC)

	// Destroy an asset.
	txn2 := test.MakeAssetDestroyTxn(assetID, test.AccountB)

	block, err := test.MakeBlockForTxns(
		test.MakeGenesisBlock().BlockHeader, &txn0, &txn1, &txn2)
	require.NoError(t, err)
	err = proc.Process(&rpcs.EncodedBlockCert{Block: block})
	require.NoError(t, err)

	// Check that the creator's asset holding is deleted.
	assertAssetHoldingDates(t, db.db, test.AccountA, assetID,
		sql.NullBool{Valid: true, Bool: true},
		sql.NullInt64{Valid: true, Int64: 1},
		sql.NullInt64{Valid: true, Int64: 1})

	// Check that other account's asset holding was not deleted.
	assertAssetHoldingDates(t, db.db, test.AccountC, assetID,
		sql.NullBool{Valid: true, Bool: false},
		sql.NullInt64{Valid: true, Int64: 1},
		sql.NullInt64{Valid: false, Int64: 0})

	// Check that the manager does not have an asset holding.
	count := queryInt(
		db.db, "SELECT COUNT(*) FROM account_asset WHERE addr = $1", test.AccountB[:])
	assert.Equal(t, 0, count)
}

// Test that block import adds the freeze/sender accounts to txn_participation.
func TestAssetFreezeTxnParticipation(t *testing.T) {
	db, shutdownFunc, proc, l := setupIdb(t, test.MakeGenesis())
	defer shutdownFunc()

	defer l.Close()

	///////////
	// Given // A block containing an asset freeze txn
	///////////

	// Create a block with freeze txn
	assetid := uint64(1)

	createAsset := test.MakeAssetConfigTxn(
		0, uint64(1000000), uint64(6), false, "mcn", "my coin", "http://antarctica.com",
		test.AccountA)
	optinB := test.MakeAssetOptInTxn(assetid, test.AccountB)
	freeze := test.MakeAssetFreezeTxn(assetid, true, test.AccountA, test.AccountB)

	block, err := test.MakeBlockForTxns(
		test.MakeGenesisBlock().BlockHeader, &createAsset, &optinB, &freeze)
	require.NoError(t, err)

	//////////
	// When // We import the block.
	//////////
	err = proc.Process(&rpcs.EncodedBlockCert{Block: block})
	require.NoError(t, err)

	//////////
	// Then // Both accounts should have an entry in the txn_participation table.
	//////////
	round := uint64(1)
	intra := uint64(2)

	query :=
		"SELECT COUNT(*) FROM txn_participation WHERE addr = $1 AND round = $2 AND " +
			"intra = $3"
	acctACount := queryInt(db.db, query, test.AccountA[:], round, intra)
	acctBCount := queryInt(db.db, query, test.AccountB[:], round, intra)
	assert.Equal(t, 1, acctACount)
	assert.Equal(t, 1, acctBCount)
}

// Test that block import adds accounts from inner txns to txn_participation.
func TestInnerTxnParticipation(t *testing.T) {
	db, shutdownFunc, proc, l := setupIdb(t, test.MakeGenesis())
	defer shutdownFunc()

	defer l.Close()

	///////////
	// Given // A block containing an app call txn with inners
	///////////

	// In order to simplify the test,
	// since db.AddBlock uses ApplyData from the block and not from the evaluator,
	// fake ApplyData to have inner txn
	// otherwise it requires funding the app account and other special setup
	var appAddr basics.Address
	appAddr[1] = 99
	createApp := test.MakeAppCallWithInnerTxn(test.AccountA, appAddr, test.AccountB, appAddr, test.AccountC)

	block, err := test.MakeBlockForTxns(
		test.MakeGenesisBlock().BlockHeader, &createApp)
	require.NoError(t, err)

	//////////
	// When // We import the block.
	//////////
	err = proc.Process(&rpcs.EncodedBlockCert{Block: block})
	require.NoError(t, err)

	//////////
	// Then // All accounts should have an entry in the txn_participation table.
	//////////
	round := uint64(1)
	intra := uint64(0) // the only one txn in the block

	query :=
		"SELECT COUNT(*) FROM txn_participation WHERE addr = $1 AND round = $2 AND " +
			"intra = $3"
	acctACount := queryInt(db.db, query, test.AccountA[:], round, intra)
	acctBCount := queryInt(db.db, query, test.AccountB[:], round, intra)
	acctCCount := queryInt(db.db, query, test.AccountC[:], round, intra)
	acctAppCount := queryInt(db.db, query, appAddr[:], round, intra)
	assert.Equal(t, 1, acctACount)
	assert.Equal(t, 1, acctBCount)
	assert.Equal(t, 1, acctCCount)
	assert.Equal(t, 1, acctAppCount)
}

func TestAppExtraPages(t *testing.T) {
	db, shutdownFunc, proc, l := setupIdb(t, test.MakeGenesis())
	defer shutdownFunc()

	defer l.Close()

	// Create an app.

	// Create a transaction with ExtraProgramPages field set to 1
	const extraPages = 1
	txn := transactions.SignedTxnWithAD{
		SignedTxn: transactions.SignedTxn{
			Txn: transactions.Transaction{
				Type: "appl",
				Header: transactions.Header{
					Sender:      test.AccountA,
					GenesisHash: test.GenesisHash,
				},
				ApplicationCallTxnFields: transactions.ApplicationCallTxnFields{
					ApprovalProgram:   []byte{0x02, 0x20, 0x01, 0x01, 0x22},
					ClearStateProgram: []byte{0x02, 0x20, 0x01, 0x01, 0x22},
					ExtraProgramPages: extraPages,
				},
			},
			Sig: test.Signature,
		},
	}

	block, err := test.MakeBlockForTxns(test.MakeGenesisBlock().BlockHeader, &txn)
	require.NoError(t, err)

	err = proc.Process(&rpcs.EncodedBlockCert{Block: block})
	require.NoError(t, err)

	row := db.db.QueryRow(context.Background(), "SELECT index, params FROM app WHERE creator = $1", test.AccountA[:])

	var index uint64
	var paramsStr []byte
	err = row.Scan(&index, &paramsStr)
	require.NoError(t, err)
	require.NotZero(t, index)

	ap, err := encoding.DecodeAppParams(paramsStr)
	require.NoError(t, err)
	require.Equal(t, uint32(1), ap.ExtraProgramPages)

	var filter idb.ApplicationQuery
	var aidx uint64 = uint64(index)
	filter.ApplicationID = aidx
	appRows, _ := db.Applications(context.Background(), filter)
	num := 0
	for row := range appRows {
		require.NoError(t, row.Error)
		num++
		require.NotNil(t, row.Application.Params.ExtraProgramPages, "we should have this field")
		require.Equal(t, uint64(1), *row.Application.Params.ExtraProgramPages)
	}
	require.Equal(t, 1, num)

	rows, _ := db.GetAccounts(context.Background(), idb.AccountQueryOptions{EqualToAddress: test.AccountA[:], IncludeAppParams: true})
	num = 0
	var createdApps *[]generated.Application
	for row := range rows {
		require.NoError(t, row.Error)
		num++
		require.NotNil(t, row.Account.AppsTotalExtraPages, "we should have this field")
		require.Equal(t, uint64(1), *row.Account.AppsTotalExtraPages)
		require.Equal(t, uint64(1), row.Account.TotalCreatedApps)
		createdApps = row.Account.CreatedApps
	}
	require.Equal(t, 1, num)

	require.NotNil(t, createdApps)
	require.Equal(t, 1, len(*createdApps))
	app := (*createdApps)[0]
	require.NotNil(t, app.Params.ExtraProgramPages)
	require.Equal(t, uint64(extraPages), *app.Params.ExtraProgramPages)
}

func assertKeytype(t *testing.T, db *IndexerDb, address basics.Address, keytype *string) {
	opts := idb.AccountQueryOptions{
		EqualToAddress: address[:],
		IncludeDeleted: true,
	}
	rowsCh, _ := db.GetAccounts(context.Background(), opts)

	row, ok := <-rowsCh
	require.True(t, ok)
	require.NoError(t, row.Error)
	assert.Equal(t, keytype, row.Account.SigType)
}

func TestKeytypeBasic(t *testing.T) {
	block := test.MakeGenesisBlock()
	db, shutdownFunc, proc, l := setupIdb(t, test.MakeGenesis())
	defer shutdownFunc()

	defer l.Close()

	assertKeytype(t, db, test.AccountA, nil)

	// Sig
	txn := test.MakePaymentTxn(
		0, 0, 0, 0, 0, 0, test.AccountA, test.AccountA, basics.Address{}, basics.Address{})

	block, err := test.MakeBlockForTxns(block.BlockHeader, &txn)
	require.NoError(t, err)
	err = proc.Process(&rpcs.EncodedBlockCert{Block: block})
	require.NoError(t, err)

	keytype := "sig"
	assertKeytype(t, db, test.AccountA, &keytype)

	// Msig
	txn = test.MakePaymentTxn(
		0, 0, 0, 0, 0, 0, test.AccountA, test.AccountA, basics.Address{}, basics.Address{})
	txn.Sig = crypto.Signature{}
	txn.Msig.Subsigs = append(txn.Msig.Subsigs, crypto.MultisigSubsig{})

	block, err = test.MakeBlockForTxns(block.BlockHeader, &txn)
	require.NoError(t, err)
	err = proc.Process(&rpcs.EncodedBlockCert{Block: block})
	require.NoError(t, err)

	keytype = "msig"
	assertKeytype(t, db, test.AccountA, &keytype)
}

// Test that asset amount >= 2^63 is handled correctly. Due to the specifics of
// postgres it might be a problem.
func TestLargeAssetAmount(t *testing.T) {
	db, shutdownFunc, proc, l := setupIdb(t, test.MakeGenesis())
	defer shutdownFunc()

	defer l.Close()

	assetid := uint64(1)
	txn := test.MakeAssetConfigTxn(
		0, math.MaxUint64, 0, false, "mc", "mycoin", "", test.AccountA)
	block, err := test.MakeBlockForTxns(test.MakeGenesisBlock().BlockHeader, &txn)
	require.NoError(t, err)

	err = proc.Process(&rpcs.EncodedBlockCert{Block: block})
	require.NoError(t, err)

	{
		opts := idb.AssetBalanceQuery{
			AssetID: assetid,
		}
		rowsCh, _ := db.AssetBalances(context.Background(), opts)

		row, ok := <-rowsCh
		require.True(t, ok)
		require.NoError(t, row.Error)
		assert.Equal(t, uint64(math.MaxUint64), row.Amount)
	}

	{
		opts := idb.AccountQueryOptions{
			EqualToAddress:       test.AccountA[:],
			IncludeAssetHoldings: true,
		}
		rowsCh, _ := db.GetAccounts(context.Background(), opts)

		row, ok := <-rowsCh
		require.True(t, ok)
		require.NoError(t, row.Error)
		require.NotNil(t, row.Account.Assets)
		require.Equal(t, 1, len(*row.Account.Assets))
		require.Equal(t, uint64(1), row.Account.TotalAssetsOptedIn)
		assert.Equal(t, uint64(math.MaxUint64), (*row.Account.Assets)[0].Amount)
	}
}

// Test that initializing a new database sets the correct migration number and
// that the database is available.
func TestInitializationNewDatabase(t *testing.T) {
	_, connStr, shutdownFunc := pgtest.SetupPostgres(t)
	defer shutdownFunc()

	db, availableCh, err := OpenPostgres(connStr, idb.IndexerDbOptions{}, nil)
	require.NoError(t, err)
	defer db.Close()

	_, ok := <-availableCh
	assert.False(t, ok)

	state, err := db.getMigrationState(context.Background(), nil)
	require.NoError(t, err)

	assert.Equal(t, len(migrations), state.NextMigration)
}

// Test that opening the database the second time (after initializing) is successful.
func TestOpenDbAgain(t *testing.T) {
	_, connStr, shutdownFunc := pgtest.SetupPostgres(t)
	defer shutdownFunc()

	for i := 0; i < 2; i++ {
		db, availableCh, err := OpenPostgres(connStr, idb.IndexerDbOptions{}, nil)
		require.NoError(t, err)
		<-availableCh
		db.Close()
	}
}

func requireNilOrEqual(t *testing.T, expected string, actual *string) {
	if expected == "" {
		require.Nil(t, actual)
	} else {
		require.NotNil(t, actual)
		require.Equal(t, expected, *actual)
	}
}

// TestNonDisplayableUTF8 make sure we're able to import cheeky assets.
func TestNonDisplayableUTF8(t *testing.T) {
	tests := []struct {
		Name              string
		AssetName         string
		AssetUnit         string
		AssetURL          string
		ExpectedAssetName string
		ExpectedAssetUnit string
		ExpectedAssetURL  string
	}{
		{
			Name:              "Normal",
			AssetName:         "asset-name",
			AssetUnit:         "au",
			AssetURL:          "https://algorand.com",
			ExpectedAssetName: "asset-name",
			ExpectedAssetUnit: "au",
			ExpectedAssetURL:  "https://algorand.com",
		},
		{
			Name:              "Embedded Null",
			AssetName:         "asset\000name",
			AssetUnit:         "a\000u",
			AssetURL:          "https:\000//algorand.com",
			ExpectedAssetName: "",
			ExpectedAssetUnit: "",
			ExpectedAssetURL:  "",
		},
		{
			Name:              "Invalid UTF8",
			AssetName:         "asset\x8cname",
			AssetUnit:         "a\x8cu",
			AssetURL:          "https:\x8c//algorand.com",
			ExpectedAssetName: "",
			ExpectedAssetUnit: "",
			ExpectedAssetURL:  "",
		},
		{
			Name:              "Emoji",
			AssetName:         "💩",
			AssetUnit:         "💰",
			AssetURL:          "🌐",
			ExpectedAssetName: "💩",
			ExpectedAssetUnit: "💰",
			ExpectedAssetURL:  "🌐",
		},
	}

	assetID := uint64(1)
	innerAssetID := uint64(999)

	for _, testcase := range tests {
		testcase := testcase
		name := testcase.AssetName
		unit := testcase.AssetUnit
		url := testcase.AssetURL

		t.Run(testcase.Name, func(t *testing.T) {
			db, shutdownFunc, proc, l := setupIdb(t, test.MakeGenesis())
			defer shutdownFunc()

			defer l.Close()

			txn := test.MakeAssetConfigTxn(
				0, math.MaxUint64, 0, false, unit, name, url, test.AccountA)
			// Try to add cheeky inner txns lazily by adding an AD to the acfg txn
			txn.ApplyData.EvalDelta.InnerTxns = []transactions.SignedTxnWithAD{
				test.MakeAssetConfigTxn(
					0, math.MaxUint64, 0, false, unit, name, url, test.AccountA),
			}
			txn.ApplyData.EvalDelta.InnerTxns[0].ConfigAsset = basics.AssetIndex(innerAssetID)
			block, err := test.MakeBlockForTxns(test.MakeGenesisBlock().BlockHeader, &txn)
			require.NoError(t, err)

			// Test 1: import/accounting should work.
			err = proc.Process(&rpcs.EncodedBlockCert{Block: block})
			require.NoError(t, err)

			// Test 2: asset results properly serialized
			assets, _ := db.Assets(context.Background(), idb.AssetsQuery{AssetID: assetID})
			num := 0
			for asset := range assets {
				require.NoError(t, asset.Error)
				require.Equal(t, name, asset.Params.AssetName)
				require.Equal(t, unit, asset.Params.UnitName)
				require.Equal(t, url, asset.Params.URL)
				num++
			}
			require.Equal(t, 1, num)

			// Test 3: transaction results properly serialized
			// Transaction results also return the inner txn acfg
			txnRows, _ := db.Transactions(context.Background(), idb.TransactionFilter{})
			num = 0
			for row := range txnRows {
				require.NoError(t, row.Error)
				// The inner txns will have a RootTxn instead of a Txn row
				var rowTxn *transactions.SignedTxnWithAD
				if row.Txn != nil {
					rowTxn = row.Txn
				} else {
					rowTxn = row.RootTxn
				}

				// Note: These are created from the TxnBytes, so they have the exact name with embedded null.
				require.NotNil(t, rowTxn)
				require.Equal(t, name, rowTxn.Txn.AssetParams.AssetName)
				require.Equal(t, unit, rowTxn.Txn.AssetParams.UnitName)
				require.Equal(t, url, rowTxn.Txn.AssetParams.URL)
				num++
			}
			// Check that the root and inner asset is matched
			require.Equal(t, 2, num)

			// Test 4: account results should have the correct asset
			accounts, _ := db.GetAccounts(context.Background(), idb.AccountQueryOptions{EqualToAddress: test.AccountA[:], IncludeAssetParams: true})
			num = 0
			for acct := range accounts {
				require.NoError(t, acct.Error)
				require.NotNil(t, acct.Account.CreatedAssets)
				require.Len(t, *acct.Account.CreatedAssets, 1)
				require.Equal(t, uint64(1), acct.Account.TotalCreatedAssets)

				asset := (*acct.Account.CreatedAssets)[0]
				if testcase.ExpectedAssetName == "" {
					require.Nil(t, asset.Params.Name)
				}
				requireNilOrEqual(t, testcase.ExpectedAssetName, asset.Params.Name)
				requireNilOrEqual(t, testcase.ExpectedAssetUnit, asset.Params.UnitName)
				requireNilOrEqual(t, testcase.ExpectedAssetURL, asset.Params.Url)
				require.Equal(t, []byte(name), *asset.Params.NameB64)
				require.Equal(t, []byte(unit), *asset.Params.UnitNameB64)
				require.Equal(t, []byte(url), *asset.Params.UrlB64)
				num++
			}
			require.Equal(t, 1, num)
		})
	}
}

// TestReconfigAsset make sure we properly handle asset param merges.
func TestReconfigAsset(t *testing.T) {
	db, shutdownFunc, proc, l := setupIdb(t, test.MakeGenesis())
	defer shutdownFunc()

	defer l.Close()

	unit := "co\000in"
	name := "algo"
	url := "https://algorand.com"
	assetID := uint64(1)

	txn := test.MakeAssetConfigTxn(
		0, math.MaxUint64, 0, false, unit, name, url, test.AccountA)
	block, err := test.MakeBlockForTxns(test.MakeGenesisBlock().BlockHeader, &txn)
	require.NoError(t, err)
	err = proc.Process(&rpcs.EncodedBlockCert{Block: block})
	require.NoError(t, err)

	txn = transactions.SignedTxnWithAD{
		SignedTxn: transactions.SignedTxn{
			Txn: transactions.Transaction{
				Type: "acfg",
				Header: transactions.Header{
					Sender:      test.AccountA,
					Fee:         basics.MicroAlgos{Raw: 1000},
					GenesisHash: test.GenesisHash,
				},
				AssetConfigTxnFields: transactions.AssetConfigTxnFields{
					ConfigAsset: basics.AssetIndex(assetID),
					AssetParams: basics.AssetParams{
						Freeze:   test.AccountB,
						Clawback: test.AccountC,
					},
				},
			},
			Sig: test.Signature,
		},
	}
	block, err = test.MakeBlockForTxns(block.BlockHeader, &txn)
	require.NoError(t, err)
	err = proc.Process(&rpcs.EncodedBlockCert{Block: block})
	require.NoError(t, err)

	// Test 2: asset results properly serialized
	assets, _ := db.Assets(context.Background(), idb.AssetsQuery{AssetID: assetID})
	num := 0
	for asset := range assets {
		require.NoError(t, asset.Error)
		require.Equal(t, name, asset.Params.AssetName)
		require.Equal(t, unit, asset.Params.UnitName)
		require.Equal(t, url, asset.Params.URL)

		require.Equal(t, basics.Address{}, asset.Params.Manager, "Manager should have been cleared.")
		require.Equal(t, basics.Address{}, asset.Params.Reserve, "Reserve should have been cleared.")
		// These were updated
		require.Equal(t, test.AccountB, asset.Params.Freeze)
		require.Equal(t, test.AccountC, asset.Params.Clawback)
		num++
	}
	require.Equal(t, 1, num)
}

func TestKeytypeResetsOnRekey(t *testing.T) {
	block := test.MakeGenesisBlock()
	db, shutdownFunc, proc, l := setupIdb(t, test.MakeGenesis())
	defer shutdownFunc()

	defer l.Close()

	// Sig
	txn := test.MakePaymentTxn(
		0, 0, 0, 0, 0, 0, test.AccountA, test.AccountA, basics.Address{}, basics.Address{})

	block, err := test.MakeBlockForTxns(block.BlockHeader, &txn)
	require.NoError(t, err)
	err = proc.Process(&rpcs.EncodedBlockCert{Block: block})
	require.NoError(t, err)

	keytype := "sig"
	assertKeytype(t, db, test.AccountA, &keytype)

	// Rekey.
	txn = test.MakePaymentTxn(
		0, 0, 0, 0, 0, 0, test.AccountA, test.AccountA, basics.Address{}, test.AccountB)

	block, err = test.MakeBlockForTxns(block.BlockHeader, &txn)
	require.NoError(t, err)
	err = proc.Process(&rpcs.EncodedBlockCert{Block: block})
	require.NoError(t, err)

	assertKeytype(t, db, test.AccountA, nil)

	// Msig
	txn = test.MakePaymentTxn(
		0, 0, 0, 0, 0, 0, test.AccountA, test.AccountA, basics.Address{}, basics.Address{})
	txn.Sig = crypto.Signature{}
	txn.Msig.Subsigs = append(txn.Msig.Subsigs, crypto.MultisigSubsig{})
	txn.AuthAddr = test.AccountB

	block, err = test.MakeBlockForTxns(block.BlockHeader, &txn)
	require.NoError(t, err)
	err = proc.Process(&rpcs.EncodedBlockCert{Block: block})
	require.NoError(t, err)

	keytype = "msig"
	assertKeytype(t, db, test.AccountA, &keytype)
}

// Test that after closing the account, keytype will be correctly set.
func TestKeytypeDeletedAccount(t *testing.T) {
	block := test.MakeGenesisBlock()
	db, shutdownFunc, proc, l := setupIdb(t, test.MakeGenesis())
	defer shutdownFunc()

	defer l.Close()

	assertKeytype(t, db, test.AccountA, nil)

	closeTxn := test.MakePaymentTxn(
		0, 0, 0, 0, 0, 0, test.AccountA, test.AccountA, test.AccountB, basics.Address{})

	block, err := test.MakeBlockForTxns(block.BlockHeader, &closeTxn)
	require.NoError(t, err)
	err = proc.Process(&rpcs.EncodedBlockCert{Block: block})
	require.NoError(t, err)

	keytype := "sig"
	assertKeytype(t, db, test.AccountA, &keytype)
}

// TestAddBlockGenesis tests that adding block 0 is successful.
func TestAddBlockGenesis(t *testing.T) {
	db, shutdownFunc, _, l := setupIdb(t, test.MakeGenesis())
	defer shutdownFunc()
	defer l.Close()

	opts := idb.GetBlockOptions{
		Transactions: true,
	}
	blockHeaderRet, txns, err := db.GetBlock(context.Background(), 0, opts)
	require.NoError(t, err)
	assert.Empty(t, txns)
	assert.Equal(t, test.MakeGenesisBlock().BlockHeader, blockHeaderRet)

	nextRound, err := db.GetNextRoundToAccount()
	require.NoError(t, err)
	assert.Equal(t, uint64(1), nextRound)
}

// TestAddBlockAssetCloseAmountInTxnExtra tests that we set the correct asset close
// amount in `txn.extra` column.
func TestAddBlockAssetCloseAmountInTxnExtra(t *testing.T) {
	// Use an old version of consensus parameters that have AssetCloseAmount = false.
	genesis := test.MakeGenesis()
	genesis.Proto = protocol.ConsensusV24
	block := test.MakeGenesisBlock()
	block.UpgradeState.CurrentProtocol = protocol.ConsensusV24

	db, shutdownFunc, proc, l := setupIdb(t, genesis)
	defer shutdownFunc()
	defer l.Close()

	assetid := uint64(1)

	createAsset := test.MakeAssetConfigTxn(
		0, uint64(1000000), uint64(6), false, "mcn", "my coin", "http://antarctica.com",
		test.AccountA)
	optinB := test.MakeAssetOptInTxn(assetid, test.AccountB)
	transferAB := test.MakeAssetTransferTxn(
		assetid, 100, test.AccountA, test.AccountB, basics.Address{})
	optinC := test.MakeAssetOptInTxn(assetid, test.AccountC)
	// Close B to C.
	closeB := test.MakeAssetTransferTxn(
		assetid, 30, test.AccountB, test.AccountA, test.AccountC)

	block, err := test.MakeBlockForTxns(
		block.BlockHeader, &createAsset, &optinB, &transferAB,
		&optinC, &closeB)
	require.NoError(t, err)

	err = proc.Process(&rpcs.EncodedBlockCert{Block: block})
	require.NoError(t, err)

	// Check asset close amount in the `closeB` transaction.
	round := uint64(1)
	intra := uint64(4)

	tf := idb.TransactionFilter{
		Round:  &round,
		Offset: &intra,
	}
	rowsCh, _ := db.Transactions(context.Background(), tf)

	row, ok := <-rowsCh
	require.True(t, ok)
	require.NoError(t, row.Error)
	assert.Equal(t, uint64(70), row.Extra.AssetCloseAmount)

	row, ok = <-rowsCh
	require.False(t, ok)
}

func TestAddBlockIncrementsMaxRoundAccounted(t *testing.T) {
	_, connStr, shutdownFunc := pgtest.SetupPostgres(t)
	defer shutdownFunc()

	db, _, err := OpenPostgres(connStr, idb.IndexerDbOptions{}, nil)
	require.NoError(t, err)
	defer db.Close()

	err = db.LoadGenesis(test.MakeGenesis())
	require.NoError(t, err)

	round, err := db.GetNextRoundToAccount()
	require.NoError(t, err)
	assert.Equal(t, uint64(0), round)

	logger, _ := test2.NewNullLogger()
	l, err := test.MakeTestLedger(logger)
	require.NoError(t, err)
	defer l.Close()
	proc, err := blockprocessor.MakeProcessorWithLedger(logger, l, db.AddBlock)
	require.NoError(t, err, "failed to open ledger")

	round, err = db.GetNextRoundToAccount()
	require.NoError(t, err)
	assert.Equal(t, uint64(1), round)

	block, err := test.MakeBlockForTxns(test.MakeGenesisBlock().BlockHeader)
	require.NoError(t, err)
	blockCert := rpcs.EncodedBlockCert{Block: block}
	err = proc.Process(&blockCert)
	require.NoError(t, err)

	round, err = db.GetNextRoundToAccount()
	require.NoError(t, err)
	assert.Equal(t, uint64(2), round)

	block, err = test.MakeBlockForTxns(block.BlockHeader)
	require.NoError(t, err)
	blockCert = rpcs.EncodedBlockCert{Block: block}
	err = proc.Process(&rpcs.EncodedBlockCert{Block: block})
	require.NoError(t, err)

	round, err = db.GetNextRoundToAccount()
	require.NoError(t, err)
	assert.Equal(t, uint64(3), round)
}

// Test that AddBlock makes a record of an account that gets created and deleted in
// the same round.
func TestAddBlockCreateDeleteAccountSameRound(t *testing.T) {
	db, shutdownFunc, proc, l := setupIdb(t, test.MakeGenesis())
	defer shutdownFunc()

	defer l.Close()

	createTxn := test.MakePaymentTxn(
		0, 5, 0, 0, 0, 0, test.AccountA, test.AccountE, basics.Address{}, basics.Address{})
	deleteTxn := test.MakePaymentTxn(
		0, 2, 3, 0, 0, 0, test.AccountE, test.AccountB, test.AccountC, basics.Address{})
	block, err := test.MakeBlockForTxns(
		test.MakeGenesisBlock().BlockHeader, &createTxn, &deleteTxn)
	require.NoError(t, err)

	err = proc.Process(&rpcs.EncodedBlockCert{Block: block})
	require.NoError(t, err)

	opts := idb.AccountQueryOptions{
		EqualToAddress: test.AccountE[:],
		IncludeDeleted: true,
	}
	rowsCh, _ := db.GetAccounts(context.Background(), opts)

	row, ok := <-rowsCh
	require.True(t, ok)
	require.NoError(t, row.Error)
	require.NotNil(t, row.Account.Deleted)
	assert.True(t, *row.Account.Deleted)
	require.NotNil(t, row.Account.CreatedAtRound)
	assert.Equal(t, uint64(1), *row.Account.CreatedAtRound)
	require.NotNil(t, row.Account.ClosedAtRound)
	assert.Equal(t, uint64(1), *row.Account.ClosedAtRound)
}

// Test that AddBlock makes a record of an asset that is created and deleted in
// the same round.
func TestAddBlockCreateDeleteAssetSameRound(t *testing.T) {
	db, shutdownFunc, proc, l := setupIdb(t, test.MakeGenesis())
	defer shutdownFunc()

	defer l.Close()

	assetid := uint64(1)
	createTxn := test.MakeAssetConfigTxn(0, 3, 0, false, "", "", "", test.AccountA)
	deleteTxn := test.MakeAssetDestroyTxn(assetid, test.AccountA)
	block, err := test.MakeBlockForTxns(
		test.MakeGenesisBlock().BlockHeader, &createTxn, &deleteTxn)
	require.NoError(t, err)

	err = proc.Process(&rpcs.EncodedBlockCert{Block: block})
	require.NoError(t, err)

	// Asset global state.
	{
		opts := idb.AssetsQuery{
			AssetID:        assetid,
			IncludeDeleted: true,
		}
		rowsCh, _ := db.Assets(context.Background(), opts)

		row, ok := <-rowsCh
		require.True(t, ok)
		require.NoError(t, row.Error)
		require.NotNil(t, row.Deleted)
		assert.True(t, *row.Deleted)
		require.NotNil(t, row.CreatedRound)
		assert.Equal(t, uint64(1), *row.CreatedRound)
		require.NotNil(t, row.ClosedRound)
		assert.Equal(t, uint64(1), *row.ClosedRound)
	}

	// Asset local state.
	{
		opts := idb.AssetBalanceQuery{
			AssetID:        assetid,
			IncludeDeleted: true,
		}
		rowsCh, _ := db.AssetBalances(context.Background(), opts)

		row, ok := <-rowsCh
		require.True(t, ok)
		require.NoError(t, row.Error)
		require.NotNil(t, row.Deleted)
		assert.True(t, *row.Deleted)
		require.NotNil(t, row.CreatedRound)
		assert.Equal(t, uint64(1), *row.CreatedRound)
		require.NotNil(t, row.ClosedRound)
		assert.Equal(t, uint64(1), *row.ClosedRound)
	}
}

// Test that AddBlock makes a record of an app that is created and deleted in
// the same round.
func TestAddBlockCreateDeleteAppSameRound(t *testing.T) {
	db, shutdownFunc, proc, l := setupIdb(t, test.MakeGenesis())
	defer shutdownFunc()

	defer l.Close()

	appid := uint64(1)
	createTxn := test.MakeCreateAppTxn(test.AccountA)
	deleteTxn := test.MakeAppDestroyTxn(appid, test.AccountA)
	block, err := test.MakeBlockForTxns(
		test.MakeGenesisBlock().BlockHeader, &createTxn, &deleteTxn)
	require.NoError(t, err)

	err = proc.Process(&rpcs.EncodedBlockCert{Block: block})
	require.NoError(t, err)

	opts := idb.ApplicationQuery{
		ApplicationID:  appid,
		IncludeDeleted: true,
	}
	rowsCh, _ := db.Applications(context.Background(), opts)

	row, ok := <-rowsCh
	require.True(t, ok)
	require.NoError(t, row.Error)
	require.NotNil(t, row.Application.Deleted)
	assert.True(t, *row.Application.Deleted)
	require.NotNil(t, row.Application.CreatedAtRound)
	assert.Equal(t, uint64(1), *row.Application.CreatedAtRound)
	require.NotNil(t, row.Application.DeletedAtRound)
	assert.Equal(t, uint64(1), *row.Application.DeletedAtRound)
}

// Test that AddBlock makes a record of an app that is created and deleted in
// the same round.
func TestAddBlockAppOptInOutSameRound(t *testing.T) {
	db, shutdownFunc, proc, l := setupIdb(t, test.MakeGenesis())
	defer shutdownFunc()

	defer l.Close()

	appid := uint64(1)
	createTxn := test.MakeCreateAppTxn(test.AccountA)
	optInTxn := test.MakeAppOptInTxn(appid, test.AccountB)
	optOutTxn := test.MakeAppOptOutTxn(appid, test.AccountB)
	block, err := test.MakeBlockForTxns(
		test.MakeGenesisBlock().BlockHeader, &createTxn, &optInTxn, &optOutTxn)
	require.NoError(t, err)

	err = proc.Process(&rpcs.EncodedBlockCert{Block: block})
	require.NoError(t, err)

	opts := idb.AccountQueryOptions{
		EqualToAddress:       test.AccountB[:],
		IncludeDeleted:       true,
		IncludeAppLocalState: true,
	}
	rowsCh, _ := db.GetAccounts(context.Background(), opts)

	row, ok := <-rowsCh
	require.True(t, ok)
	require.NoError(t, row.Error)

	require.NotNil(t, row.Account.AppsLocalState)
	require.Equal(t, 1, len(*row.Account.AppsLocalState))

	localState := (*row.Account.AppsLocalState)[0]
	require.NotNil(t, localState.Deleted)
	assert.True(t, *localState.Deleted)
	require.NotNil(t, localState.OptedInAtRound)
	assert.Equal(t, uint64(1), *localState.OptedInAtRound)
	require.NotNil(t, localState.ClosedOutAtRound)
	assert.Equal(t, uint64(1), *localState.ClosedOutAtRound)
	require.Equal(t, uint64(0), row.Account.TotalAppsOptedIn)

	q := idb.ApplicationQuery{
		ApplicationID:  appid,
		IncludeDeleted: true,
	}
	lsRows, _ := db.AppLocalState(context.Background(), q)
	lsRow, ok := <-lsRows
	require.True(t, ok)
	require.NoError(t, lsRow.Error)
	ls := lsRow.AppLocalState
	require.Equal(t, appid, ls.Id)
	require.NotNil(t, ls.Deleted)
	assert.True(t, *ls.Deleted)
	require.NotNil(t, ls.OptedInAtRound)
	assert.Equal(t, uint64(1), *ls.OptedInAtRound)
	require.NotNil(t, ls.ClosedOutAtRound)
	assert.Equal(t, uint64(1), *ls.ClosedOutAtRound)
}

// TestSearchForInnerTransactionReturnsRootTransaction checks that the parent
// transaction is returned when matching on inner transactions if the
// ReturnInnerTxnFlag is false. If the ReturnInnerTxnFlag is true, it should
// return the inner txn instead.
func TestSearchForInnerTransactionReturnsRootTransaction(t *testing.T) {
	var appAddr basics.Address
	appAddr[1] = 99

	tests := []struct {
		name        string
		matches     int
		returnInner bool
		filter      idb.TransactionFilter
	}{
		{
			name:        "match on root, inner, and inner-inners, return root",
			matches:     3,
			returnInner: false,
			filter:      idb.TransactionFilter{Address: appAddr[:], TypeEnum: idb.TypeEnumApplication},
		},
		{
			name:        "match on inner, return root",
			matches:     1,
			returnInner: false,
			filter:      idb.TransactionFilter{Address: appAddr[:], TypeEnum: idb.TypeEnumPay},
		},
		{
			name:        "match on inner-inner, return root",
			matches:     1,
			returnInner: false,
			filter:      idb.TransactionFilter{Address: appAddr[:], TypeEnum: idb.TypeEnumAssetTransfer},
		},
		{
			name:        "match all, return root",
			matches:     5,
			returnInner: false,
			filter:      idb.TransactionFilter{Address: appAddr[:]},
		},
		{
			name:        "match on root, inner, and inner-inners, return inners",
			matches:     3,
			returnInner: true,
			filter:      idb.TransactionFilter{Address: appAddr[:], TypeEnum: idb.TypeEnumApplication, ReturnInnerTxnOnly: true},
		},
		{
			name:        "match on inner, return inners",
			matches:     1,
			returnInner: true,
			filter:      idb.TransactionFilter{Address: appAddr[:], TypeEnum: idb.TypeEnumPay, ReturnInnerTxnOnly: true},
		},
		{
			name:        "match on inner-inner, return inners",
			matches:     1,
			returnInner: true,
			filter:      idb.TransactionFilter{Address: appAddr[:], TypeEnum: idb.TypeEnumAssetTransfer, ReturnInnerTxnOnly: true},
		},
		{
			name:        "match all, return inners",
			matches:     5,
			returnInner: true,
			filter:      idb.TransactionFilter{Address: appAddr[:], ReturnInnerTxnOnly: true},
		},
	}

	// Given: A DB with one transaction containing inner transactions [app -> pay -> xfer]
	pdb, connStr, shutdownFunc := pgtest.SetupPostgres(t)
	defer shutdownFunc()

	db := setupIdbWithConnectionString(t, connStr, test.MakeGenesis())
	defer db.Close()

	appCall := test.MakeAppCallWithInnerTxn(test.AccountA, appAddr, test.AccountB, appAddr, test.AccountC)

	block, err := test.MakeBlockForTxns(test.MakeGenesisBlock().BlockHeader, &appCall)
	require.NoError(t, err)
	rootTxid := appCall.Txn.ID()

	err = pgutil.TxWithRetry(pdb, serializable, func(tx pgx.Tx) error {
		logger, _ := test2.NewNullLogger()
		l, err := test.MakeTestLedger(logger)
		require.NoError(t, err)
		defer l.Close()
		proc, err := blockprocessor.MakeProcessorWithLedger(logger, l, db.AddBlock)
		require.NoError(t, err, "failed to open ledger")
		blockCert := rpcs.EncodedBlockCert{Block: block}
		return proc.Process(&blockCert)
	}, nil)
	require.NoError(t, err)

	for _, tc := range tests {
		t.Run(tc.name, func(t *testing.T) {
			// When: searching for a transaction that matches part of the transaction.
			results, _ := db.Transactions(context.Background(), tc.filter)

			// Then: only the root transaction should be returned if the ReturnInnerTxnOnly flag is true.
			// Else if ReturnInnerTxnOnly is false, then the inner txn should be returned.
			num := 0
			for result := range results {
				num++
				require.NoError(t, result.Error)

				if tc.returnInner {
					// Make sure that only the inner txn is returned
					require.True(t, (result.Txn != nil) && (result.RootTxn == nil))
				} else {
					// Make sure the root txn is returned.
					var stxn *transactions.SignedTxnWithAD

					// Exactly one of Txn and RootTxn must be present.
					require.True(t, (result.Txn == nil) != (result.RootTxn == nil))

					// Get Txn or RootTxn
					if result.Txn != nil {
						stxn = result.Txn
					}
					if result.RootTxn != nil {
						stxn = result.RootTxn
					}
					require.Equal(t, rootTxid, stxn.Txn.ID())
				}
			}

			// There can be multiple matches because deduplication happens in REST API.
			require.Equal(t, tc.matches, num)
		})
	}
}

// TestNonUTF8Logs makes sure we're able to import cheeky logs
// for both the root and inner transactions.
func TestNonUTF8Logs(t *testing.T) {
	tests := []struct {
		Name string
		Logs []string
	}{
		{
			Name: "Normal",
			Logs: []string{"Test log1", "Test log2", "Test log3"},
		},
		{
			Name: "Embedded Null",
			Logs: []string{"\000", "\x00\x00\x00\x00\x00\x00\x00\x00", string([]byte{00, 00})},
		},
		{
			Name: "Invalid UTF8",
			Logs: []string{"\x8c", "\xff", "\xf8"},
		},
		{
			Name: "Emoji",
			Logs: []string{"💩", "💰", "🌐"},
		},
	}

	for _, testcase := range tests {
		testcase := testcase

		t.Run(testcase.Name, func(t *testing.T) {
			db, shutdownFunc, proc, l := setupIdb(t, test.MakeGenesis())
			defer shutdownFunc()

			defer l.Close()

			createAppTxn := test.MakeCreateAppTxn(test.AccountA)
			createAppTxn.ApplyData.EvalDelta = transactions.EvalDelta{
				Logs: testcase.Logs,
				InnerTxns: []transactions.SignedTxnWithAD{
					// Inner application call with nested cheeky logs
					{
						SignedTxn: transactions.SignedTxn{
							Txn: transactions.Transaction{
								Type: protocol.ApplicationCallTx,
								Header: transactions.Header{
									Sender: test.AccountA,
								},
								ApplicationCallTxnFields: transactions.ApplicationCallTxnFields{
									ApplicationID: 789,
									OnCompletion:  transactions.NoOpOC,
								},
							},
						},
						ApplyData: transactions.ApplyData{
							EvalDelta: transactions.EvalDelta{
								Logs: testcase.Logs,
							},
						},
					},
				},
			}

			block, err := test.MakeBlockForTxns(test.MakeGenesisBlock().BlockHeader, &createAppTxn)
			require.NoError(t, err)

			// Test 1: import/accounting should work.
			err = proc.Process(&rpcs.EncodedBlockCert{Block: block})
			require.NoError(t, err)

			// Test 2: transaction results properly serialized
			txnRows, _ := db.Transactions(context.Background(), idb.TransactionFilter{})
			for row := range txnRows {
				var rowTxn *transactions.SignedTxnWithAD
				if row.Txn != nil {
					rowTxn = row.Txn
				} else {
					rowTxn = row.RootTxn
				}
				require.NoError(t, row.Error)
				require.NotNil(t, rowTxn)
				require.Equal(t, testcase.Logs, rowTxn.ApplyData.EvalDelta.Logs)
			}
		})
	}
}

// Test that LoadGenesis writes account totals.
func TestLoadGenesisAccountTotals(t *testing.T) {
	_, connStr, shutdownFunc := pgtest.SetupPostgres(t)
	defer shutdownFunc()

	db, _, err := OpenPostgres(connStr, idb.IndexerDbOptions{}, nil)
	require.NoError(t, err)
	defer db.Close()

	err = db.LoadGenesis(test.MakeGenesis())
	require.NoError(t, err)

	json, err := db.getMetastate(context.Background(), nil, schema.AccountTotals)
	require.NoError(t, err)

	ret, err := encoding.DecodeAccountTotals([]byte(json))
	require.NoError(t, err)

	assert.Equal(
		t, basics.MicroAlgos{Raw: 4 * 1000 * 1000 * 1000 * 1000}, ret.Offline.Money)
}

func TestTxnAssetID(t *testing.T) {
	db, shutdownFunc, proc, l := setupIdb(t, test.MakeGenesis())
	defer shutdownFunc()

	defer l.Close()

	assetid := uint64(1)
	createAssetTxn := test.MakeAssetConfigTxn(
		0, 0, 0, false, "myasset", "ma", "", test.AccountA)
	configAssetTxn := test.MakeAssetConfigTxn(
		assetid, 0, 0, false, "myasset", "ma", "", test.AccountA)
	appid := uint64(3)
	createAppTxn := test.MakeCreateAppTxn(test.AccountA)
	destroyAppTxn := test.MakeAppDestroyTxn(appid, test.AccountA)

	block, err := test.MakeBlockForTxns(
		test.MakeGenesisBlock().BlockHeader, &createAssetTxn, &configAssetTxn,
		&createAppTxn, &destroyAppTxn)
	require.NoError(t, err)

	err = proc.Process(&rpcs.EncodedBlockCert{Block: block})
	require.NoError(t, err)

	txnRowsCh, _ := db.Transactions(context.Background(), idb.TransactionFilter{})
	for i := 0; i < 2; i++ {
		row, ok := <-txnRowsCh
		require.True(t, ok)
		require.NoError(t, row.Error)
		assert.Equal(t, assetid, row.AssetID)
	}
	for i := 0; i < 2; i++ {
		row, ok := <-txnRowsCh
		require.True(t, ok)
		require.NoError(t, row.Error)
		assert.Equal(t, appid, row.AssetID)
	}
}

func TestBadTxnJsonEncoding(t *testing.T) {
	db, shutdownFunc, proc, l := setupIdb(t, test.MakeGenesis())
	defer shutdownFunc()

	defer l.Close()

	// Need to import a block header because the transactions query joins on it.
	block, err := test.MakeBlockForTxns(test.MakeGenesisBlock().BlockHeader)
	require.NoError(t, err)
	err = proc.Process(&rpcs.EncodedBlockCert{Block: block})
	require.NoError(t, err)

	rootTxid := "abc"
	rootIntra := uint(4)
	badJSON := `{"aaaaaaaa": 0}`

	query := `INSERT INTO txn (round, intra, typeenum, asset, txid, txn, extra)
    VALUES (1, $1, 0, 0, $2, $3, $4)`

	_, err = db.db.Exec(
		context.Background(), query, rootIntra, rootTxid, badJSON,
		encoding.EncodeTxnExtra(&idb.TxnExtra{}))
	require.NoError(t, err)

	{
		extra := idb.TxnExtra{
			RootIntra: idb.OptionalUint{Present: true, Value: rootIntra},
			RootTxid:  rootTxid,
		}
		_, err = db.db.Exec(
			context.Background(), query, rootIntra+1, nil, badJSON,
			encoding.EncodeTxnExtra(&extra))
		require.NoError(t, err)
	}

	{
		offset := uint64(rootIntra)
		tf := idb.TransactionFilter{
			Offset: &offset,
		}
		rowsCh, _ := db.Transactions(context.Background(), tf)

		row, ok := <-rowsCh
		require.True(t, ok)

		require.Error(t, row.Error)
		assert.Contains(t, row.Error.Error(), "error decoding txn")
	}

	{
		offset := uint64(rootIntra) + 1
		tf := idb.TransactionFilter{
			Offset: &offset,
		}
		rowsCh, _ := db.Transactions(context.Background(), tf)

		row, ok := <-rowsCh
		require.True(t, ok)

		require.Error(t, row.Error)
		assert.Contains(t, row.Error.Error(), "error decoding roottxn")
	}
}

func TestKeytypeDoNotResetReceiver(t *testing.T) {
	block := test.MakeGenesisBlock()
	db, shutdownFunc, proc, l := setupIdb(t, test.MakeGenesis())
	defer shutdownFunc()

	defer l.Close()

	assertKeytype(t, db, test.AccountA, nil)

	// Sigtype of account B becomes "sig".
	txn := test.MakePaymentTxn(
		0, 0, 0, 0, 0, 0, test.AccountB, test.AccountB, basics.Address{}, basics.Address{})
	block, err := test.MakeBlockForTxns(block.BlockHeader, &txn)
	require.NoError(t, err)
	err = proc.Process(&rpcs.EncodedBlockCert{Block: block})
	require.NoError(t, err)

	// Sigtype of account A becomes "sig" and B remains the same.
	txn = test.MakePaymentTxn(
		0, 0, 0, 0, 0, 0, test.AccountA, test.AccountB, basics.Address{}, basics.Address{})
	block, err = test.MakeBlockForTxns(block.BlockHeader, &txn)
	require.NoError(t, err)
	err = proc.Process(&rpcs.EncodedBlockCert{Block: block})
	require.NoError(t, err)

	keytype := "sig"
	assertKeytype(t, db, test.AccountA, &keytype)
	assertKeytype(t, db, test.AccountB, &keytype)
}

// Test that if information in `txn` and `txn_participation` tables is ahead of
// the current round, AddBlock() still runs successfully.
func TestAddBlockTxnTxnParticipationAhead(t *testing.T) {
	block := test.MakeGenesisBlock()
	db, shutdownFunc, proc, l := setupIdb(t, test.MakeGenesis())
	defer shutdownFunc()

	defer l.Close()

	{
		query := `INSERT INTO txn (round, intra, typeenum, asset, txn, extra)
			VALUES (1, 0, 0, 0, 'null'::jsonb, 'null'::jsonb)`
		_, err := db.db.Exec(context.Background(), query)
		require.NoError(t, err)
	}
	{
		query := `INSERT INTO txn_participation (addr, round, intra)
			VALUES ($1, 1, 0)`
		_, err := db.db.Exec(context.Background(), query, test.AccountA[:])
		require.NoError(t, err)
	}

	txn := test.MakePaymentTxn(
		0, 0, 0, 0, 0, 0, test.AccountA, test.AccountA, basics.Address{}, basics.Address{})
	block, err := test.MakeBlockForTxns(block.BlockHeader, &txn)
	require.NoError(t, err)
	err = proc.Process(&rpcs.EncodedBlockCert{Block: block})
	require.NoError(t, err)
}

// Test that AddBlock() writes to `txn_participation` table.
func TestAddBlockTxnParticipationAdded(t *testing.T) {
	block := test.MakeGenesisBlock()
	db, shutdownFunc, proc, l := setupIdb(t, test.MakeGenesis())
	defer shutdownFunc()

	defer l.Close()

	txn := test.MakePaymentTxn(
		0, 0, 0, 0, 0, 0, test.AccountA, test.AccountA, basics.Address{}, basics.Address{})
	block, err := test.MakeBlockForTxns(block.BlockHeader, &txn)
	require.NoError(t, err)
	err = proc.Process(&rpcs.EncodedBlockCert{Block: block})
	require.NoError(t, err)

	tf := idb.TransactionFilter{
		Address: test.AccountA[:],
	}
	rowsCh, _ := db.Transactions(context.Background(), tf)

	row, ok := <-rowsCh
	require.True(t, ok)
	require.NoError(t, row.Error)
	require.NotNil(t, row.Txn)
	assert.Equal(t, txn, *row.Txn)
}

// Test that if information in the `txn` table is ahead of the current round,
// Transactions() doesn't return the rows ahead of the state.
func TestTransactionsTxnAhead(t *testing.T) {
	block := test.MakeGenesisBlock()
	db, shutdownFunc, proc, l := setupIdb(t, test.MakeGenesis())
	defer shutdownFunc()
	defer l.Close()

	// Insert a transaction row at round 1 and check that Transactions() does not return
	// it.
	{
		query := `INSERT INTO txn (round, intra, typeenum, asset, txn, extra)
			VALUES (1, 0, 0, 0, 'null'::jsonb, 'null'::jsonb)`
		_, err := db.db.Exec(context.Background(), query)
		require.NoError(t, err)
	}
	{
		rowsCh, _ := db.Transactions(context.Background(), idb.TransactionFilter{})
		_, ok := <-rowsCh
		assert.False(t, ok)
	}

	// Now add an empty round 1 block, and verify that Transactions() returns the
	// fake transaction.
	{
		block, err := test.MakeBlockForTxns(block.BlockHeader)
		require.NoError(t, err)
		err = proc.Process(&rpcs.EncodedBlockCert{Block: block})
		require.NoError(t, err)
	}
	{
		rowsCh, _ := db.Transactions(context.Background(), idb.TransactionFilter{})
		row, ok := <-rowsCh
		require.True(t, ok)
		require.NoError(t, row.Error)
	}
}

// Test that if genesis hash is different from what is in db metastate
// indexer does not start.
func TestGenesisHashCheckAtDBSetup(t *testing.T) {
	_, connStr, shutdownFunc := pgtest.SetupPostgres(t)
	defer shutdownFunc()

	genesis := test.MakeGenesis()
	db := setupIdbWithConnectionString(t, connStr, genesis)
	defer db.Close()
	genesisHash := crypto.HashObj(genesis)
	network, err := db.getMetastate(context.Background(), nil, schema.NetworkMetaStateKey)
	assert.NoError(t, err)
	networkState, err := encoding.DecodeNetworkState([]byte(network))
	assert.NoError(t, err)
	assert.Equal(t, genesisHash, networkState.GenesisHash)
	// connect with different genesis configs
	genesis.Network = "testnest"
	// different genesisHash, should fail
	idbImpl, _, err := OpenPostgres(connStr, idb.IndexerDbOptions{}, nil)
	assert.NoError(t, err)
	err = idbImpl.LoadGenesis(genesis)
	assert.Error(t, err)
	assert.Contains(t, err.Error(), "genesis hash not matching")
}

type ImportState struct {
	NextRoundToAccount uint64 `codec:"next_account_round"`
}

// Test that if genesis hash at initial import is different from what is in db metastate
// indexer does not start.
func TestGenesisHashCheckAtInitialImport(t *testing.T) {
	_, connStr, shutdownFunc := pgtest.SetupPostgres(t)
	defer shutdownFunc()

	genesis := test.MakeGenesis()
	db, _, err := OpenPostgres(connStr, idb.IndexerDbOptions{}, nil)
	require.NoError(t, err)
	defer db.Close()
	// test db upgrade
	// set next round to account
	state := ImportState{NextRoundToAccount: 1}
	var buf []byte
	jsonCodecHandle := new(codec.JsonHandle)
	enc := codec.NewEncoderBytes(&buf, jsonCodecHandle)
	enc.MustEncode(state)
	err = db.setMetastate(nil, schema.StateMetastateKey, string(buf))
	assert.NoError(t, err)
	// network state not initialized
	networkState, err := db.getNetworkState(context.Background(), nil)
	require.ErrorIs(t, err, idb.ErrorNotInitialized)
	genesisReader := bytes.NewReader(protocol.EncodeJSON(genesis))
	gen, err := util.ReadGenesis(genesisReader)
	require.NoError(t, err)
	imported, err := importer.EnsureInitialImport(db, gen)
	require.NoError(t, err)
	require.True(t, true, imported)
	// network state should be set
	networkState, err = db.getNetworkState(context.Background(), nil)
	require.NoError(t, err)
	require.Equal(t, networkState.GenesisHash, crypto.HashObj(genesis))

	// change genesis value
	genesis.Network = "testnest"
	genesisReader = bytes.NewReader(protocol.EncodeJSON(genesis))
	gen, err = util.ReadGenesis(genesisReader)
	require.NoError(t, err)
	// different genesisHash, should fail
	_, err = importer.EnsureInitialImport(db, gen)
	require.Error(t, err)
	require.Contains(t, err.Error(), "genesis hash not matching")

}

func getResults(ctx context.Context, rows <-chan idb.AccountRow) (result []idb.AccountRow) {
	for {
		select {
		case row, ok := <-rows:
			if !ok {
				return
			}
			result = append(result, row)
		case <-ctx.Done():
			return
		}
	}
}

func TestIndexerDb_GetAccounts(t *testing.T) {
	db, shutdownFunc, _, l := setupIdb(t, test.MakeGenesis())
	defer shutdownFunc()
	defer l.Close()

	ctx, cancel := context.WithTimeout(context.Background(), 1*time.Second)
	defer cancel()

	testcases := []struct {
		gt *uint64
		lt *uint64
		id uint64
	}{
		{
			gt: uint64Ptr(1),
			lt: nil,
		},
		{
			gt: nil,
			lt: uint64Ptr(1),
		},
		{
			gt: uint64Ptr(1),
			lt: uint64Ptr(1),
		},
		{
			gt: uint64Ptr(1),
			lt: nil,
			id: 1,
		},
		{
			gt: nil,
			lt: uint64Ptr(1),
			id: 1,
		},
		{
			gt: uint64Ptr(1),
			lt: uint64Ptr(1),
			id: 1,
		},
	}

	for i, testcase := range testcases {
		t.Run(fmt.Sprintf("test %d", i), func(t *testing.T) {
			resultCh, count := db.GetAccounts(ctx, idb.AccountQueryOptions{
				AssetGT:    testcase.gt,
				AssetLT:    testcase.lt,
				HasAssetID: testcase.id,
			})
			assert.Equal(t, uint64(0), count)
			results := getResults(ctx, resultCh)

			if testcase.id == 0 {
				// When the id is 0, there should be an error
				assert.NotNil(t, results)
				assert.Len(t, results, 1)
				assert.Error(t, results[0].Error)
				expected := fmt.Sprintf("AssetGT=%d, AssetLT=%d, but HasAssetID=0", uintOrDefault(testcase.gt), uintOrDefault(testcase.lt))
				assert.Equal(t, expected, results[0].Error.Error())
			} else {
				// Otherwise, the empty DB should simply return no results.
				assert.Nil(t, results)
			}
		})
	}
}

<<<<<<< HEAD
// Test that box evolution is ingested as expected across rounds
func TestBoxCreateMutateDelete(t *testing.T) {
	start := time.Now()

	db, shutdownFunc, proc, l := setupIdb(t, test.MakeGenesis())
	defer shutdownFunc()

	defer l.Close()

	appid := basics.AppIndex(1)

	/**** ROUND 1: create and fund the box app ****/
	currentRound := basics.Round(1)

	createTxn, err := test.MakeComplexCreateAppTxn(test.AccountA, test.BoxApprovalProgram, test.BoxClearProgram, 8)
	require.NoError(t, err)

	payNewAppTxn := test.MakePaymentTxn(1000, 500000, 0, 0, 0, 0, test.AccountA, appid.Address(), basics.Address{},
		basics.Address{})

	block, err := test.MakeBlockForTxns(test.MakeGenesisBlock().BlockHeader, &createTxn, &payNewAppTxn)
	require.NoError(t, err)

	err = proc.Process(&rpcs.EncodedBlockCert{Block: block})
	require.NoError(t, err)

	opts := idb.ApplicationQuery{ApplicationID: uint64(appid)}

	rowsCh, round := db.Applications(context.Background(), opts)
	require.Equal(t, uint64(currentRound), round)
=======
// Test that AddBlock() writes to `txn_participation` table.
func TestTransactionFilterAssetAmount(t *testing.T) {
	block := test.MakeGenesisBlock()
	db, shutdownFunc, proc, l := setupIdb(t, test.MakeGenesis())
	defer shutdownFunc()
	defer l.Close()

	// AssetAmountLT
	txnA := test.MakeAssetConfigTxn(0, 100, 0, false, "test", "test", "", test.AccountA)
	txnB := test.MakeAssetOptInTxn(1, test.AccountB)
	txnC := test.MakeAssetTransferTxn(1, 10, test.AccountA, test.AccountB, basics.Address{})

	block, err := test.MakeBlockForTxns(block.BlockHeader, &txnA, &txnB, &txnC)
	require.NoError(t, err)
	err = proc.Process(&rpcs.EncodedBlockCert{Block: block})
	require.NoError(t, err)

	// query
	filter := idb.TransactionFilter{AssetAmountLT: uint64Ptr(uint64(math.MaxInt64 + 1))}
	rowsCh, _ := db.Transactions(context.Background(), filter)
>>>>>>> 8c49d864

	row, ok := <-rowsCh
	require.True(t, ok)
	require.NoError(t, row.Error)
<<<<<<< HEAD
	require.NotNil(t, row.Application.CreatedAtRound)
	require.Equal(t, uint64(currentRound), *row.Application.CreatedAtRound)

	// block header handoff: round 1 --> round 2
	blockHdr, err := l.BlockHdr(currentRound)
	require.NoError(t, err)

	/**** ROUND 2: create 8 boxes for appid == 1 ****/
	currentRound = basics.Round(2)

	boxNames := []string{
		"a great box",
		"another great box",
		"not so great box",
		"disappointing box",
		"don't box me in this way",
		"I will be assimilated",
		"I'm destined for deletion",
		"box #8",
	}

	expectedAppBoxes := map[basics.AppIndex]map[string]string{}

	expectedAppBoxes[appid] = map[string]string{}
	newBoxValue := "\x00\x00\x00\x00\x00\x00\x00\x00\x00\x00\x00\x00\x00\x00\x00\x00\x00\x00\x00\x00\x00\x00\x00\x00"
	boxTxns := make([]*transactions.SignedTxnWithAD, 0)
	for _, boxName := range boxNames {
		expectedAppBoxes[appid][logic.MakeBoxKey(appid, boxName)] = newBoxValue

		args := []string{"create", boxName}
		boxTxn := test.MakeAppCallTxnWithBoxes(uint64(appid), test.AccountA, args, []string{boxName})
		boxTxns = append(boxTxns, &boxTxn)
	}

	block, err = test.MakeBlockForTxns(blockHdr, boxTxns...)
	require.NoError(t, err)

	err = proc.Process(&rpcs.EncodedBlockCert{Block: block})
	require.NoError(t, err)
	_, round = db.Applications(context.Background(), opts)
	require.Equal(t, uint64(currentRound), round)

	CompareAppBoxesAgainstDB(t, db, expectedAppBoxes)

	// block header handoff: round 2 --> round 3
	blockHdr, err = l.BlockHdr(currentRound)
	require.NoError(t, err)

	/**** ROUND 3: populate the boxes appropriately ****/
	currentRound = basics.Round(3)

	appBoxesToSet := map[string]string{
		"a great box":               "it's a wonderful box",
		"another great box":         "I'm wonderful too",
		"not so great box":          "bummer",
		"disappointing box":         "RUG PULL!!!!",
		"don't box me in this way":  "non box-conforming",
		"I will be assimilated":     "THE BORG",
		"I'm destined for deletion": "I'm still alive!!!",
		"box #8":                    "eight is beautiful",
	}

	boxTxns = make([]*transactions.SignedTxnWithAD, 0)
	expectedAppBoxes[appid] = make(map[string]string)
	for boxName, valPrefix := range appBoxesToSet {
		args := []string{"set", boxName, valPrefix}
		boxTxn := test.MakeAppCallTxnWithBoxes(uint64(appid), test.AccountA, args, []string{boxName})
		boxTxns = append(boxTxns, &boxTxn)

		key := logic.MakeBoxKey(appid, boxName)
		expectedAppBoxes[appid][key] = valPrefix + newBoxValue[len(valPrefix):]
	}
	block, err = test.MakeBlockForTxns(blockHdr, boxTxns...)
	require.NoError(t, err)

	err = proc.Process(&rpcs.EncodedBlockCert{Block: block})
	require.NoError(t, err)
	_, round = db.Applications(context.Background(), opts)
	require.Equal(t, uint64(currentRound), round)

	CompareAppBoxesAgainstDB(t, db, expectedAppBoxes)

	// block header handoff: round 3 --> round 4
	blockHdr, err = l.BlockHdr(currentRound)
	require.NoError(t, err)

	/**** ROUND 4: delete the unhappy boxes ****/
	currentRound = basics.Round(4)

	appBoxesToDelete := []string{
		"not so great box",
		"disappointing box",
		"I'm destined for deletion",
	}

	boxTxns = make([]*transactions.SignedTxnWithAD, 0)
	for _, boxName := range appBoxesToDelete {
		args := []string{"delete", boxName}
		boxTxn := test.MakeAppCallTxnWithBoxes(uint64(appid), test.AccountA, args, []string{boxName})
		boxTxns = append(boxTxns, &boxTxn)

		key := logic.MakeBoxKey(appid, boxName)
		delete(expectedAppBoxes[appid], key)
	}
	block, err = test.MakeBlockForTxns(blockHdr, boxTxns...)
	require.NoError(t, err)

	err = proc.Process(&rpcs.EncodedBlockCert{Block: block})
	require.NoError(t, err)
	_, round = db.Applications(context.Background(), opts)
	require.Equal(t, uint64(currentRound), round)

	deletedBoxes := make(map[basics.AppIndex]map[string]bool)
	deletedBoxes[appid] = make(map[string]bool)
	for _, deletedBox := range appBoxesToDelete {
		deletedBoxes[appid][deletedBox] = true
	}
	CompareAppBoxesAgainstDB(t, db, expectedAppBoxes, deletedBoxes)

	// block header handoff: round 4 --> round 5
	blockHdr, err = l.BlockHdr(currentRound)
	require.NoError(t, err)

	/**** ROUND 5: create 3 new boxes, overwriting one of the former boxes ****/
	currentRound = basics.Round(5)

	appBoxesToCreate := []string{
		"fantabulous",
		"disappointing box", // overwriting here
		"AVM is the new EVM",
	}
	boxTxns = make([]*transactions.SignedTxnWithAD, 0)
	for _, boxName := range appBoxesToCreate {
		args := []string{"create", boxName}
		boxTxn := test.MakeAppCallTxnWithBoxes(uint64(appid), test.AccountA, args, []string{boxName})
		boxTxns = append(boxTxns, &boxTxn)

		key := logic.MakeBoxKey(appid, boxName)
		expectedAppBoxes[appid][key] = newBoxValue
	}
	block, err = test.MakeBlockForTxns(blockHdr, boxTxns...)
	require.NoError(t, err)

	err = proc.Process(&rpcs.EncodedBlockCert{Block: block})
	require.NoError(t, err)
	_, round = db.Applications(context.Background(), opts)
	require.Equal(t, uint64(currentRound), round)

	CompareAppBoxesAgainstDB(t, db, expectedAppBoxes)

	// block header handoff: round 5 --> round 6
	blockHdr, err = l.BlockHdr(currentRound)
	require.NoError(t, err)

	/**** ROUND 6: populate the 3 new boxes ****/
	currentRound = basics.Round(6)

	appBoxesToSet = map[string]string{
		"fantabulous":        "Italian food's the best!", // max char's
		"disappointing box":  "you made it!",
		"AVM is the new EVM": "yes we can!",
	}
	boxTxns = make([]*transactions.SignedTxnWithAD, 0)
	for boxName, valPrefix := range appBoxesToSet {
		args := []string{"set", boxName, valPrefix}
		boxTxn := test.MakeAppCallTxnWithBoxes(uint64(appid), test.AccountA, args, []string{boxName})
		boxTxns = append(boxTxns, &boxTxn)

		key := logic.MakeBoxKey(appid, boxName)
		expectedAppBoxes[appid][key] = valPrefix + newBoxValue[len(valPrefix):]
	}
	block, err = test.MakeBlockForTxns(blockHdr, boxTxns...)
	require.NoError(t, err)

	err = proc.Process(&rpcs.EncodedBlockCert{Block: block})
	require.NoError(t, err)
	_, round = db.Applications(context.Background(), opts)
	require.Equal(t, uint64(currentRound), round)

	CompareAppBoxesAgainstDB(t, db, expectedAppBoxes)

	fmt.Printf("TestBoxCreateMutateDelete total time: %s\n", time.Since(start))
=======
	require.NotNil(t, row.Txn)
	assert.Equal(t, txnC, *row.Txn)

	// AssetAmountGT
	txnD := test.MakeAssetConfigTxn(0, math.MaxUint64, 0, false, "test2", "test2", "", test.AccountA)
	txnE := test.MakeAssetOptInTxn(4, test.AccountB)
	txnF := test.MakeAssetTransferTxn(4, math.MaxUint64, test.AccountA, test.AccountB, basics.Address{})

	block, err = test.MakeBlockForTxns(block.BlockHeader, &txnD, &txnE, &txnF)
	require.NoError(t, err)
	err = proc.Process(&rpcs.EncodedBlockCert{Block: block})
	require.NoError(t, err)

	// query
	filter = idb.TransactionFilter{AssetAmountGT: uint64Ptr(uint64(math.MaxInt64 + 1))}
	rowsCh, _ = db.Transactions(context.Background(), filter)

	row, ok = <-rowsCh
	require.True(t, ok)
	require.NoError(t, row.Error)
	require.NotNil(t, row.Txn)
	assert.Equal(t, txnF, *row.Txn)

>>>>>>> 8c49d864
}<|MERGE_RESOLUTION|>--- conflicted
+++ resolved
@@ -2101,7 +2101,7 @@
 	}
 }
 
-// Test that if genesis hash is different from what is in db metastate
+// Test that if genesis hash is different fro,m what is in db metastate
 // indexer does not start.
 func TestGenesisHashCheckAtDBSetup(t *testing.T) {
 	_, connStr, shutdownFunc := pgtest.SetupPostgres(t)
@@ -2256,38 +2256,6 @@
 	}
 }
 
-<<<<<<< HEAD
-// Test that box evolution is ingested as expected across rounds
-func TestBoxCreateMutateDelete(t *testing.T) {
-	start := time.Now()
-
-	db, shutdownFunc, proc, l := setupIdb(t, test.MakeGenesis())
-	defer shutdownFunc()
-
-	defer l.Close()
-
-	appid := basics.AppIndex(1)
-
-	/**** ROUND 1: create and fund the box app ****/
-	currentRound := basics.Round(1)
-
-	createTxn, err := test.MakeComplexCreateAppTxn(test.AccountA, test.BoxApprovalProgram, test.BoxClearProgram, 8)
-	require.NoError(t, err)
-
-	payNewAppTxn := test.MakePaymentTxn(1000, 500000, 0, 0, 0, 0, test.AccountA, appid.Address(), basics.Address{},
-		basics.Address{})
-
-	block, err := test.MakeBlockForTxns(test.MakeGenesisBlock().BlockHeader, &createTxn, &payNewAppTxn)
-	require.NoError(t, err)
-
-	err = proc.Process(&rpcs.EncodedBlockCert{Block: block})
-	require.NoError(t, err)
-
-	opts := idb.ApplicationQuery{ApplicationID: uint64(appid)}
-
-	rowsCh, round := db.Applications(context.Background(), opts)
-	require.Equal(t, uint64(currentRound), round)
-=======
 // Test that AddBlock() writes to `txn_participation` table.
 func TestTransactionFilterAssetAmount(t *testing.T) {
 	block := test.MakeGenesisBlock()
@@ -2308,12 +2276,69 @@
 	// query
 	filter := idb.TransactionFilter{AssetAmountLT: uint64Ptr(uint64(math.MaxInt64 + 1))}
 	rowsCh, _ := db.Transactions(context.Background(), filter)
->>>>>>> 8c49d864
 
 	row, ok := <-rowsCh
 	require.True(t, ok)
 	require.NoError(t, row.Error)
-<<<<<<< HEAD
+	require.NotNil(t, row.Txn)
+	assert.Equal(t, txnC, *row.Txn)
+
+	// AssetAmountGT
+	txnD := test.MakeAssetConfigTxn(0, math.MaxUint64, 0, false, "test2", "test2", "", test.AccountA)
+	txnE := test.MakeAssetOptInTxn(4, test.AccountB)
+	txnF := test.MakeAssetTransferTxn(4, math.MaxUint64, test.AccountA, test.AccountB, basics.Address{})
+
+	block, err = test.MakeBlockForTxns(block.BlockHeader, &txnD, &txnE, &txnF)
+	require.NoError(t, err)
+	err = proc.Process(&rpcs.EncodedBlockCert{Block: block})
+	require.NoError(t, err)
+
+	// query
+	filter = idb.TransactionFilter{AssetAmountGT: uint64Ptr(uint64(math.MaxInt64 + 1))}
+	rowsCh, _ = db.Transactions(context.Background(), filter)
+
+	row, ok = <-rowsCh
+	require.True(t, ok)
+	require.NoError(t, row.Error)
+	require.NotNil(t, row.Txn)
+	assert.Equal(t, txnF, *row.Txn)
+
+}
+
+// Test that box evolution is ingested as expected across rounds
+func TestBoxCreateMutateDelete(t *testing.T) {
+	start := time.Now()
+
+	db, shutdownFunc, proc, l := setupIdb(t, test.MakeGenesis())
+	defer shutdownFunc()
+
+	defer l.Close()
+
+	appid := basics.AppIndex(1)
+
+	/**** ROUND 1: create and fund the box app ****/
+	currentRound := basics.Round(1)
+
+	createTxn, err := test.MakeComplexCreateAppTxn(test.AccountA, test.BoxApprovalProgram, test.BoxClearProgram, 8)
+	require.NoError(t, err)
+
+	payNewAppTxn := test.MakePaymentTxn(1000, 500000, 0, 0, 0, 0, test.AccountA, appid.Address(), basics.Address{},
+		basics.Address{})
+
+	block, err := test.MakeBlockForTxns(test.MakeGenesisBlock().BlockHeader, &createTxn, &payNewAppTxn)
+	require.NoError(t, err)
+
+	err = proc.Process(&rpcs.EncodedBlockCert{Block: block})
+	require.NoError(t, err)
+
+	opts := idb.ApplicationQuery{ApplicationID: uint64(appid)}
+
+	rowsCh, round := db.Applications(context.Background(), opts)
+	require.Equal(t, uint64(currentRound), round)
+
+	row, ok := <-rowsCh
+	require.True(t, ok)
+	require.NoError(t, row.Error)
 	require.NotNil(t, row.Application.CreatedAtRound)
 	require.Equal(t, uint64(currentRound), *row.Application.CreatedAtRound)
 
@@ -2496,29 +2521,4 @@
 	CompareAppBoxesAgainstDB(t, db, expectedAppBoxes)
 
 	fmt.Printf("TestBoxCreateMutateDelete total time: %s\n", time.Since(start))
-=======
-	require.NotNil(t, row.Txn)
-	assert.Equal(t, txnC, *row.Txn)
-
-	// AssetAmountGT
-	txnD := test.MakeAssetConfigTxn(0, math.MaxUint64, 0, false, "test2", "test2", "", test.AccountA)
-	txnE := test.MakeAssetOptInTxn(4, test.AccountB)
-	txnF := test.MakeAssetTransferTxn(4, math.MaxUint64, test.AccountA, test.AccountB, basics.Address{})
-
-	block, err = test.MakeBlockForTxns(block.BlockHeader, &txnD, &txnE, &txnF)
-	require.NoError(t, err)
-	err = proc.Process(&rpcs.EncodedBlockCert{Block: block})
-	require.NoError(t, err)
-
-	// query
-	filter = idb.TransactionFilter{AssetAmountGT: uint64Ptr(uint64(math.MaxInt64 + 1))}
-	rowsCh, _ = db.Transactions(context.Background(), filter)
-
-	row, ok = <-rowsCh
-	require.True(t, ok)
-	require.NoError(t, row.Error)
-	require.NotNil(t, row.Txn)
-	assert.Equal(t, txnF, *row.Txn)
-
->>>>>>> 8c49d864
 }