--- conflicted
+++ resolved
@@ -176,16 +176,7 @@
 	//////////
 	// When // We commit the block to the database
 	//////////
-<<<<<<< HEAD
-	l := test.MakeTestLedger("ledger")
-	defer l.Close()
-	proc, err := blockprocessor.MakeProcessor(l, db.AddBlock)
-	require.NoError(t, err, "failed to open ledger")
-	blockCert := rpcs.EncodedBlockCert{Block: block}
-	err = proc.Process(&blockCert)
-=======
-	err = proc.Process(&rpcs.EncodedBlockCert{Block: block})
->>>>>>> 12f8c2f6
+	err = proc.Process(&rpcs.EncodedBlockCert{Block: block})
 	require.NoError(t, err)
 
 	//////////
@@ -235,16 +226,7 @@
 		//////////
 		// When // We commit the round accounting to the database.
 		//////////
-<<<<<<< HEAD
-		l := test.MakeTestLedger("ledger")
-		defer l.Close()
-		proc, err := blockprocessor.MakeProcessor(l, db.AddBlock)
-		require.NoError(t, err, "failed to open ledger")
-		blockCert := rpcs.EncodedBlockCert{Block: block}
-		err = proc.Process(&blockCert)
-=======
 		err = proc.Process(&rpcs.EncodedBlockCert{Block: block})
->>>>>>> 12f8c2f6
 		require.NoError(t, err)
 
 		//////////
@@ -280,16 +262,7 @@
 	//////////
 	// When // We commit the round accounting to the database.
 	//////////
-<<<<<<< HEAD
-	l := test.MakeTestLedger("ledger")
-	defer l.Close()
-	proc, err := blockprocessor.MakeProcessor(l, db.AddBlock)
-	require.NoError(t, err, "failed to open ledger")
-	blockCert := rpcs.EncodedBlockCert{Block: block}
-	err = proc.Process(&blockCert)
-=======
-	err = proc.Process(&rpcs.EncodedBlockCert{Block: block})
->>>>>>> 12f8c2f6
+	err = proc.Process(&rpcs.EncodedBlockCert{Block: block})
 	require.NoError(t, err)
 
 	//////////
@@ -315,11 +288,6 @@
 
 	block, err := test.MakeBlockForTxns(test.MakeGenesisBlock().BlockHeader, &payAccountE)
 	require.NoError(t, err)
-	l := test.MakeTestLedger("ledger")
-	defer l.Close()
-	proc, err := blockprocessor.MakeProcessor(l, db.AddBlock)
-	require.NoError(t, err, "failed to open ledger")
-	blockCert := rpcs.EncodedBlockCert{Block: block}
 
 	//////////
 	// When // We attempt commit the round accounting multiple times.
@@ -333,11 +301,7 @@
 		go func() {
 			defer wg.Done()
 			<-start
-<<<<<<< HEAD
-			errors <- proc.Process(&blockCert)
-=======
 			errors <- proc.Process(&rpcs.EncodedBlockCert{Block: block})
->>>>>>> 12f8c2f6
 		}()
 	}
 	close(start)
@@ -397,17 +361,8 @@
 
 	block, err := test.MakeBlockForTxns(test.MakeGenesisBlock().BlockHeader, txns...)
 	require.NoError(t, err)
-<<<<<<< HEAD
-	l := test.MakeTestLedger("ledger")
-	defer l.Close()
-	proc, err := blockprocessor.MakeProcessor(l, db.AddBlock)
-	require.NoError(t, err, "failed to open ledger")
-	blockCert := rpcs.EncodedBlockCert{Block: block}
-	err = proc.Process(&blockCert)
-=======
-
-	err = proc.Process(&rpcs.EncodedBlockCert{Block: block})
->>>>>>> 12f8c2f6
+
+	err = proc.Process(&rpcs.EncodedBlockCert{Block: block})
 	require.NoError(t, err)
 
 	//////////
@@ -448,16 +403,7 @@
 	block, err := test.MakeBlockForTxns(test.MakeGenesisBlock().BlockHeader, &txn)
 	require.NoError(t, err)
 
-<<<<<<< HEAD
-	l := test.MakeTestLedger("ledger")
-	defer l.Close()
-	proc, err := blockprocessor.MakeProcessor(l, db.AddBlock)
-	require.NoError(t, err, "failed to open ledger")
-	blockCert := rpcs.EncodedBlockCert{Block: block}
-	err = proc.Process(&blockCert)
-=======
-	err = proc.Process(&rpcs.EncodedBlockCert{Block: block})
->>>>>>> 12f8c2f6
+	err = proc.Process(&rpcs.EncodedBlockCert{Block: block})
 	require.NoError(t, err)
 
 	//////////
@@ -486,16 +432,7 @@
 	block, err := test.MakeBlockForTxns(test.MakeGenesisBlock().BlockHeader, &txn)
 	require.NoError(t, err)
 
-<<<<<<< HEAD
-	l := test.MakeTestLedger("ledger")
-	defer l.Close()
-	proc, err := blockprocessor.MakeProcessor(l, db.AddBlock)
-	require.NoError(t, err, "failed to open ledger")
-	blockCert := rpcs.EncodedBlockCert{Block: block}
-	err = proc.Process(&blockCert)
-=======
-	err = proc.Process(&rpcs.EncodedBlockCert{Block: block})
->>>>>>> 12f8c2f6
+	err = proc.Process(&rpcs.EncodedBlockCert{Block: block})
 	require.NoError(t, err)
 
 	txn = test.MakePaymentTxn(
@@ -504,12 +441,7 @@
 	block, err = test.MakeBlockForTxns(block.BlockHeader, &txn)
 	require.NoError(t, err)
 
-<<<<<<< HEAD
-	blockCert = rpcs.EncodedBlockCert{Block: block}
-	err = proc.Process(&blockCert)
-=======
-	err = proc.Process(&rpcs.EncodedBlockCert{Block: block})
->>>>>>> 12f8c2f6
+	err = proc.Process(&rpcs.EncodedBlockCert{Block: block})
 	require.NoError(t, err)
 
 	//////////
@@ -546,16 +478,7 @@
 		test.MakeGenesisBlock().BlockHeader, &txn0, &txn1, &txn2)
 	require.NoError(t, err)
 
-<<<<<<< HEAD
-	l := test.MakeTestLedger("ledger")
-	defer l.Close()
-	proc, err := blockprocessor.MakeProcessor(l, db.AddBlock)
-	require.NoError(t, err, "failed to open ledger")
-	blockCert := rpcs.EncodedBlockCert{Block: block}
-	err = proc.Process(&blockCert)
-=======
-	err = proc.Process(&rpcs.EncodedBlockCert{Block: block})
->>>>>>> 12f8c2f6
+	err = proc.Process(&rpcs.EncodedBlockCert{Block: block})
 	require.NoError(t, err)
 
 	//////////
@@ -588,16 +511,7 @@
 	//////////
 	// Then // No error when committing to the DB.
 	//////////
-<<<<<<< HEAD
-	l := test.MakeTestLedger("ledger")
-	defer l.Close()
-	proc, err := blockprocessor.MakeProcessor(l, db.AddBlock)
-	require.NoError(t, err, "failed to open ledger")
-	blockCert := rpcs.EncodedBlockCert{Block: block}
-	err = proc.Process(&blockCert)
-=======
-	err = proc.Process(&rpcs.EncodedBlockCert{Block: block})
->>>>>>> 12f8c2f6
+	err = proc.Process(&rpcs.EncodedBlockCert{Block: block})
 	require.NoError(t, err)
 }
 
@@ -629,16 +543,7 @@
 	//////////
 	// When // We commit the round accounting to the database.
 	//////////
-<<<<<<< HEAD
-	l := test.MakeTestLedger("ledger")
-	defer l.Close()
-	proc, err := blockprocessor.MakeProcessor(l, db.AddBlock)
-	require.NoError(t, err, "failed to open ledger")
-	blockCert := rpcs.EncodedBlockCert{Block: block}
-	err = proc.Process(&blockCert)
-=======
-	err = proc.Process(&rpcs.EncodedBlockCert{Block: block})
->>>>>>> 12f8c2f6
+	err = proc.Process(&rpcs.EncodedBlockCert{Block: block})
 	require.NoError(t, err)
 
 	//////////
@@ -670,16 +575,7 @@
 	//////////
 	// When // We commit the round accounting to the database.
 	//////////
-<<<<<<< HEAD
-	l := test.MakeTestLedger("ledger")
-	defer l.Close()
-	proc, err := blockprocessor.MakeProcessor(l, db.AddBlock)
-	require.NoError(t, err, "failed to open ledger")
-	blockCert := rpcs.EncodedBlockCert{Block: block}
-	err = proc.Process(&blockCert)
-=======
-	err = proc.Process(&rpcs.EncodedBlockCert{Block: block})
->>>>>>> 12f8c2f6
+	err = proc.Process(&rpcs.EncodedBlockCert{Block: block})
 	require.NoError(t, err)
 
 	//////////
@@ -734,16 +630,7 @@
 	block, err := test.MakeBlockForTxns(test.MakeGenesisBlock().BlockHeader, &txn)
 	require.NoError(t, err)
 
-<<<<<<< HEAD
-	l := test.MakeTestLedger("ledger")
-	defer l.Close()
-	proc, err := blockprocessor.MakeProcessor(l, db.AddBlock)
-	require.NoError(t, err, "failed to open ledger")
-	blockCert := rpcs.EncodedBlockCert{Block: block}
-	err = proc.Process(&blockCert)
-=======
-	err = proc.Process(&rpcs.EncodedBlockCert{Block: block})
->>>>>>> 12f8c2f6
+	err = proc.Process(&rpcs.EncodedBlockCert{Block: block})
 	require.NoError(t, err)
 
 	// Destroy an asset.
@@ -751,12 +638,7 @@
 	block, err = test.MakeBlockForTxns(block.BlockHeader, &txn)
 	require.NoError(t, err)
 
-<<<<<<< HEAD
-	blockCert = rpcs.EncodedBlockCert{Block: block}
-	err = proc.Process(&blockCert)
-=======
-	err = proc.Process(&rpcs.EncodedBlockCert{Block: block})
->>>>>>> 12f8c2f6
+	err = proc.Process(&rpcs.EncodedBlockCert{Block: block})
 	require.NoError(t, err)
 
 	// Check that the asset is deleted.
@@ -785,16 +667,7 @@
 	block, err := test.MakeBlockForTxns(test.MakeGenesisBlock().BlockHeader, &txn0, &txn1)
 	require.NoError(t, err)
 
-<<<<<<< HEAD
-	l := test.MakeTestLedger("ledger")
-	defer l.Close()
-	proc, err := blockprocessor.MakeProcessor(l, db.AddBlock)
-	require.NoError(t, err, "failed to open ledger")
-	blockCert := rpcs.EncodedBlockCert{Block: block}
-	err = proc.Process(&blockCert)
-=======
-	err = proc.Process(&rpcs.EncodedBlockCert{Block: block})
->>>>>>> 12f8c2f6
+	err = proc.Process(&rpcs.EncodedBlockCert{Block: block})
 	require.NoError(t, err)
 
 	// Check that the asset is deleted.
@@ -850,16 +723,7 @@
 	block, err := test.MakeBlockForTxns(
 		test.MakeGenesisBlock().BlockHeader, &txn0, &txn1, &txn2)
 	require.NoError(t, err)
-<<<<<<< HEAD
-	l := test.MakeTestLedger("ledger")
-	defer l.Close()
-	proc, err := blockprocessor.MakeProcessor(l, db.AddBlock)
-	require.NoError(t, err, "failed to open ledger")
-	blockCert := rpcs.EncodedBlockCert{Block: block}
-	err = proc.Process(&blockCert)
-=======
-	err = proc.Process(&rpcs.EncodedBlockCert{Block: block})
->>>>>>> 12f8c2f6
+	err = proc.Process(&rpcs.EncodedBlockCert{Block: block})
 	require.NoError(t, err)
 
 	// Check that the creator's asset holding is deleted.
@@ -907,16 +771,7 @@
 	//////////
 	// When // We import the block.
 	//////////
-<<<<<<< HEAD
-	l := test.MakeTestLedger("ledger")
-	defer l.Close()
-	proc, err := blockprocessor.MakeProcessor(l, db.AddBlock)
-	require.NoError(t, err, "failed to open ledger")
-	blockCert := rpcs.EncodedBlockCert{Block: block}
-	err = proc.Process(&blockCert)
-=======
-	err = proc.Process(&rpcs.EncodedBlockCert{Block: block})
->>>>>>> 12f8c2f6
+	err = proc.Process(&rpcs.EncodedBlockCert{Block: block})
 	require.NoError(t, err)
 
 	//////////
@@ -960,16 +815,7 @@
 	//////////
 	// When // We import the block.
 	//////////
-<<<<<<< HEAD
-	l := test.MakeTestLedger("ledger")
-	defer l.Close()
-	proc, err := blockprocessor.MakeProcessor(l, db.AddBlock)
-	require.NoError(t, err, "failed to open ledger")
-	blockCert := rpcs.EncodedBlockCert{Block: block}
-	err = proc.Process(&blockCert)
-=======
-	err = proc.Process(&rpcs.EncodedBlockCert{Block: block})
->>>>>>> 12f8c2f6
+	err = proc.Process(&rpcs.EncodedBlockCert{Block: block})
 	require.NoError(t, err)
 
 	//////////
@@ -1022,16 +868,7 @@
 	block, err := test.MakeBlockForTxns(test.MakeGenesisBlock().BlockHeader, &txn)
 	require.NoError(t, err)
 
-<<<<<<< HEAD
-	l := test.MakeTestLedger("ledger")
-	defer l.Close()
-	proc, err := blockprocessor.MakeProcessor(l, db.AddBlock)
-	require.NoError(t, err, "failed to open ledger")
-	blockCert := rpcs.EncodedBlockCert{Block: block}
-	err = proc.Process(&blockCert)
-=======
-	err = proc.Process(&rpcs.EncodedBlockCert{Block: block})
->>>>>>> 12f8c2f6
+	err = proc.Process(&rpcs.EncodedBlockCert{Block: block})
 	require.NoError(t, err)
 
 	row := db.db.QueryRow(context.Background(), "SELECT index, params FROM app WHERE creator = $1", test.AccountA[:])
@@ -1107,16 +944,7 @@
 
 	block, err := test.MakeBlockForTxns(block.BlockHeader, &txn)
 	require.NoError(t, err)
-<<<<<<< HEAD
-	l := test.MakeTestLedger("ledger")
-	defer l.Close()
-	proc, err := blockprocessor.MakeProcessor(l, db.AddBlock)
-	require.NoError(t, err, "failed to open ledger")
-	blockCert := rpcs.EncodedBlockCert{Block: block}
-	err = proc.Process(&blockCert)
-=======
-	err = proc.Process(&rpcs.EncodedBlockCert{Block: block})
->>>>>>> 12f8c2f6
+	err = proc.Process(&rpcs.EncodedBlockCert{Block: block})
 	require.NoError(t, err)
 
 	keytype := "sig"
@@ -1130,12 +958,7 @@
 
 	block, err = test.MakeBlockForTxns(block.BlockHeader, &txn)
 	require.NoError(t, err)
-<<<<<<< HEAD
-	blockCert = rpcs.EncodedBlockCert{Block: block}
-	err = proc.Process(&blockCert)
-=======
-	err = proc.Process(&rpcs.EncodedBlockCert{Block: block})
->>>>>>> 12f8c2f6
+	err = proc.Process(&rpcs.EncodedBlockCert{Block: block})
 	require.NoError(t, err)
 
 	keytype = "msig"
@@ -1156,16 +979,7 @@
 	block, err := test.MakeBlockForTxns(test.MakeGenesisBlock().BlockHeader, &txn)
 	require.NoError(t, err)
 
-<<<<<<< HEAD
-	l := test.MakeTestLedger("ledger")
-	defer l.Close()
-	proc, err := blockprocessor.MakeProcessor(l, db.AddBlock)
-	require.NoError(t, err, "failed to open ledger")
-	blockCert := rpcs.EncodedBlockCert{Block: block}
-	err = proc.Process(&blockCert)
-=======
-	err = proc.Process(&rpcs.EncodedBlockCert{Block: block})
->>>>>>> 12f8c2f6
+	err = proc.Process(&rpcs.EncodedBlockCert{Block: block})
 	require.NoError(t, err)
 
 	{
@@ -1314,16 +1128,7 @@
 			require.NoError(t, err)
 
 			// Test 1: import/accounting should work.
-<<<<<<< HEAD
-			l := test.MakeTestLedger("ledger")
-			defer l.Close()
-			proc, err := blockprocessor.MakeProcessor(l, db.AddBlock)
-			require.NoError(t, err, "failed to open ledger")
-			blockCert := rpcs.EncodedBlockCert{Block: block}
-			err = proc.Process(&blockCert)
-=======
 			err = proc.Process(&rpcs.EncodedBlockCert{Block: block})
->>>>>>> 12f8c2f6
 			require.NoError(t, err)
 
 			// Test 2: asset results properly serialized
@@ -1404,16 +1209,7 @@
 		0, math.MaxUint64, 0, false, unit, name, url, test.AccountA)
 	block, err := test.MakeBlockForTxns(test.MakeGenesisBlock().BlockHeader, &txn)
 	require.NoError(t, err)
-<<<<<<< HEAD
-	l := test.MakeTestLedger("ledger")
-	defer l.Close()
-	proc, err := blockprocessor.MakeProcessor(l, db.AddBlock)
-	require.NoError(t, err, "failed to open ledger")
-	blockCert := rpcs.EncodedBlockCert{Block: block}
-	err = proc.Process(&blockCert)
-=======
-	err = proc.Process(&rpcs.EncodedBlockCert{Block: block})
->>>>>>> 12f8c2f6
+	err = proc.Process(&rpcs.EncodedBlockCert{Block: block})
 	require.NoError(t, err)
 
 	txn = transactions.SignedTxnWithAD{
@@ -1438,12 +1234,7 @@
 	}
 	block, err = test.MakeBlockForTxns(block.BlockHeader, &txn)
 	require.NoError(t, err)
-<<<<<<< HEAD
-	blockCert = rpcs.EncodedBlockCert{Block: block}
-	err = proc.Process(&blockCert)
-=======
-	err = proc.Process(&rpcs.EncodedBlockCert{Block: block})
->>>>>>> 12f8c2f6
+	err = proc.Process(&rpcs.EncodedBlockCert{Block: block})
 	require.NoError(t, err)
 
 	// Test 2: asset results properly serialized
@@ -1478,16 +1269,7 @@
 
 	block, err := test.MakeBlockForTxns(block.BlockHeader, &txn)
 	require.NoError(t, err)
-<<<<<<< HEAD
-	l := test.MakeTestLedger("ledger")
-	defer l.Close()
-	proc, err := blockprocessor.MakeProcessor(l, db.AddBlock)
-	require.NoError(t, err, "failed to open ledger")
-	blockCert := rpcs.EncodedBlockCert{Block: block}
-	err = proc.Process(&blockCert)
-=======
-	err = proc.Process(&rpcs.EncodedBlockCert{Block: block})
->>>>>>> 12f8c2f6
+	err = proc.Process(&rpcs.EncodedBlockCert{Block: block})
 	require.NoError(t, err)
 
 	keytype := "sig"
@@ -1499,12 +1281,7 @@
 
 	block, err = test.MakeBlockForTxns(block.BlockHeader, &txn)
 	require.NoError(t, err)
-<<<<<<< HEAD
-	blockCert = rpcs.EncodedBlockCert{Block: block}
-	err = proc.Process(&blockCert)
-=======
-	err = proc.Process(&rpcs.EncodedBlockCert{Block: block})
->>>>>>> 12f8c2f6
+	err = proc.Process(&rpcs.EncodedBlockCert{Block: block})
 	require.NoError(t, err)
 
 	assertKeytype(t, db, test.AccountA, nil)
@@ -1518,12 +1295,7 @@
 
 	block, err = test.MakeBlockForTxns(block.BlockHeader, &txn)
 	require.NoError(t, err)
-<<<<<<< HEAD
-	blockCert = rpcs.EncodedBlockCert{Block: block}
-	err = proc.Process(&blockCert)
-=======
-	err = proc.Process(&rpcs.EncodedBlockCert{Block: block})
->>>>>>> 12f8c2f6
+	err = proc.Process(&rpcs.EncodedBlockCert{Block: block})
 	require.NoError(t, err)
 
 	keytype = "msig"
@@ -1545,16 +1317,7 @@
 
 	block, err := test.MakeBlockForTxns(block.BlockHeader, &closeTxn)
 	require.NoError(t, err)
-<<<<<<< HEAD
-	l := test.MakeTestLedger("ledger")
-	defer l.Close()
-	proc, err := blockprocessor.MakeProcessor(l, db.AddBlock)
-	require.NoError(t, err, "failed to open ledger")
-	blockCert := rpcs.EncodedBlockCert{Block: block}
-	err = proc.Process(&blockCert)
-=======
-	err = proc.Process(&rpcs.EncodedBlockCert{Block: block})
->>>>>>> 12f8c2f6
+	err = proc.Process(&rpcs.EncodedBlockCert{Block: block})
 	require.NoError(t, err)
 
 	keytype := "sig"
@@ -1611,16 +1374,7 @@
 		&optinC, &closeB)
 	require.NoError(t, err)
 
-<<<<<<< HEAD
-	l := test.MakeTestLedger("ledger")
-	defer l.Close()
-	proc, err := blockprocessor.MakeProcessor(l, db.AddBlock)
-	require.NoError(t, err, "failed to open ledger")
-	blockCert := rpcs.EncodedBlockCert{Block: block}
-	err = proc.Process(&blockCert)
-=======
-	err = proc.Process(&rpcs.EncodedBlockCert{Block: block})
->>>>>>> 12f8c2f6
+	err = proc.Process(&rpcs.EncodedBlockCert{Block: block})
 	require.NoError(t, err)
 
 	// Check asset close amount in the `closeB` transaction.
@@ -1659,11 +1413,7 @@
 
 	l := test.MakeTestLedger("ledger")
 	defer l.Close()
-<<<<<<< HEAD
-	proc, err := blockprocessor.MakeProcessor(l, db.AddBlock)
-=======
 	proc, err := blockprocessor.MakeProcessorWithLedger(l, db.AddBlock)
->>>>>>> 12f8c2f6
 	require.NoError(t, err, "failed to open ledger")
 
 	round, err = db.GetNextRoundToAccount()
@@ -1683,11 +1433,7 @@
 	block, err = test.MakeBlockForTxns(block.BlockHeader)
 	require.NoError(t, err)
 	blockCert = rpcs.EncodedBlockCert{Block: block}
-<<<<<<< HEAD
-	err = proc.Process(&blockCert)
-=======
-	err = proc.Process(&rpcs.EncodedBlockCert{Block: block})
->>>>>>> 12f8c2f6
+	err = proc.Process(&rpcs.EncodedBlockCert{Block: block})
 	require.NoError(t, err)
 
 	round, err = db.GetNextRoundToAccount()
@@ -1711,16 +1457,7 @@
 		test.MakeGenesisBlock().BlockHeader, &createTxn, &deleteTxn)
 	require.NoError(t, err)
 
-<<<<<<< HEAD
-	l := test.MakeTestLedger("ledger")
-	defer l.Close()
-	proc, err := blockprocessor.MakeProcessor(l, db.AddBlock)
-	require.NoError(t, err, "failed to open ledger")
-	blockCert := rpcs.EncodedBlockCert{Block: block}
-	err = proc.Process(&blockCert)
-=======
-	err = proc.Process(&rpcs.EncodedBlockCert{Block: block})
->>>>>>> 12f8c2f6
+	err = proc.Process(&rpcs.EncodedBlockCert{Block: block})
 	require.NoError(t, err)
 
 	opts := idb.AccountQueryOptions{
@@ -1755,16 +1492,7 @@
 		test.MakeGenesisBlock().BlockHeader, &createTxn, &deleteTxn)
 	require.NoError(t, err)
 
-<<<<<<< HEAD
-	l := test.MakeTestLedger("ledger")
-	defer l.Close()
-	proc, err := blockprocessor.MakeProcessor(l, db.AddBlock)
-	require.NoError(t, err, "failed to open ledger")
-	blockCert := rpcs.EncodedBlockCert{Block: block}
-	err = proc.Process(&blockCert)
-=======
-	err = proc.Process(&rpcs.EncodedBlockCert{Block: block})
->>>>>>> 12f8c2f6
+	err = proc.Process(&rpcs.EncodedBlockCert{Block: block})
 	require.NoError(t, err)
 
 	// Asset global state.
@@ -1821,16 +1549,7 @@
 		test.MakeGenesisBlock().BlockHeader, &createTxn, &deleteTxn)
 	require.NoError(t, err)
 
-<<<<<<< HEAD
-	l := test.MakeTestLedger("ledger")
-	defer l.Close()
-	proc, err := blockprocessor.MakeProcessor(l, db.AddBlock)
-	require.NoError(t, err, "failed to open ledger")
-	blockCert := rpcs.EncodedBlockCert{Block: block}
-	err = proc.Process(&blockCert)
-=======
-	err = proc.Process(&rpcs.EncodedBlockCert{Block: block})
->>>>>>> 12f8c2f6
+	err = proc.Process(&rpcs.EncodedBlockCert{Block: block})
 	require.NoError(t, err)
 
 	opts := idb.ApplicationQuery{
@@ -1866,16 +1585,7 @@
 		test.MakeGenesisBlock().BlockHeader, &createTxn, &optInTxn, &optOutTxn)
 	require.NoError(t, err)
 
-<<<<<<< HEAD
-	l := test.MakeTestLedger("ledger")
-	defer l.Close()
-	proc, err := blockprocessor.MakeProcessor(l, db.AddBlock)
-	require.NoError(t, err, "failed to open ledger")
-	blockCert := rpcs.EncodedBlockCert{Block: block}
-	err = proc.Process(&blockCert)
-=======
-	err = proc.Process(&rpcs.EncodedBlockCert{Block: block})
->>>>>>> 12f8c2f6
+	err = proc.Process(&rpcs.EncodedBlockCert{Block: block})
 	require.NoError(t, err)
 
 	opts := idb.AccountQueryOptions{
@@ -2000,11 +1710,7 @@
 	err = pgutil.TxWithRetry(pdb, serializable, func(tx pgx.Tx) error {
 		l := test.MakeTestLedger("ledger")
 		defer l.Close()
-<<<<<<< HEAD
-		proc, err := blockprocessor.MakeProcessor(l, db.AddBlock)
-=======
 		proc, err := blockprocessor.MakeProcessorWithLedger(l, db.AddBlock)
->>>>>>> 12f8c2f6
 		require.NoError(t, err, "failed to open ledger")
 		blockCert := rpcs.EncodedBlockCert{Block: block}
 		return proc.Process(&blockCert)
@@ -2115,16 +1821,7 @@
 			require.NoError(t, err)
 
 			// Test 1: import/accounting should work.
-<<<<<<< HEAD
-			l := test.MakeTestLedger("ledger")
-			defer l.Close()
-			proc, err := blockprocessor.MakeProcessor(l, db.AddBlock)
-			require.NoError(t, err, "failed to open ledger")
-			blockCert := rpcs.EncodedBlockCert{Block: block}
-			err = proc.Process(&blockCert)
-=======
 			err = proc.Process(&rpcs.EncodedBlockCert{Block: block})
->>>>>>> 12f8c2f6
 			require.NoError(t, err)
 
 			// Test 2: transaction results properly serialized
@@ -2186,16 +1883,7 @@
 		&createAppTxn, &destroyAppTxn)
 	require.NoError(t, err)
 
-<<<<<<< HEAD
-	l := test.MakeTestLedger("ledger")
-	defer l.Close()
-	proc, err := blockprocessor.MakeProcessor(l, db.AddBlock)
-	require.NoError(t, err, "failed to open ledger")
-	blockCert := rpcs.EncodedBlockCert{Block: block}
-	err = proc.Process(&blockCert)
-=======
-	err = proc.Process(&rpcs.EncodedBlockCert{Block: block})
->>>>>>> 12f8c2f6
+	err = proc.Process(&rpcs.EncodedBlockCert{Block: block})
 	require.NoError(t, err)
 
 	txnRowsCh, _ := db.Transactions(context.Background(), idb.TransactionFilter{})
@@ -2222,16 +1910,7 @@
 	// Need to import a block header because the transactions query joins on it.
 	block, err := test.MakeBlockForTxns(test.MakeGenesisBlock().BlockHeader)
 	require.NoError(t, err)
-<<<<<<< HEAD
-	l := test.MakeTestLedger("ledger")
-	defer l.Close()
-	proc, err := blockprocessor.MakeProcessor(l, db.AddBlock)
-	require.NoError(t, err, "failed to open ledger")
-	blockCert := rpcs.EncodedBlockCert{Block: block}
-	err = proc.Process(&blockCert)
-=======
-	err = proc.Process(&rpcs.EncodedBlockCert{Block: block})
->>>>>>> 12f8c2f6
+	err = proc.Process(&rpcs.EncodedBlockCert{Block: block})
 	require.NoError(t, err)
 
 	rootTxid := "abc"
@@ -2300,16 +1979,7 @@
 		0, 0, 0, 0, 0, 0, test.AccountB, test.AccountB, basics.Address{}, basics.Address{})
 	block, err := test.MakeBlockForTxns(block.BlockHeader, &txn)
 	require.NoError(t, err)
-<<<<<<< HEAD
-	l := test.MakeTestLedger("ledger")
-	defer l.Close()
-	proc, err := blockprocessor.MakeProcessor(l, db.AddBlock)
-	require.NoError(t, err, "failed to open ledger")
-	blockCert := rpcs.EncodedBlockCert{Block: block}
-	err = proc.Process(&blockCert)
-=======
-	err = proc.Process(&rpcs.EncodedBlockCert{Block: block})
->>>>>>> 12f8c2f6
+	err = proc.Process(&rpcs.EncodedBlockCert{Block: block})
 	require.NoError(t, err)
 
 	// Sigtype of account A becomes "sig" and B remains the same.
@@ -2317,12 +1987,7 @@
 		0, 0, 0, 0, 0, 0, test.AccountA, test.AccountB, basics.Address{}, basics.Address{})
 	block, err = test.MakeBlockForTxns(block.BlockHeader, &txn)
 	require.NoError(t, err)
-<<<<<<< HEAD
-	blockCert = rpcs.EncodedBlockCert{Block: block}
-	err = proc.Process(&blockCert)
-=======
-	err = proc.Process(&rpcs.EncodedBlockCert{Block: block})
->>>>>>> 12f8c2f6
+	err = proc.Process(&rpcs.EncodedBlockCert{Block: block})
 	require.NoError(t, err)
 
 	keytype := "sig"
@@ -2356,16 +2021,7 @@
 		0, 0, 0, 0, 0, 0, test.AccountA, test.AccountA, basics.Address{}, basics.Address{})
 	block, err := test.MakeBlockForTxns(block.BlockHeader, &txn)
 	require.NoError(t, err)
-<<<<<<< HEAD
-	l := test.MakeTestLedger("ledger")
-	defer l.Close()
-	proc, err := blockprocessor.MakeProcessor(l, db.AddBlock)
-	require.NoError(t, err, "failed to open ledger")
-	blockCert := rpcs.EncodedBlockCert{Block: block}
-	err = proc.Process(&blockCert)
-=======
-	err = proc.Process(&rpcs.EncodedBlockCert{Block: block})
->>>>>>> 12f8c2f6
+	err = proc.Process(&rpcs.EncodedBlockCert{Block: block})
 	require.NoError(t, err)
 }
 
@@ -2381,16 +2037,7 @@
 		0, 0, 0, 0, 0, 0, test.AccountA, test.AccountA, basics.Address{}, basics.Address{})
 	block, err := test.MakeBlockForTxns(block.BlockHeader, &txn)
 	require.NoError(t, err)
-<<<<<<< HEAD
-	l := test.MakeTestLedger("ledger")
-	defer l.Close()
-	proc, err := blockprocessor.MakeProcessor(l, db.AddBlock)
-	require.NoError(t, err, "failed to open ledger")
-	blockCert := rpcs.EncodedBlockCert{Block: block}
-	err = proc.Process(&blockCert)
-=======
-	err = proc.Process(&rpcs.EncodedBlockCert{Block: block})
->>>>>>> 12f8c2f6
+	err = proc.Process(&rpcs.EncodedBlockCert{Block: block})
 	require.NoError(t, err)
 
 	tf := idb.TransactionFilter{
@@ -2432,16 +2079,7 @@
 	{
 		block, err := test.MakeBlockForTxns(block.BlockHeader)
 		require.NoError(t, err)
-<<<<<<< HEAD
-		l := test.MakeTestLedger("ledger")
-		defer l.Close()
-		proc, err := blockprocessor.MakeProcessor(l, db.AddBlock)
-		require.NoError(t, err, "failed to open ledger")
-		blockCert := rpcs.EncodedBlockCert{Block: block}
-		err = proc.Process(&blockCert)
-=======
 		err = proc.Process(&rpcs.EncodedBlockCert{Block: block})
->>>>>>> 12f8c2f6
 		require.NoError(t, err)
 	}
 	{
