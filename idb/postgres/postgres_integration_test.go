--- conflicted
+++ resolved
@@ -165,12 +165,8 @@
 	// Given // A round scenario requiring subround accounting: AccountA is funded, closed, opts back, and funded again.
 	///////////
 	createAsset := test.MakeAssetConfigTxn(0, total, uint64(6), false, "mcn", "my coin", "http://antarctica.com", test.AccountD)
-<<<<<<< HEAD
-	optInA := test.MakeAssetOptInTxn(assetid, test.AccountA)
-=======
 	optInA1 := test.MakeAssetOptInTxn(assetid, test.AccountA)
 	optInA2 := test.MakeAssetOptInTxn(assetid, test.AccountA)
->>>>>>> ed2a9915
 	fundA := test.MakeAssetTransferTxn(assetid, amt, test.AccountD, test.AccountA, basics.Address{})
 	optInB := test.MakeAssetOptInTxn(assetid, test.AccountB)
 	optInC := test.MakeAssetOptInTxn(assetid, test.AccountC)
@@ -1422,19 +1418,11 @@
 	require.NoError(t, err)
 	assert.Equal(t, uint64(0), round)
 
-<<<<<<< HEAD
-	log, _ := test2.NewNullLogger()
-	l, err := test.MakeTestLedger(log)
-	require.NoError(t, err)
-	defer l.Close()
-	proc, err := blockprocessor.MakeProcessorWithLedger(l, db.AddBlock)
-=======
 	logger, _ := test2.NewNullLogger()
 	l, err := test.MakeTestLedger(logger)
 	require.NoError(t, err)
 	defer l.Close()
 	proc, err := blockprocessor.MakeProcessorWithLedger(logger, l, db.AddBlock)
->>>>>>> ed2a9915
 	require.NoError(t, err, "failed to open ledger")
 
 	round, err = db.GetNextRoundToAccount()
@@ -1728,19 +1716,11 @@
 	rootTxid := appCall.Txn.ID()
 
 	err = pgutil.TxWithRetry(pdb, serializable, func(tx pgx.Tx) error {
-<<<<<<< HEAD
-		log, _ := test2.NewNullLogger()
-		l, err := test.MakeTestLedger(log)
-		require.NoError(t, err)
-		defer l.Close()
-		proc, err := blockprocessor.MakeProcessorWithLedger(l, db.AddBlock)
-=======
 		logger, _ := test2.NewNullLogger()
 		l, err := test.MakeTestLedger(logger)
 		require.NoError(t, err)
 		defer l.Close()
 		proc, err := blockprocessor.MakeProcessorWithLedger(logger, l, db.AddBlock)
->>>>>>> ed2a9915
 		require.NoError(t, err, "failed to open ledger")
 		blockCert := rpcs.EncodedBlockCert{Block: block}
 		return proc.Process(&blockCert)
