package postgres

import (
	"context"
<<<<<<< HEAD
=======
	"encoding/base64"
>>>>>>> 401afa9c
	"fmt"
	"math/rand"
	"testing"

<<<<<<< HEAD
	"github.com/algorand/go-algorand/config"
=======
	"github.com/jackc/pgx/v4"
	"github.com/stretchr/testify/require"

>>>>>>> 401afa9c
	"github.com/algorand/go-algorand/data/basics"
	"github.com/algorand/go-algorand/data/bookkeeping"
	"github.com/algorand/go-algorand/protocol"

	"github.com/algorand/go-algorand/data/transactions"
<<<<<<< HEAD
	"github.com/algorand/go-algorand/data/transactions/logic"
	"github.com/algorand/go-algorand/ledger"
	"github.com/algorand/go-algorand/ledger/ledgercore"
=======
	"github.com/algorand/go-algorand/ledger/ledgercore"

	models "github.com/algorand/indexer/api/generated/v2"
	"github.com/algorand/indexer/idb"
>>>>>>> 401afa9c
	"github.com/algorand/indexer/idb/postgres/internal/writer"
	ledgerforevaluator "github.com/algorand/indexer/processor/eval"
	"github.com/algorand/indexer/util/test"
<<<<<<< HEAD

	"github.com/jackc/pgx/v4"
	"github.com/stretchr/testify/assert"
	"github.com/stretchr/testify/require"
=======
>>>>>>> 401afa9c
)

func generateAddress(t *testing.T) basics.Address {
	var res basics.Address
	_, err := rand.Read(res[:])
	require.NoError(t, err)

	return res
}

func generateAccountData() ledgercore.AccountData {
	// Return empty account data with probability 50%.
	if rand.Uint32()%2 == 0 {
		return ledgercore.AccountData{}
	}

	res := ledgercore.AccountData{
		AccountBaseData: ledgercore.AccountBaseData{
			MicroAlgos: basics.MicroAlgos{Raw: uint64(rand.Int63())},
		},
	}

	return res
}

func maybeGetAccount(t *testing.T, db *IndexerDb, address basics.Address) *models.Account {
	resultCh, _ := db.GetAccounts(context.Background(), idb.AccountQueryOptions{EqualToAddress: address[:]})
	num := 0
	var result *models.Account
	for row := range resultCh {
		num++
		require.NoError(t, row.Error)
		acct := row.Account
		result = &acct
	}
	require.LessOrEqual(t, num, 1, "There should be at most one result for the address.")
	return result
}

// Write random account data for many random accounts, then read it and compare.
// Tests in particular that batch writing and reading is done in the same order
// and that there are no problems around passing account address pointers to the postgres
// driver which could be the same pointer if we are not careful.
func TestWriteReadAccountData(t *testing.T) {
	db, shutdownFunc, _, ld := setupIdb(t, test.MakeGenesis())
	defer shutdownFunc()
	defer ld.Close()

	data := make(map[basics.Address]ledgercore.AccountData)
	var delta ledgercore.StateDelta
	for i := 0; i < 1000; i++ {
		address := generateAddress(t)

		acctData := generateAccountData()
		data[address] = acctData
		delta.Accts.Upsert(address, acctData)
	}

	f := func(tx pgx.Tx) error {
		w, err := writer.MakeWriter(tx)
		require.NoError(t, err)

		err = w.AddBlock(&bookkeeping.Block{}, transactions.Payset{}, delta)
		require.NoError(t, err)

		w.Close()
		return nil
	}
	err := db.txWithRetry(serializable, f)
	require.NoError(t, err)

	tx, err := db.db.BeginTx(context.Background(), serializable)
	require.NoError(t, err)
	defer tx.Rollback(context.Background())

<<<<<<< HEAD
	l := ledgerforevaluator.MakeLedgerForEvaluator(ld)
	defer l.Close()

	ret, err := l.LookupWithoutRewards(addresses)
	require.NoError(t, err)

	for address := range addresses {
		expected, ok := delta.Accts.GetData(address)
		require.True(t, ok)
=======
	for address, expected := range data {
		account := maybeGetAccount(t, db, address)
>>>>>>> 401afa9c

		if expected.IsZero() {
			require.Nil(t, account)
		} else {
			require.Equal(t, expected.AccountBaseData.MicroAlgos.Raw, account.Amount)
		}
	}
}

func generateAssetParams() basics.AssetParams {
	return basics.AssetParams{
		Total: rand.Uint64(),
	}
}

func generateAssetParamsDelta() ledgercore.AssetParamsDelta {
	var res ledgercore.AssetParamsDelta

	r := rand.Uint32() % 3
	switch r {
	case 0:
		res.Deleted = true
	case 1:
		res.Params = new(basics.AssetParams)
		*res.Params = generateAssetParams()
	case 2:
		// do nothing
	}

	return res
}

func generateAssetHolding() basics.AssetHolding {
	return basics.AssetHolding{
		Amount: rand.Uint64(),
	}
}

func generateAssetHoldingDelta() ledgercore.AssetHoldingDelta {
	var res ledgercore.AssetHoldingDelta

	r := rand.Uint32() % 3
	switch r {
	case 0:
		res.Deleted = true
	case 1:
		res.Holding = new(basics.AssetHolding)
		*res.Holding = generateAssetHolding()
	case 2:
		// do nothing
	}

	return res
}

func generateAppParams(t *testing.T) basics.AppParams {
	p := make([]byte, 100)
	_, err := rand.Read(p)
	require.NoError(t, err)

	return basics.AppParams{
		ApprovalProgram: p,
	}
}

func generateAppParamsDelta(t *testing.T) ledgercore.AppParamsDelta {
	var res ledgercore.AppParamsDelta

	r := rand.Uint32() % 3
	switch r {
	case 0:
		res.Deleted = true
	case 1:
		res.Params = new(basics.AppParams)
		*res.Params = generateAppParams(t)
	case 2:
		// do nothing
	}

	return res
}

func generateAppLocalState(t *testing.T) basics.AppLocalState {
	k := make([]byte, 100)
	_, err := rand.Read(k)
	require.NoError(t, err)

	v := make([]byte, 100)
	_, err = rand.Read(v)
	require.NoError(t, err)

	return basics.AppLocalState{
		KeyValue: map[string]basics.TealValue{
			string(k): {
				Bytes: string(v),
			},
		},
	}
}

func generateAppLocalStateDelta(t *testing.T) ledgercore.AppLocalStateDelta {
	var res ledgercore.AppLocalStateDelta

	r := rand.Uint32() % 3
	switch r {
	case 0:
		res.Deleted = true
	case 1:
		res.LocalState = new(basics.AppLocalState)
		*res.LocalState = generateAppLocalState(t)
	case 2:
		// do nothing
	}

	return res
}

// Write random assets and apps, then read it and compare.
// Tests in particular that batch writing and reading is done in the same order
// and that there are no problems around passing account address pointers to the postgres
// driver which could be the same pointer if we are not careful.
func TestWriteReadResources(t *testing.T) {
	db, shutdownFunc, _, ld := setupIdb(t, test.MakeGenesis())
	defer shutdownFunc()
	defer ld.Close()

	type datum struct {
		assetIndex  basics.AssetIndex
		assetParams ledgercore.AssetParamsDelta
		holding     ledgercore.AssetHoldingDelta
		appIndex    basics.AppIndex
		appParams   ledgercore.AppParamsDelta
		localState  ledgercore.AppLocalStateDelta
	}

	data := make(map[basics.Address]datum)
	var delta ledgercore.StateDelta
	for i := 0; i < 1000; i++ {
		address := generateAddress(t)

		assetIndex := basics.AssetIndex(rand.Int63())
		assetParams := generateAssetParamsDelta()
		holding := generateAssetHoldingDelta()

		appIndex := basics.AppIndex(rand.Int63())
		appParamsDelta := generateAppParamsDelta(t)
		localState := generateAppLocalStateDelta(t)

		data[address] = datum{
			assetIndex:  assetIndex,
			assetParams: assetParams,
			holding:     holding,
			appIndex:    appIndex,
			appParams:   appParamsDelta,
			localState:  localState,
		}

		delta.Accts.UpsertAssetResource(address, assetIndex, assetParams, holding)
		delta.Accts.UpsertAppResource(address, appIndex, appParamsDelta, localState)
	}

	f := func(tx pgx.Tx) error {
		w, err := writer.MakeWriter(tx)
		require.NoError(t, err)

		err = w.AddBlock(&bookkeeping.Block{}, transactions.Payset{}, delta)
		require.NoError(t, err)

		w.Close()
		return nil
	}
	err := db.txWithRetry(serializable, f)
	require.NoError(t, err)

	tx, err := db.db.BeginTx(context.Background(), serializable)
	require.NoError(t, err)
	defer tx.Rollback(context.Background())

<<<<<<< HEAD
	l := ledgerforevaluator.MakeLedgerForEvaluator(ld)
	defer l.Close()
=======
	for address, datum := range data {
		fmt.Println(base64.StdEncoding.EncodeToString(address[:]))
>>>>>>> 401afa9c

		// asset info
		assetParams, _ := delta.Accts.GetAssetParams(address, datum.assetIndex)
		require.Equal(t, datum.assetParams, assetParams)
		holding, _ := delta.Accts.GetAssetHolding(address, datum.assetIndex)
		require.Equal(t, datum.holding, holding)

		// app info
		appParams, _ := delta.Accts.GetAppParams(address, datum.appIndex)
		require.Equal(t, datum.appParams, appParams)
		localState, _ := delta.Accts.GetAppLocalState(address, datum.appIndex)
		require.Equal(t, datum.localState, localState)
	}
}

// generateBoxes generates a random slice of box keys and values for an app using future consensus params for guidance.
// NOTE: no attempt is made to adhere to the constraints BytesPerBoxReference etc.
func generateBoxes(t *testing.T, appIdx basics.AppIndex) map[string]string {
	future := config.Consensus[protocol.ConsensusFuture]
	numBoxes := rand.Intn(future.MaxAppBoxReferences + 1)

	boxes := make(map[string]string)
	for i := 0; i < numBoxes; i++ {
		nameLen := rand.Intn(future.MaxAppKeyLen + 1)
		size := rand.Intn(int(future.MaxBoxSize) + 1)

		nameBytes := make([]byte, nameLen)
		_, err := rand.Read(nameBytes)
		require.NoError(t, err)
		key := logic.MakeBoxKey(appIdx, string(nameBytes))

		require.Positive(t, len(key))

		valueBytes := make([]byte, size)
		_, err = rand.Read(valueBytes)
		require.NoError(t, err)

		boxes[key] = string(valueBytes)
	}
	return boxes
}

func createBoxesWithDelta(t *testing.T) (map[basics.AppIndex]map[string]string, ledgercore.StateDelta) {
	appBoxes := make(map[basics.AppIndex]map[string]string)
	var delta ledgercore.StateDelta
	delta.KvMods = make(map[string]*string)
	for i := 0; i < 100; i++ {

		appIndex := basics.AppIndex(rand.Int63())
		boxes := generateBoxes(t, appIndex)
		appBoxes[appIndex] = boxes

		for key, value := range boxes {
			embeddedAppIdx, _, err := logic.SplitBoxKey(key)
			require.NoError(t, err)
			require.Equal(t, appIndex, embeddedAppIdx)

			val := string([]byte(value)[:])
			delta.KvMods[key] = &val
		}
	}
	return appBoxes, delta
}

func mutateSomeBoxesWithDelta(t *testing.T, appBoxes map[basics.AppIndex]map[string]string) ledgercore.StateDelta {
	var delta ledgercore.StateDelta
	delta.KvMods = make(map[string]*string)

	for _, boxes := range appBoxes {
		for key, value := range boxes {
			if rand.Intn(2) == 0 {
				continue
			}
			valueBytes := make([]byte, len(value))
			_, err := rand.Read(valueBytes)
			require.NoError(t, err)
			boxes[key] = string(valueBytes)

			val := string([]byte(boxes[key])[:])
			delta.KvMods[key] = &val
		}
	}

	return delta
}

func deleteSomeBoxesWithDelta(t *testing.T, appBoxes map[basics.AppIndex]map[string]string) (map[basics.AppIndex]map[string]bool, ledgercore.StateDelta) {
	deletedBoxes := make(map[basics.AppIndex]map[string]bool, len(appBoxes))

	var delta ledgercore.StateDelta
	delta.KvMods = make(map[string]*string)

	for appIndex, boxes := range appBoxes {
		deletedBoxes[appIndex] = map[string]bool{}
		for key := range boxes {
			if rand.Intn(2) == 0 {
				continue
			}
			deletedBoxes[appIndex][key] = true
			delta.KvMods[key] = nil
		}
	}

	return deletedBoxes, delta
}

func addAppBoxesBlock(t *testing.T, db *IndexerDb, delta ledgercore.StateDelta) {
	f := func(tx pgx.Tx) error {
		w, err := writer.MakeWriter(tx)
		require.NoError(t, err)

		err = w.AddBlock(&bookkeeping.Block{}, transactions.Payset{}, delta)
		require.NoError(t, err)

		w.Close()
		return nil
	}
	err := db.txWithRetry(serializable, f)
	require.NoError(t, err)
}

func CompareAppBoxesAgainstDB(t *testing.T, db *IndexerDb,
	appBoxes map[basics.AppIndex]map[string]string, extras ...map[basics.AppIndex]map[string]bool) {
	require.LessOrEqual(t, len(extras), 1)
	var deletedBoxes map[basics.AppIndex]map[string]bool
	if len(extras) == 1 {
		deletedBoxes = extras[0]
	}

	caseNum := 1
	for appIdx, boxes := range appBoxes {
		for key, expectedValue := range boxes {
			msg := fmt.Sprintf("caseNum=%d, appIdx=%d, key=%#v", caseNum, appIdx, key)
			expectedAppIdx, boxName, err := logic.SplitBoxKey(key)
			require.NoError(t, err, msg)
			require.Equal(t, appIdx, expectedAppIdx, msg)

			appBoxSQL := `SELECT app, name, value FROM app_box WHERE app = $1 AND name = $2`
			row := db.db.QueryRow(context.Background(), appBoxSQL, appIdx, []byte(boxName))

			boxDeleted := false
			if deletedBoxes != nil {
				if _, ok := deletedBoxes[appIdx][key]; ok {
					boxDeleted = true
				}
			}

			var app basics.AppIndex
			var name, value []byte
			err = row.Scan(&app, &name, &value)
			if !boxDeleted {
				require.NoError(t, err, msg)
				require.Equal(t, expectedAppIdx, app, msg)
				require.Equal(t, boxName, string(name), msg)
				require.Equal(t, expectedValue, string(value), msg)
			} else {
				require.ErrorContains(t, err, "no rows in result set", msg)
			}
		}
		caseNum++
	}
}

// Write random apps with random box names and values, then read them from indexer DB and compare.
// Mutate some boxes and repeat the comparison.
// Delete some boxes and repeat the comparison.
func TestWriteReadBoxes(t *testing.T) {
	db, shutdownFunc, _, ld := setupIdb(t, test.MakeGenesis())
	defer shutdownFunc()
	defer ld.Close()

	appBoxes, delta := createBoxesWithDelta(t)
	addAppBoxesBlock(t, db, delta)
	CompareAppBoxesAgainstDB(t, db, appBoxes)

	delta = mutateSomeBoxesWithDelta(t, appBoxes)
	addAppBoxesBlock(t, db, delta)
	CompareAppBoxesAgainstDB(t, db, appBoxes)

	deletedBoxes, delta := deleteSomeBoxesWithDelta(t, appBoxes)
	addAppBoxesBlock(t, db, delta)
	CompareAppBoxesAgainstDB(t, db, appBoxes, deletedBoxes)
}<|MERGE_RESOLUTION|>--- conflicted
+++ resolved
@@ -2,46 +2,23 @@
 
 import (
 	"context"
-<<<<<<< HEAD
-=======
 	"encoding/base64"
->>>>>>> 401afa9c
 	"fmt"
 	"math/rand"
 	"testing"
 
-<<<<<<< HEAD
-	"github.com/algorand/go-algorand/config"
-=======
 	"github.com/jackc/pgx/v4"
 	"github.com/stretchr/testify/require"
 
->>>>>>> 401afa9c
 	"github.com/algorand/go-algorand/data/basics"
 	"github.com/algorand/go-algorand/data/bookkeeping"
-	"github.com/algorand/go-algorand/protocol"
-
 	"github.com/algorand/go-algorand/data/transactions"
-<<<<<<< HEAD
-	"github.com/algorand/go-algorand/data/transactions/logic"
-	"github.com/algorand/go-algorand/ledger"
-	"github.com/algorand/go-algorand/ledger/ledgercore"
-=======
 	"github.com/algorand/go-algorand/ledger/ledgercore"
 
 	models "github.com/algorand/indexer/api/generated/v2"
 	"github.com/algorand/indexer/idb"
->>>>>>> 401afa9c
 	"github.com/algorand/indexer/idb/postgres/internal/writer"
-	ledgerforevaluator "github.com/algorand/indexer/processor/eval"
 	"github.com/algorand/indexer/util/test"
-<<<<<<< HEAD
-
-	"github.com/jackc/pgx/v4"
-	"github.com/stretchr/testify/assert"
-	"github.com/stretchr/testify/require"
-=======
->>>>>>> 401afa9c
 )
 
 func generateAddress(t *testing.T) basics.Address {
@@ -117,20 +94,8 @@
 	require.NoError(t, err)
 	defer tx.Rollback(context.Background())
 
-<<<<<<< HEAD
-	l := ledgerforevaluator.MakeLedgerForEvaluator(ld)
-	defer l.Close()
-
-	ret, err := l.LookupWithoutRewards(addresses)
-	require.NoError(t, err)
-
-	for address := range addresses {
-		expected, ok := delta.Accts.GetData(address)
-		require.True(t, ok)
-=======
 	for address, expected := range data {
 		account := maybeGetAccount(t, db, address)
->>>>>>> 401afa9c
 
 		if expected.IsZero() {
 			require.Nil(t, account)
@@ -309,13 +274,8 @@
 	require.NoError(t, err)
 	defer tx.Rollback(context.Background())
 
-<<<<<<< HEAD
-	l := ledgerforevaluator.MakeLedgerForEvaluator(ld)
-	defer l.Close()
-=======
 	for address, datum := range data {
 		fmt.Println(base64.StdEncoding.EncodeToString(address[:]))
->>>>>>> 401afa9c
 
 		// asset info
 		assetParams, _ := delta.Accts.GetAssetParams(address, datum.assetIndex)
@@ -329,173 +289,4 @@
 		localState, _ := delta.Accts.GetAppLocalState(address, datum.appIndex)
 		require.Equal(t, datum.localState, localState)
 	}
-}
-
-// generateBoxes generates a random slice of box keys and values for an app using future consensus params for guidance.
-// NOTE: no attempt is made to adhere to the constraints BytesPerBoxReference etc.
-func generateBoxes(t *testing.T, appIdx basics.AppIndex) map[string]string {
-	future := config.Consensus[protocol.ConsensusFuture]
-	numBoxes := rand.Intn(future.MaxAppBoxReferences + 1)
-
-	boxes := make(map[string]string)
-	for i := 0; i < numBoxes; i++ {
-		nameLen := rand.Intn(future.MaxAppKeyLen + 1)
-		size := rand.Intn(int(future.MaxBoxSize) + 1)
-
-		nameBytes := make([]byte, nameLen)
-		_, err := rand.Read(nameBytes)
-		require.NoError(t, err)
-		key := logic.MakeBoxKey(appIdx, string(nameBytes))
-
-		require.Positive(t, len(key))
-
-		valueBytes := make([]byte, size)
-		_, err = rand.Read(valueBytes)
-		require.NoError(t, err)
-
-		boxes[key] = string(valueBytes)
-	}
-	return boxes
-}
-
-func createBoxesWithDelta(t *testing.T) (map[basics.AppIndex]map[string]string, ledgercore.StateDelta) {
-	appBoxes := make(map[basics.AppIndex]map[string]string)
-	var delta ledgercore.StateDelta
-	delta.KvMods = make(map[string]*string)
-	for i := 0; i < 100; i++ {
-
-		appIndex := basics.AppIndex(rand.Int63())
-		boxes := generateBoxes(t, appIndex)
-		appBoxes[appIndex] = boxes
-
-		for key, value := range boxes {
-			embeddedAppIdx, _, err := logic.SplitBoxKey(key)
-			require.NoError(t, err)
-			require.Equal(t, appIndex, embeddedAppIdx)
-
-			val := string([]byte(value)[:])
-			delta.KvMods[key] = &val
-		}
-	}
-	return appBoxes, delta
-}
-
-func mutateSomeBoxesWithDelta(t *testing.T, appBoxes map[basics.AppIndex]map[string]string) ledgercore.StateDelta {
-	var delta ledgercore.StateDelta
-	delta.KvMods = make(map[string]*string)
-
-	for _, boxes := range appBoxes {
-		for key, value := range boxes {
-			if rand.Intn(2) == 0 {
-				continue
-			}
-			valueBytes := make([]byte, len(value))
-			_, err := rand.Read(valueBytes)
-			require.NoError(t, err)
-			boxes[key] = string(valueBytes)
-
-			val := string([]byte(boxes[key])[:])
-			delta.KvMods[key] = &val
-		}
-	}
-
-	return delta
-}
-
-func deleteSomeBoxesWithDelta(t *testing.T, appBoxes map[basics.AppIndex]map[string]string) (map[basics.AppIndex]map[string]bool, ledgercore.StateDelta) {
-	deletedBoxes := make(map[basics.AppIndex]map[string]bool, len(appBoxes))
-
-	var delta ledgercore.StateDelta
-	delta.KvMods = make(map[string]*string)
-
-	for appIndex, boxes := range appBoxes {
-		deletedBoxes[appIndex] = map[string]bool{}
-		for key := range boxes {
-			if rand.Intn(2) == 0 {
-				continue
-			}
-			deletedBoxes[appIndex][key] = true
-			delta.KvMods[key] = nil
-		}
-	}
-
-	return deletedBoxes, delta
-}
-
-func addAppBoxesBlock(t *testing.T, db *IndexerDb, delta ledgercore.StateDelta) {
-	f := func(tx pgx.Tx) error {
-		w, err := writer.MakeWriter(tx)
-		require.NoError(t, err)
-
-		err = w.AddBlock(&bookkeeping.Block{}, transactions.Payset{}, delta)
-		require.NoError(t, err)
-
-		w.Close()
-		return nil
-	}
-	err := db.txWithRetry(serializable, f)
-	require.NoError(t, err)
-}
-
-func CompareAppBoxesAgainstDB(t *testing.T, db *IndexerDb,
-	appBoxes map[basics.AppIndex]map[string]string, extras ...map[basics.AppIndex]map[string]bool) {
-	require.LessOrEqual(t, len(extras), 1)
-	var deletedBoxes map[basics.AppIndex]map[string]bool
-	if len(extras) == 1 {
-		deletedBoxes = extras[0]
-	}
-
-	caseNum := 1
-	for appIdx, boxes := range appBoxes {
-		for key, expectedValue := range boxes {
-			msg := fmt.Sprintf("caseNum=%d, appIdx=%d, key=%#v", caseNum, appIdx, key)
-			expectedAppIdx, boxName, err := logic.SplitBoxKey(key)
-			require.NoError(t, err, msg)
-			require.Equal(t, appIdx, expectedAppIdx, msg)
-
-			appBoxSQL := `SELECT app, name, value FROM app_box WHERE app = $1 AND name = $2`
-			row := db.db.QueryRow(context.Background(), appBoxSQL, appIdx, []byte(boxName))
-
-			boxDeleted := false
-			if deletedBoxes != nil {
-				if _, ok := deletedBoxes[appIdx][key]; ok {
-					boxDeleted = true
-				}
-			}
-
-			var app basics.AppIndex
-			var name, value []byte
-			err = row.Scan(&app, &name, &value)
-			if !boxDeleted {
-				require.NoError(t, err, msg)
-				require.Equal(t, expectedAppIdx, app, msg)
-				require.Equal(t, boxName, string(name), msg)
-				require.Equal(t, expectedValue, string(value), msg)
-			} else {
-				require.ErrorContains(t, err, "no rows in result set", msg)
-			}
-		}
-		caseNum++
-	}
-}
-
-// Write random apps with random box names and values, then read them from indexer DB and compare.
-// Mutate some boxes and repeat the comparison.
-// Delete some boxes and repeat the comparison.
-func TestWriteReadBoxes(t *testing.T) {
-	db, shutdownFunc, _, ld := setupIdb(t, test.MakeGenesis())
-	defer shutdownFunc()
-	defer ld.Close()
-
-	appBoxes, delta := createBoxesWithDelta(t)
-	addAppBoxesBlock(t, db, delta)
-	CompareAppBoxesAgainstDB(t, db, appBoxes)
-
-	delta = mutateSomeBoxesWithDelta(t, appBoxes)
-	addAppBoxesBlock(t, db, delta)
-	CompareAppBoxesAgainstDB(t, db, appBoxes)
-
-	deletedBoxes, delta := deleteSomeBoxesWithDelta(t, appBoxes)
-	addAppBoxesBlock(t, db, delta)
-	CompareAppBoxesAgainstDB(t, db, appBoxes, deletedBoxes)
 }