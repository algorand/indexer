// You can build without postgres by `go build --tags nopostgres` but it's on by default
// +build !nopostgres

package postgres

import (
	"context"
	"database/sql"
	"fmt"

	sdk_types "github.com/algorand/go-algorand-sdk/types"

	"github.com/algorand/indexer/idb"
	"github.com/algorand/indexer/idb/migration"
	"github.com/algorand/indexer/idb/postgres/internal/encoding"
)

func init() {
	// To deprecate old migrations change the functions to return a `unsupportedMigrationErrorMsg` error.
	// Make sure you set the blocking flag to true to avoid possible consistency issues during startup.
	migrations = []migrationStruct{
		// function, blocking, description
		{m0fixupTxid, false, "Recompute the txid with corrected algorithm."},
		{m1fixupBlockTime, true, "Adjust block time to UTC timezone."},
		{m2apps, true, "Update DB Schema for Algorand application support."},
		{m3acfgFix, false, "Recompute asset configurations with corrected merge function."},

		// 2.2.2 hotfix
		{m4accountIndices, true, "Add indices to make sure account lookups remain fast when there are a lot of apps or assets."},

		// Migrations for 2.3.1 release
		{m5MarkTxnJSONSplit, true, "record round at which txn json recording changes, for future migration to fixup prior records"},
		{m6RewardsAndDatesPart1, true, "Update DB Schema for cumulative account reward support and creation dates."},
		{m7RewardsAndDatesPart2, false, "Compute cumulative account rewards for all accounts."},

		// Migrations for 2.3.2 release
		{m8StaleClosedAccounts, false, "clear some stale data from closed accounts"},
		{m9TxnJSONEncoding, false, "some txn JSON encodings need app keys base64 encoded"},
		{m10SpecialAccountCleanup, false, "The initial m7 implementation would miss special accounts."},
		{m11AssetHoldingFrozen, true, "Fix asset holding freeze states."},

		{FixFreezeLookupMigration, false, "Fix search by asset freeze address."},
		{ClearAccountDataMigration, false, "clear account data for accounts that have been closed"},
		{MakeDeletedNotNullMigration, false, "make all \"deleted\" columns NOT NULL"},
	}
}

// MigrationState is metadata used by the postgres migrations.
type MigrationState struct {
	NextMigration int `json:"next"`

	// NextRound used for m0,m9 to checkpoint progress.
	NextRound int64 `json:"round,omitempty"`

	// NextAssetID used for m3 to checkpoint progress.
	NextAssetID int64 `json:"assetid,omitempty"`

	// The following two are used for m7 to save progress.
	PointerRound *int64 `json:"pointerRound,omitempty"`
	PointerIntra *int64 `json:"pointerIntra,omitempty"`

	// Note: a generic "data" field here could be a good way to deal with this growing over time.
	//       It would require a mechanism to clear the data field between migrations to avoid using migration data
	//       from the previous migration.
}

// A migration function should take care of writing back to metastate migration row
type postgresMigrationFunc func(*IndexerDb, *MigrationState) error

type migrationStruct struct {
	migrate postgresMigrationFunc

	blocking bool

	// Description of the migration
	description string
}

var migrations []migrationStruct

func wrapPostgresHandler(handler postgresMigrationFunc, db *IndexerDb, state *MigrationState) migration.Handler {
	return func() error {
		return handler(db, state)
	}
}

// migrationStateBlocked returns true if a migration is required for running in read only mode.
func migrationStateBlocked(state MigrationState) bool {
	for i := state.NextMigration; i < len(migrations); i++ {
		if migrations[i].blocking {
			return true
		}
	}
	return false
}

// needsMigration returns true if there is an incomplete migration.
func needsMigration(state MigrationState) bool {
	return state.NextMigration < len(migrations)
}

// upsertMigrationStateTx updates the migration state, and optionally increments the next counter with an existing
// transaction.
func upsertMigrationStateTx(tx *sql.Tx, state *MigrationState, incrementNextMigration bool) (err error) {
	if incrementNextMigration {
		state.NextMigration++
	}
	migrationStateJSON := encoding.EncodeJSON(state)
	_, err = tx.Exec(setMetastateUpsert, migrationMetastateKey, migrationStateJSON)

	return err
}

// upsertMigrationState updates the migration state, and optionally increments the next counter.
func upsertMigrationState(db *IndexerDb, state *MigrationState, incrementNextMigration bool) (err error) {
	if incrementNextMigration {
		state.NextMigration++
	}
	migrationStateJSON := encoding.EncodeJSON(state)
	_, err = db.db.Exec(setMetastateUpsert, migrationMetastateKey, migrationStateJSON)

	return err
}

func (db *IndexerDb) runAvailableMigrations(state MigrationState) (err error) {
	// Make migration tasks
	nextMigration := state.NextMigration
	tasks := make([]migration.Task, 0)
	for nextMigration < len(migrations) {
		tasks = append(tasks, migration.Task{
			Handler:       wrapPostgresHandler(migrations[nextMigration].migrate, db, &state),
			MigrationID:   nextMigration,
			Description:   migrations[nextMigration].description,
			DBUnavailable: migrations[nextMigration].blocking,
		})
		nextMigration++
	}

	if len(tasks) > 0 {
		// Add a task to mark migrations as done instead of using a channel.
		tasks = append(tasks, migration.Task{
			MigrationID: 9999999,
			Handler: func() error {
				return db.markMigrationsAsDone()
			},
			Description: "Mark migrations done",
		})
	}

	db.migration, err = migration.MakeMigration(tasks, db.log)
	if err != nil {
		return err
	}

	go db.migration.RunMigrations()

	return nil
}

// after setting up a new database, mark state as if all migrations had been done
func (db *IndexerDb) markMigrationsAsDone() (err error) {
	state := MigrationState{
		NextMigration: len(migrations),
	}
	migrationStateJSON := encoding.EncodeJSON(state)
	return db.setMetastate(nil, migrationMetastateKey, string(migrationStateJSON))
}

<<<<<<< HEAD
func (db *IndexerDb) getMigrationState() (MigrationState, error) {
	migrationStateJSON, err := db.getMetastate(nil, migrationMetastateKey)
	if err != nil {
		return MigrationState{}, fmt.Errorf("getMigrationState() get state err: %w", err)
=======
// Returns `idb.ErrorNotInitialized` if uninitialized.
func (db *IndexerDb) getMigrationState() (*MigrationState, error) {
	migrationStateJSON, err := db.getMetastate(nil, migrationMetastateKey)
	if err == sql.ErrNoRows {
		return nil, idb.ErrorNotInitialized
	} else if err != nil {
		return nil, fmt.Errorf("getMigrationState() get state err: %w", err)
>>>>>>> bb66f3fd
	}

	var state MigrationState
	err = encoding.DecodeJSON([]byte(migrationStateJSON), &state)
	if err != nil {
		return MigrationState{}, fmt.Errorf("getMigrationState() decode state err: %w", err)
	}

	return state, nil
}

// sqlMigration executes a sql statements as the entire migration.
func sqlMigration(db *IndexerDb, state *MigrationState, sqlLines []string) error {
	db.accountingLock.Lock()
	defer db.accountingLock.Unlock()

	nextState := *state
	nextState.NextMigration++

	f := func(ctx context.Context, tx *sql.Tx) error {
		defer tx.Rollback()

		for _, cmd := range sqlLines {
			_, err := tx.Exec(cmd)
			if err != nil {
				return fmt.Errorf(
					"migration %d exec cmd: \"%s\" err: %w", state.NextMigration, cmd, err)
			}
		}
		migrationStateJSON := encoding.EncodeJSON(nextState)
		_, err := tx.Exec(setMetastateUpsert, migrationMetastateKey, migrationStateJSON)
		if err != nil {
			return fmt.Errorf("migration %d exec metastate err: %w", state.NextMigration, err)
		}
		return tx.Commit()
	}
	err := db.txWithRetry(context.Background(), serializable, f)
	if err != nil {
		return fmt.Errorf("migration %d commit err: %w", state.NextMigration, err)
	}

	*state = nextState
	return nil
}

const unsupportedMigrationErrorMsg = "unsupported migration: please downgrade to %s to run this migration"

func m0fixupTxid(db *IndexerDb, state *MigrationState) error {
	return fmt.Errorf(unsupportedMigrationErrorMsg, "2.5.0")
}

func m1fixupBlockTime(db *IndexerDb, state *MigrationState) error {
	return fmt.Errorf(unsupportedMigrationErrorMsg, "2.5.0")
}

func m2apps(db *IndexerDb, state *MigrationState) error {
	return fmt.Errorf(unsupportedMigrationErrorMsg, "2.5.0")
}

func m3acfgFix(db *IndexerDb, state *MigrationState) (err error) {
	return fmt.Errorf(unsupportedMigrationErrorMsg, "2.5.0")
}

func m4accountIndices(db *IndexerDb, state *MigrationState) error {
	return fmt.Errorf(unsupportedMigrationErrorMsg, "2.5.0")
}

func m5MarkTxnJSONSplit(db *IndexerDb, state *MigrationState) error {
	return fmt.Errorf(unsupportedMigrationErrorMsg, "2.5.0")
}

func m6RewardsAndDatesPart1(db *IndexerDb, state *MigrationState) error {
	return fmt.Errorf(unsupportedMigrationErrorMsg, "2.5.0")
}

func m7RewardsAndDatesPart2(db *IndexerDb, state *MigrationState) error {
	return fmt.Errorf(unsupportedMigrationErrorMsg, "2.5.0")
}

func m8StaleClosedAccounts(db *IndexerDb, state *MigrationState) error {
	return fmt.Errorf(unsupportedMigrationErrorMsg, "2.5.0")
}

func m9TxnJSONEncoding(db *IndexerDb, state *MigrationState) (err error) {
	return fmt.Errorf(unsupportedMigrationErrorMsg, "2.5.0")
}

func m10SpecialAccountCleanup(db *IndexerDb, state *MigrationState) error {
	return fmt.Errorf(unsupportedMigrationErrorMsg, "2.5.0")
}

func m11AssetHoldingFrozen(db *IndexerDb, state *MigrationState) error {
	return fmt.Errorf(unsupportedMigrationErrorMsg, "2.5.0")
}

// Reusable update batch function. Provide a query and an array of argument arrays to pass  to that query.
func updateBatch(db *IndexerDb, updateQuery string, data [][]interface{}) error {
	db.accountingLock.Lock()
	defer db.accountingLock.Unlock()

	tx, err := db.db.Begin()
	if err != nil {
		return err
	}
	defer tx.Rollback() // ignored if .Commit() first

	update, err := tx.Prepare(updateQuery)
	if err != nil {
		return fmt.Errorf("error preparing update query: %v", err)
	}
	defer update.Close()

	for _, txpr := range data {
		_, err = update.Exec(txpr...)
		if err != nil {
			return fmt.Errorf("problem updating row (%v): %v", txpr, err)
		}
	}

	return tx.Commit()
}

// FixFreezeLookupMigration is a migration to add txn_participation entries for freeze address in freeze transactions.
func FixFreezeLookupMigration(db *IndexerDb, state *MigrationState) error {
	// Technically with this query no transactions are needed, and the accounting state doesn't need to be locked.
	updateQuery := "INSERT INTO txn_participation (addr, round, intra) VALUES ($1, $2, $3) ON CONFLICT DO NOTHING"
	query := fmt.Sprintf("select decode(txn.txn->'txn'->>'fadd','base64'),round,intra from txn where typeenum = %d AND txn.txn->'txn'->'snd' != txn.txn->'txn'->'fadd'", idb.TypeEnumAssetFreeze)
	rows, err := db.db.Query(query)
	if err != nil {
		return fmt.Errorf("unable to query transactions: %v", err)
	}
	defer rows.Close()

	txprows := make([][]interface{}, 0)

	// Loop through all transactions and compute account data.
	db.log.Print("loop through all freeze transactions")
	for rows.Next() {
		var addr []byte
		var round, intra uint64
		err = rows.Scan(&addr, &round, &intra)
		if err != nil {
			return fmt.Errorf("error scanning row: %v", err)
		}

		txprows = append(txprows, []interface{}{addr, round, intra})

		if len(txprows) > 5000 {
			err = updateBatch(db, updateQuery, txprows)
			if err != nil {
				return fmt.Errorf("updating batch: %v", err)
			}
			txprows = txprows[:0]
		}
	}

	if rows.Err() != nil {
		return fmt.Errorf("error while processing freeze transactions: %v", rows.Err())
	}

	// Commit any leftovers
	if len(txprows) > 0 {
		err = updateBatch(db, updateQuery, txprows)
		if err != nil {
			return fmt.Errorf("updating batch: %v", err)
		}
	}

	// Update migration state
	return upsertMigrationState(db, state, true)
}

type account struct {
	address  sdk_types.Address
	closedAt uint64 // the round when the account was last closed
}

func getAccounts(db *sql.DB) ([]account, error) {
	query := "SELECT addr, closed_at FROM account WHERE closed_at IS NOT NULL AND deleted = false " +
		"AND account_data IS NOT NULL"
	rows, err := db.Query(query)
	if err != nil {
		return []account{}, err
	}
	defer rows.Close()

	var res []account

	for rows.Next() {
		var addrBytes []byte
		var closedAt sql.NullInt64

		err = rows.Scan(&addrBytes, &closedAt)
		if err != nil {
			return []account{}, err
		}

		var addr sdk_types.Address
		copy(addr[:], addrBytes)
		res = append(res, account{addr, uint64(closedAt.Int64)})
	}
	if err := rows.Err(); err != nil {
		return []account{}, err
	}

	return res, nil
}

func fixAuthAddr(db *IndexerDb, account account) error {
	db.accountingLock.Lock()
	defer db.accountingLock.Unlock()

	f := func(ctx context.Context, tx *sql.Tx) error {
		defer tx.Rollback()

		rowsCh := make(chan idb.TxnRow)

		// This will not work properly if the account was closed and reopened in the same round
		// but that's unlikely to happen.
		trueValue := true
		tf := idb.TransactionFilter{
			Address:     account.address[:],
			AddressRole: idb.AddressRoleSender,
			RekeyTo:     &trueValue,
			MinRound:    account.closedAt,
			Limit:       1,
		}
		go func() {
			db.yieldTxns(ctx, tx, tf, rowsCh)
			close(rowsCh)
		}()

		found := false
		for txnRow := range rowsCh {
			if txnRow.Error != nil {
				return txnRow.Error
			}
			found = true
		}

		if found {
			return nil
		}

		// No results. Delete the key.
		db.log.Printf("clearing auth addr for account %s", account.address.String())

		query := "UPDATE account SET account_data = account_data - 'spend' WHERE addr = $1"
		_, err := tx.Exec(query, account.address[:])
		if err != nil {
			return err
		}

		return tx.Commit()
	}

	return db.txWithRetry(context.Background(), serializable, f)
}

func fixKeyreg(db *IndexerDb, account account) error {
	db.accountingLock.Lock()
	defer db.accountingLock.Unlock()

	f := func(ctx context.Context, tx *sql.Tx) error {
		defer tx.Rollback()

		rowsCh := make(chan idb.TxnRow)

		tf := idb.TransactionFilter{
			Address:     account.address[:],
			AddressRole: idb.AddressRoleSender,
			MinRound:    account.closedAt,
			TypeEnum:    idb.TypeEnumKeyreg,
			Limit:       1,
		}
		go func() {
			db.yieldTxns(ctx, tx, tf, rowsCh)
			close(rowsCh)
		}()

		found := false
		for txnRow := range rowsCh {
			if txnRow.Error != nil {
				return txnRow.Error
			}
			found = true
		}

		if found {
			return nil
		}

		// No results. Delete keyreg fields.
		db.log.Printf("clearing keyreg fields for account %s", account.address.String())

		query := "UPDATE account SET account_data = account_data - 'vote' - 'sel' - 'onl' - " +
			"'voteFst' - 'voteLst' - 'voteKD' WHERE addr = $1"
		_, err := tx.Exec(query, account.address[:])
		if err != nil {
			return err
		}

		return tx.Commit()
	}

	return db.txWithRetry(context.Background(), serializable, f)
}

// ClearAccountDataMigration clears account data for accounts that have been closed.
func ClearAccountDataMigration(db *IndexerDb, state *MigrationState) error {
	// Clear account_data column for deleted accounts.
	query := "UPDATE account SET account_data = NULL WHERE deleted = true;"
	if _, err := db.db.Exec(query); err != nil {
		return fmt.Errorf("error clearing deleted accounts: %v", err)
	}

	// Clear account data for some reopened accounts.
	accounts, err := getAccounts(db.db)
	if err != nil {
		return fmt.Errorf("error getting accounts: %v", err)
	}
	db.log.Printf("checking %d accounts that are reopened and have account data", len(accounts))

	for _, account := range accounts {
		if err := fixAuthAddr(db, account); err != nil {
			return fmt.Errorf("error clearing auth addr: %v", err)
		}
		if err := fixKeyreg(db, account); err != nil {
			return fmt.Errorf("error clearing keyreg fields: %v", err)
		}
	}

	state.NextMigration++
	migrationStateJSON := encoding.EncodeJSON(state)
	_, err = db.db.Exec(setMetastateUpsert, migrationMetastateKey, migrationStateJSON)
	if err != nil {
		return fmt.Errorf("metastate upsert error: %v", err)
	}

	return nil
}

// MakeDeletedNotNullMigration makes "deleted" columns NOT NULL in tables
// account, account_asset, asset, app, account_app.
func MakeDeletedNotNullMigration(db *IndexerDb, state *MigrationState) error {
	queries := []string{
		"UPDATE account SET deleted = false WHERE deleted is NULL",
		"ALTER TABLE account ALTER COLUMN deleted SET NOT NULL",
		"UPDATE account_asset SET deleted = false WHERE deleted is NULL",
		"ALTER TABLE account_asset ALTER COLUMN deleted SET NOT NULL",
		"UPDATE asset SET deleted = false WHERE deleted is NULL",
		"ALTER TABLE asset ALTER COLUMN deleted SET NOT NULL",
		"UPDATE app SET deleted = false WHERE deleted is NULL",
		"ALTER TABLE app ALTER COLUMN deleted SET NOT NULL",
		"UPDATE account_app SET deleted = false WHERE deleted is NULL",
		"ALTER TABLE account_app ALTER COLUMN deleted SET NOT NULL",
	}
	return sqlMigration(db, state, queries)
}<|MERGE_RESOLUTION|>--- conflicted
+++ resolved
@@ -166,20 +166,13 @@
 	return db.setMetastate(nil, migrationMetastateKey, string(migrationStateJSON))
 }
 
-<<<<<<< HEAD
+// Returns `idb.ErrorNotInitialized` if uninitialized.
 func (db *IndexerDb) getMigrationState() (MigrationState, error) {
 	migrationStateJSON, err := db.getMetastate(nil, migrationMetastateKey)
-	if err != nil {
+	if err == sql.ErrNoRows {
+		return MigrationState{}, idb.ErrorNotInitialized
+	} else if err != nil {
 		return MigrationState{}, fmt.Errorf("getMigrationState() get state err: %w", err)
-=======
-// Returns `idb.ErrorNotInitialized` if uninitialized.
-func (db *IndexerDb) getMigrationState() (*MigrationState, error) {
-	migrationStateJSON, err := db.getMetastate(nil, migrationMetastateKey)
-	if err == sql.ErrNoRows {
-		return nil, idb.ErrorNotInitialized
-	} else if err != nil {
-		return nil, fmt.Errorf("getMigrationState() get state err: %w", err)
->>>>>>> bb66f3fd
 	}
 
 	var state MigrationState
