--- conflicted
+++ resolved
@@ -18,14 +18,6 @@
 	"github.com/algorand/indexer/idb/postgres/internal/schema"
 	"github.com/algorand/indexer/idb/postgres/internal/types"
 )
-
-// AppBoxMigration is used to interpolate the field AppBoxMigration of `cmd/texttosource/main.go` in the SQL template `idb/postgres/internal/schema/setup_postgres.sql`
-const AppBoxMigration = `CREATE TABLE IF NOT EXISTS app_box (
-  app bigint NOT NULL,
-  name bytea NOT NULL,
-  value bytea NOT NULL, -- upon creation 'value' is 0x000...000 with length being the box'es size
-  PRIMARY KEY (app, name)
-)`
 
 func init() {
 	// To deprecate old migrations change the functions to return a `unsupportedMigrationErrorMsg` error.
@@ -263,14 +255,10 @@
 
 func createAppBoxTable(db *IndexerDb, migrationState *types.MigrationState, opts *idb.IndexerDbOptions) error {
 	return sqlMigration(
-<<<<<<< HEAD
-		db, migrationState, []string{AppBoxMigration})
-=======
 		db, migrationState, []string{`CREATE TABLE IF NOT EXISTS app_box (
 			app bigint NOT NULL,
 			name bytea NOT NULL,
 			value bytea NOT NULL, -- upon creation 'value' is 0x000...000 with length being the box'es size
 			PRIMARY KEY (app, name)
 		)`})
->>>>>>> 68f8965a
 }