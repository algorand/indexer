--- conflicted
+++ resolved
@@ -139,7 +139,6 @@
 	}
 	migrationStateJSON := idb.JSONOneLine(state)
 	_, err = tx.Exec(setMetastateUpsert, migrationMetastateKey, migrationStateJSON)
-<<<<<<< HEAD
 	if err != nil {
 		return fmt.Errorf("m10 meta error: %v", err)
 	}
@@ -148,10 +147,7 @@
 		return tx.Commit()
 	}
 
-	return
-=======
 	return err
->>>>>>> 8623ac8d
 }
 
 func (db *IndexerDb) runAvailableMigrations(migrationStateJSON string) (err error) {
@@ -1956,15 +1952,7 @@
 		}
 	}
 
-<<<<<<< HEAD
-	tx, err := db.db.BeginTx(context.Background(), &serializable)
-	tx.Rollback()
 	upsertMigrationState(nil, tx, state, true)
-=======
-	state.NextMigration++
-	migrationStateJSON := idb.JSONOneLine(state)
-	_, err = db.db.Exec(setMetastateUpsert, migrationMetastateKey, migrationStateJSON)
->>>>>>> 8623ac8d
 	if err != nil {
 		return fmt.Errorf("m11 metastate upsert error: %v", err)
 	}
