package dummy

import (
	"context"

	log "github.com/sirupsen/logrus"

	models "github.com/algorand/indexer/api/generated/v2"
	"github.com/algorand/indexer/idb"
	"github.com/algorand/indexer/types"
)

type dummyIndexerDb struct {
	log *log.Logger
}

// IndexerDb is a mock implementation of IndexerDb
func IndexerDb() idb.IndexerDb {
	return &dummyIndexerDb{}
}

// StartBlock is part of idb.IndexerDB
func (db *dummyIndexerDb) StartBlock() (err error) {
	db.log.Printf("StartBlock")
	return nil
}

// AddTransaction is part of idb.IndexerDB
func (db *dummyIndexerDb) AddTransaction(round uint64, intra int, txtypeenum int, assetid uint64, txn types.SignedTxnWithAD, participation [][]byte) error {
	db.log.Printf("\ttxn %d %d %d %d", round, intra, txtypeenum, assetid)
	return nil
}

// CommitBlock is part of idb.IndexerDB
func (db *dummyIndexerDb) CommitBlock(round uint64, timestamp int64, rewardslevel uint64, headerbytes []byte) error {
	db.log.Printf("CommitBlock %d %d %d header bytes", round, timestamp, len(headerbytes))
	return nil
}

// LoadGenesis is part of idb.IndexerDB
func (db *dummyIndexerDb) LoadGenesis(genesis types.Genesis) (err error) {
	return nil
}

<<<<<<< HEAD
// SetImportState is part of idb.IndexerDB
func (db *dummyIndexerDb) SetImportState(is idb.ImportState) (err error) {
	return nil
=======
// GetImportState is part of idb.IndexerDB
func (db *dummyIndexerDb) GetImportState() (is idb.ImportState, err error) {
	return idb.ImportState{}, nil
>>>>>>> ae3e5f91
}

// GetMaxRoundAccounted is part of idb.IndexerDB
func (db *dummyIndexerDb) GetMaxRoundAccounted() (round uint64, err error) {
	return 0, nil
}

// GetMaxRoundLoaded is part of idb.IndexerDB
func (db *dummyIndexerDb) GetMaxRoundLoaded() (round uint64, err error) {
	return 0, nil
}

// GetSpecialAccounts is part of idb.IndexerDb
func (db *dummyIndexerDb) GetSpecialAccounts() (idb.SpecialAccounts, error) {
	return idb.SpecialAccounts{}, nil
}

// GetDefaultFrozen is part of idb.IndexerDb
func (db *dummyIndexerDb) GetDefaultFrozen() (defaultFrozen map[uint64]bool, err error) {
	return make(map[uint64]bool), nil
}

// YieldTxns is part of idb.IndexerDB
func (db *dummyIndexerDb) YieldTxns(ctx context.Context, firstRound uint64) <-chan idb.TxnRow {
	return nil
}

// CommitRoundAccounting is part of idb.IndexerDB
func (db *dummyIndexerDb) CommitRoundAccounting(updates idb.RoundUpdates, round uint64, blockHeader *types.BlockHeader) (err error) {
	return nil
}

// GetBlock is part of idb.IndexerDB
func (db *dummyIndexerDb) GetBlock(ctx context.Context, round uint64, options idb.GetBlockOptions) (blockHeader types.BlockHeader, transactions []idb.TxnRow, err error) {
	return types.BlockHeader{}, nil, nil
}

// Transactions is part of idb.IndexerDB
func (db *dummyIndexerDb) Transactions(ctx context.Context, tf idb.TransactionFilter) (<-chan idb.TxnRow, uint64) {
	return nil, 0
}

// GetAccounts is part of idb.IndexerDB
func (db *dummyIndexerDb) GetAccounts(ctx context.Context, opts idb.AccountQueryOptions) (<-chan idb.AccountRow, uint64) {
	return nil, 0
}

// Assets is part of idb.IndexerDB
func (db *dummyIndexerDb) Assets(ctx context.Context, filter idb.AssetsQuery) (<-chan idb.AssetRow, uint64) {
	return nil, 0
}

// AssetBalances is part of idb.IndexerDB
func (db *dummyIndexerDb) AssetBalances(ctx context.Context, abq idb.AssetBalanceQuery) (<-chan idb.AssetBalanceRow, uint64) {
	return nil, 0
}

// Applications is part of idb.IndexerDB
func (db *dummyIndexerDb) Applications(ctx context.Context, filter *models.SearchForApplicationsParams) (<-chan idb.ApplicationRow, uint64) {
	return nil, 0
}

// Health is part of idb.IndexerDB
func (db *dummyIndexerDb) Health() (state idb.Health, err error) {
	return idb.Health{}, nil
}

func (db *dummyIndexerDb) Reset() (err error) {
	return nil
}<|MERGE_RESOLUTION|>--- conflicted
+++ resolved
@@ -40,17 +40,6 @@
 // LoadGenesis is part of idb.IndexerDB
 func (db *dummyIndexerDb) LoadGenesis(genesis types.Genesis) (err error) {
 	return nil
-}
-
-<<<<<<< HEAD
-// SetImportState is part of idb.IndexerDB
-func (db *dummyIndexerDb) SetImportState(is idb.ImportState) (err error) {
-	return nil
-=======
-// GetImportState is part of idb.IndexerDB
-func (db *dummyIndexerDb) GetImportState() (is idb.ImportState, err error) {
-	return idb.ImportState{}, nil
->>>>>>> ae3e5f91
 }
 
 // GetMaxRoundAccounted is part of idb.IndexerDB
