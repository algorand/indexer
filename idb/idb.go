package idb

import (
	"bytes"
	"context"
	"encoding/base32"
	"encoding/base64"
	"encoding/binary"
	"errors"
	"fmt"
	"math/big"
	"strings"
	"time"

	sdk_types "github.com/algorand/go-algorand-sdk/types"

	models "github.com/algorand/indexer/api/generated/v2"
	"github.com/algorand/indexer/types"
	"github.com/algorand/indexer/util"
)

// TxnRow is metadata relating to one transaction in a transaction query.
type TxnRow struct {
	// Round is the round where the transaction was committed.
	Round uint64

	// Round time  is the block time when the block was confirmed.
	RoundTime time.Time

	// Intra is the offset into the block where this transaction was placed.
	Intra int

	// TxnBytes is the raw signed transaction with apply data object.
	TxnBytes []byte

	// AssetID is the ID of any asset or application created by this transaction.
	AssetID uint64

	// Extra are some additional fields which might be related to to the transaction.
	Extra TxnExtra

	// Error indicates that there was an internal problem processing the expected transaction.
	Error error
}

// Next returns what should be an opaque string to be returned in the next query to resume where a previous limit left off.
func (tr TxnRow) Next() string {
	var b [12]byte
	binary.LittleEndian.PutUint64(b[:8], tr.Round)
	binary.LittleEndian.PutUint32(b[8:], uint32(tr.Intra))
	return base64.URLEncoding.EncodeToString(b[:])
}

// DecodeTxnRowNext unpacks opaque string returned from TxnRow.Next()
func DecodeTxnRowNext(s string) (round uint64, intra uint32, err error) {
	var b []byte
	b, err = base64.URLEncoding.DecodeString(s)
	if err != nil {
		return
	}
	round = binary.LittleEndian.Uint64(b[:8])
	intra = binary.LittleEndian.Uint32(b[8:])
	return
}

// TxnExtra is some additional metadata needed for a transaction.
type TxnExtra struct {
	AssetCloseAmount   uint64          `codec:"aca,omitempty"`
	GlobalReverseDelta AppReverseDelta `codec:"agr,omitempty"`
	LocalReverseDelta  AppReverseDelta `codec:"alr,omitempty"`
}

// ErrorNotInitialized is used when requesting something that can't be returned
// because initialization has not been completed.
var ErrorNotInitialized error = errors.New("accounting not initialized")

// IndexerDb is the interface used to define alternative Indexer backends.
// TODO: sqlite3 impl
// TODO: cockroachdb impl
type IndexerDb interface {
	// The next few functions define the import interface, functions for loading data into the database. StartBlock() through Get/SetImportState().
	StartBlock() error
	AddTransaction(round uint64, intra int, txtypeenum int, assetid uint64, txn types.SignedTxnWithAD, participation [][]byte) error
	CommitBlock(round uint64, timestamp int64, rewardslevel uint64, headerbytes []byte) error

	LoadGenesis(genesis types.Genesis) (err error)

<<<<<<< HEAD
	SetImportState(ImportState) (err error)
=======
	// GetImportState returns ErrorNotInitialized if there is no import state.
	GetImportState() (is ImportState, err error)
>>>>>>> ae3e5f91
	// GetMaxRoundAccounted returns ErrorNotInitialized if there are no accounted rounds.
	GetMaxRoundAccounted() (round uint64, err error)
	// GetMaxRoundLoaded returns ErrorNotInitialized if there are no loaded rounds.
	GetMaxRoundLoaded() (round uint64, err error)
	GetSpecialAccounts() (SpecialAccounts, error)
	GetDefaultFrozen() (defaultFrozen map[uint64]bool, err error)

	// YieldTxns returns a channel that produces the whole transaction stream starting at the specified round
	YieldTxns(ctx context.Context, firstRound uint64) <-chan TxnRow

	CommitRoundAccounting(updates RoundUpdates, round uint64, blockHeader *types.BlockHeader) (err error)

	GetBlock(ctx context.Context, round uint64, options GetBlockOptions) (blockHeader types.BlockHeader, transactions []TxnRow, err error)

	// The next multiple functions return a channel with results as well as the latest round
	// accounted.
	Transactions(ctx context.Context, tf TransactionFilter) (<-chan TxnRow, uint64)
	GetAccounts(ctx context.Context, opts AccountQueryOptions) (<-chan AccountRow, uint64)
	Assets(ctx context.Context, filter AssetsQuery) (<-chan AssetRow, uint64)
	AssetBalances(ctx context.Context, abq AssetBalanceQuery) (<-chan AssetBalanceRow, uint64)
	Applications(ctx context.Context, filter *models.SearchForApplicationsParams) (<-chan ApplicationRow, uint64)

	Health() (status Health, err error)
	Reset() (err error)
}

// GetBlockOptions contains the options when requesting to load a block from the database.
type GetBlockOptions struct {
	// setting Transactions to true suggests requesting to receive the trasnactions themselves from the GetBlock query
	Transactions bool
}

// TransactionFilter.AddressRole bitfield values
const (
	AddressRoleSender           = 0x01
	AddressRoleReceiver         = 0x02
	AddressRoleCloseRemainderTo = 0x04
	AddressRoleAssetSender      = 0x08
	AddressRoleAssetReceiver    = 0x10
	AddressRoleAssetCloseTo     = 0x20
	AddressRoleFreeze           = 0x40
)

// TransactionFilter.TypeEnum and also AddTransaction(,,txtypeenum,,,)
const (
	TypeEnumPay           = 1
	TypeEnumKeyreg        = 2
	TypeEnumAssetConfig   = 3
	TypeEnumAssetTransfer = 4
	TypeEnumAssetFreeze   = 5
	TypeEnumApplication   = 6
)

// TransactionFilter is a parameter object with all the transaction filter options.
type TransactionFilter struct {
	// Address filtering transactions for one Address will
	// return transactions newest-first proceding into the
	// past. Paging through such results can be achieved by
	// setting a MaxRound to get results before.
	Address []byte

	AddressRole uint64 // 0=Any, otherwise AddressRole* bitfields above

	MinRound   uint64
	MaxRound   uint64
	AfterTime  time.Time
	BeforeTime time.Time
	TypeEnum   int // ["","pay","keyreg","acfg","axfer","afrz"]
	Txid       string
	Round      *uint64 // nil for no filter
	Offset     *uint64 // nil for no filter
	OffsetLT   *uint64 // nil for no filter
	OffsetGT   *uint64 // nil for no filter
	SigType    string  // ["", "sig", "msig", "lsig"]
	NotePrefix []byte
	AlgosGT    *uint64 // implictly filters on "pay" txns for Algos > this. This will be a slightly faster query than EffectiveAmountGT.
	AlgosLT    *uint64
	RekeyTo    *bool // nil for no filter

	AssetID       uint64 // filter transactions relevant to an asset
	AssetAmountGT *uint64
	AssetAmountLT *uint64

	ApplicationID uint64 // filter transactions relevant to an application

	EffectiveAmountGT *uint64 // Algo: Amount + CloseAmount > x
	EffectiveAmountLT *uint64 // Algo: Amount + CloseAmount < x

	// pointer to last returned object of previous query
	NextToken string

	Limit uint64
}

// AccountQueryOptions is a parameter object with all of the account filter options.
type AccountQueryOptions struct {
	GreaterThanAddress []byte // for paging results
	EqualToAddress     []byte // return exactly this one account

	// return any accounts with this auth addr
	EqualToAuthAddr []byte

	// Filter on accounts with current balance greater than x
	AlgosGreaterThan *uint64
	// Filter on accounts with current balance less than x.
	AlgosLessThan *uint64

	// HasAssetID, AssetGT, and AssetLT are implemented in Go code
	// after data has returned from Postgres and thus are slightly
	// less efficient. They will turn on IncludeAssetHoldings.
	HasAssetID uint64
	AssetGT    *uint64
	AssetLT    *uint64

	HasAppID uint64

	IncludeAssetHoldings bool
	IncludeAssetParams   bool

	// IncludeDeleted indicated whether to include deleted Assets, Applications, etc within the account.
	IncludeDeleted bool

	Limit uint64
}

// AccountRow is metadata relating to one account in a account query.
type AccountRow struct {
	Account models.Account
	Error   error
}

// AssetsQuery is a parameter object with all of the asset filter options.
type AssetsQuery struct {
	AssetID            uint64
	AssetIDGreaterThan uint64

	Creator []byte

	// Name is a case insensitive substring comparison of the asset name
	Name string
	// Unit is a case insensitive substring comparison of the asset unit
	Unit string
	// Query checks for fuzzy match against either asset name or unit name
	// (assetname ILIKE '%?%' OR unitname ILIKE '%?%')
	Query string

	// IncludeDeleted indicated whether to include deleted Assets in the results.
	IncludeDeleted bool

	Limit uint64
}

// AssetRow is metadata relating to one asset in a asset query.
type AssetRow struct {
	AssetID      uint64
	Creator      []byte
	Params       types.AssetParams
	Error        error
	CreatedRound *uint64
	ClosedRound  *uint64
	Deleted      *bool
}

// AssetBalanceQuery is a parameter object with all of the asset balance filter options.
type AssetBalanceQuery struct {
	AssetID  uint64
	AmountGT *uint64 // only rows > this
	AmountLT *uint64 // only rows < this

	// IncludeDeleted indicated whether to include deleted AssetHoldingss in the results.
	IncludeDeleted bool

	Limit uint64 // max rows to return

	// PrevAddress for paging, the last item from the previous
	// query (items returned in address order)
	PrevAddress []byte
}

// AssetBalanceRow is metadata relating to one asset balance in an asset balance query.
type AssetBalanceRow struct {
	Address      []byte
	AssetID      uint64
	Amount       uint64
	Frozen       bool
	Error        error
	CreatedRound *uint64
	ClosedRound  *uint64
	Deleted      *bool
}

// ApplicationRow is metadata relating to one application in an application query.
type ApplicationRow struct {
	Application models.Application
	Error       error
}

// IndexerDbOptions are the options common to all indexer backends.
type IndexerDbOptions struct {
	ReadOnly bool

	// NoMigrate indicates to not run any migrations.
	// Should probably only be used by the `reset` subcommand.
	NoMigrate bool
}

// AssetUpdate is used by the accounting and IndexerDb implementations to share modifications in a block.
type AssetUpdate struct {
	AssetID       uint64
	DefaultFrozen bool
	Transfer      *AssetTransfer
	Close         *AssetClose
	Config        *AcfgUpdate
	Freeze        *FreezeUpdate
}

// AcfgUpdate is used by the accounting and IndexerDb implementations to share modifications in a block.
type AcfgUpdate struct {
	IsNew   bool
	Creator types.Address
	Params  types.AssetParams
}

// AssetTransfer is used by the accounting and IndexerDb implementations to share modifications in a block.
type AssetTransfer struct {
	Delta big.Int
}

// FreezeUpdate is used by the accounting and IndexerDb implementations to share modifications in a block.
type FreezeUpdate struct {
	Frozen bool
}

// AssetClose is used by the accounting and IndexerDb implementations to share modifications in a block.
type AssetClose struct {
	CloseTo types.Address
	Sender  types.Address
	Round   uint64
	Offset  uint64
}

// AlgoUpdate is used by the accounting and IndexerDb implementations to share modifications in a block.
// When the update does not include closing the account, the values are a delta applied to the account.
// If the update does include closing the account the rewards must be SET directly instead of applying a delta.
type AlgoUpdate struct {
	Balance int64
	Rewards int64
	// Closed changes the nature of the Rewards field. Balance and Rewards are normally deltas added to the
	// microalgos and totalRewards columns, but if an account has been Closed then Rewards becomes a new value
	// that replaces the old value (always zero by current reward logic)
	Closed bool
}

// AccountDataUpdate encodes an update or remove operation on an account_data json key.
type AccountDataUpdate struct {
	Delete bool        // false if update, true if delete
	Value  interface{} // value to write if `Delete` is false
}

// RoundUpdates is used by the accounting and IndexerDb implementations to share modifications in a block.
type RoundUpdates struct {
	AlgoUpdates  map[[32]byte]*AlgoUpdate
	AccountTypes map[[32]byte]string

	// AccountDataUpdates is explicitly a map so that we can
	// explicitly set values or have not set values. Instead of
	// using msgpack or JSON serialization of a struct, each field
	// is explicitly present or not. This makes it easier to set a
	// field to 0 and not have the serializer helpfully drop the
	// zero value. A 0 value may need to be sent to the database
	// to overlay onto a JSON struct there and replace a value
	// with a 0 value.
	AccountDataUpdates map[[32]byte]map[string]AccountDataUpdate

	// AssetUpdates is more complicated than AlgoUpdates because there
	// are no apply data values to work with in the event of a close.
	// The way we handle this is by breaking the round into sub-rounds,
	// which is represented by the overall slice.
	// Updates should be processed one subround at a time, the updates
	// within a subround can be processed in order for each addresses
	// updates, which have already been grouped together in the event
	// of multiple transactions between two accounts.
	// The next subround starts when an account close has been detected
	// Once a subround has been processed, move to the next subround and
	// apply the updates.
	// AssetConfig transactions also trigger the end of a subround.
	AssetUpdates  []map[[32]byte][]AssetUpdate
	AssetDestroys []uint64

	AppGlobalDeltas []AppDelta
	AppLocalDeltas  []AppDelta
}

// Clear is used to set a RoundUpdates object back to it's default values.
func (ru *RoundUpdates) Clear() {
	ru.AlgoUpdates = make(map[[32]byte]*AlgoUpdate)
	ru.AccountTypes = make(map[[32]byte]string)
	ru.AccountDataUpdates = make(map[[32]byte]map[string]AccountDataUpdate)
	ru.AssetUpdates = nil
	ru.AssetUpdates = append(ru.AssetUpdates, make(map[[32]byte][]AssetUpdate, 0))
	ru.AssetDestroys = nil
	ru.AppGlobalDeltas = nil
	ru.AppLocalDeltas = nil
}

// AppDelta used by the accounting and IndexerDb implementations to share modifications in a block.
type AppDelta struct {
	AppIndex     int64
	Round        uint64
	Intra        int
	Address      []byte
	AddrIndex    uint64 // 0=Sender, otherwise stxn.Txn.Accounts[i-1]
	Creator      []byte
	Delta        types.StateDelta
	OnCompletion sdk_types.OnCompletion

	// AppParams settings coppied from Txn, only for AppGlobalDeltas
	ApprovalProgram   []byte                `codec:"approv"`
	ClearStateProgram []byte                `codec:"clearp"`
	LocalStateSchema  sdk_types.StateSchema `codec:"lsch"`
	GlobalStateSchema sdk_types.StateSchema `codec:"gsch"`
}

// String is part of the Stringer interface.
func (ad AppDelta) String() string {
	parts := make([]string, 0, 10)
	if len(ad.Address) > 0 {
		parts = append(parts, b32np(ad.Address))
	}
	parts = append(parts, fmt.Sprintf("%d:%d app=%d", ad.Round, ad.Intra, ad.AppIndex))
	if len(ad.Creator) > 0 {
		parts = append(parts, "creator", b32np(ad.Creator))
	}
	ds := ""
	if ad.Delta != nil {
		ds = string(util.JSONOneLine(ad.Delta))
	}
	parts = append(parts, fmt.Sprintf("ai=%d oc=%v d=%s", ad.AddrIndex, ad.OnCompletion, ds))
	if len(ad.ApprovalProgram) > 0 {
		parts = append(parts, fmt.Sprintf("ap prog=%d bytes", len(ad.ApprovalProgram)))
	}
	if len(ad.ClearStateProgram) > 0 {
		parts = append(parts, fmt.Sprintf("cs prog=%d bytes", len(ad.ClearStateProgram)))
	}
	if ad.GlobalStateSchema.NumByteSlice != 0 || ad.GlobalStateSchema.NumUint != 0 {
		parts = append(parts, fmt.Sprintf("gss(b=%d, i=%d)", ad.GlobalStateSchema.NumByteSlice, ad.GlobalStateSchema.NumUint))
	}
	if ad.LocalStateSchema.NumByteSlice != 0 || ad.LocalStateSchema.NumUint != 0 {
		parts = append(parts, fmt.Sprintf("lss(b=%d, i=%d)", ad.LocalStateSchema.NumByteSlice, ad.LocalStateSchema.NumUint))
	}

	return strings.Join(parts, " ")
}

// StateDelta used by the accounting and IndexerDb implementations to share modifications in a block.
type StateDelta struct {
	Key   []byte
	Delta types.ValueDelta
}

// AppReverseDelta extra data attached to transactions relating to applications
type AppReverseDelta struct {
	Delta             []StateDelta           `codec:"d,omitempty"`
	OnCompletion      sdk_types.OnCompletion `codec:"oc,omitempty"`
	ApprovalProgram   []byte                 `codec:"approv,omitempty"`
	ClearStateProgram []byte                 `codec:"clearp,omitempty"`
	LocalStateSchema  sdk_types.StateSchema  `codec:"lsch,omitempty"`
	GlobalStateSchema sdk_types.StateSchema  `codec:"gsch,omitempty"`
}

// SetDelta adds delta values to the AppReverseDelta object.
func (ard *AppReverseDelta) SetDelta(key []byte, delta types.ValueDelta) {
	for i, sd := range ard.Delta {
		if bytes.Equal(key, sd.Key) {
			ard.Delta[i].Delta = delta
			return
		}
	}
	ard.Delta = append(ard.Delta, StateDelta{Key: key, Delta: delta})
}

// base32 no padding
func b32np(data []byte) string {
	return base32.StdEncoding.WithPadding(base32.NoPadding).EncodeToString(data)
}

// Health is the response object that IndexerDb objects need to return from the Health method.
type Health struct {
	Data        *map[string]interface{} `json:"data,omitempty"`
	Round       uint64                  `json:"round"`
	IsMigrating bool                    `json:"is-migrating"`
	DBAvailable bool                    `json:"db-available"`
	Error       string                  `json:"error"`
}

// SpecialAccounts are the accounts which have special accounting rules.
type SpecialAccounts struct {
	FeeSink     types.Address
	RewardsPool types.Address
}

// ImportState is some metadata kept around to help the import helper.
type ImportState struct {
	AccountRound int64 `codec:"account_round"`
}

// UpdateFilter is used by some functions to filter how an update is done.
type UpdateFilter struct {
	// StartRound only include transactions confirmed at this round or later.
	StartRound uint64

	// RoundLimit only process this many rounds of transactions.
	RoundLimit *int

	// MaxRound stop processing after this round
	MaxRound uint64

	// Address only process transactions which modify this account.
	Address *types.Address
}<|MERGE_RESOLUTION|>--- conflicted
+++ resolved
@@ -85,12 +85,6 @@
 
 	LoadGenesis(genesis types.Genesis) (err error)
 
-<<<<<<< HEAD
-	SetImportState(ImportState) (err error)
-=======
-	// GetImportState returns ErrorNotInitialized if there is no import state.
-	GetImportState() (is ImportState, err error)
->>>>>>> ae3e5f91
 	// GetMaxRoundAccounted returns ErrorNotInitialized if there are no accounted rounds.
 	GetMaxRoundAccounted() (round uint64, err error)
 	// GetMaxRoundLoaded returns ErrorNotInitialized if there are no loaded rounds.
