--- conflicted
+++ resolved
@@ -478,12 +478,9 @@
 type AlgoUpdate struct {
 	Balance int64
 	Rewards int64
-<<<<<<< HEAD
-=======
 	// Closed changes the nature of the Rewards field. Balance and Rewards are normally deltas added to the
 	// microalgos and totalRewards columns, but if an account has been Closed then Rewards becomes a new value
 	// that replaces the old value (always zero by current reward logic)
->>>>>>> ed6ce3c0
 	Closed  bool
 }
 
