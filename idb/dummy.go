--- conflicted
+++ resolved
@@ -163,15 +163,9 @@
 	AssetId    uint64
 	TypeEnum   int // ["","pay","keyreg","acfg","axfer","afrz"]
 	Txid       []byte
-<<<<<<< HEAD
-	Round      *uint64  // nil for no filter
-	Offset     *uint64  // nil for no filter
-	SigType    string // ["", "sig", "msig", "lsig"]
-=======
 	Round      *uint64 // nil for no filter
 	Offset     *uint64 // nil for no filter
 	SigType    string  // ["", "sig", "msig", "lsig"]
->>>>>>> 7786ff87
 	NotePrefix []byte
 	MinAlgos   uint64 // implictly filters on "pay" txns for Algos >= this
 
