--- conflicted
+++ resolved
@@ -92,11 +92,7 @@
       - run_e2e_tests_nightly
       - codecov/upload
       - slack/notify: &slack-fail-event
-<<<<<<< HEAD
-          channel: C056CK9PYRY
-=======
           channel: C056CK9PYRY # #lamprey-builds
->>>>>>> 271de233
           event: fail
           custom: |
             {
@@ -117,11 +113,7 @@
       - install_dependencies
       - run_indexer_vs_algod
       - slack/notify: &slack-fail-event
-<<<<<<< HEAD
-          channel: C056CK9PYRY
-=======
           channel: C056CK9PYRY # #lamprey-builds
->>>>>>> 271de233
           event: fail
           custom: |
             {
