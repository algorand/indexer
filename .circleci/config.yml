--- conflicted
+++ resolved
@@ -16,8 +16,7 @@
           name: test_with_go_<< matrix.go_version >>
           matrix: &go-version-matrix
             parameters:
-<<<<<<< HEAD
-              go_version: ["1.16.11", "1.17.4"]
+              go_version: ["1.14.7", "1.15.15"]
   "circleci_build_and_test_nightly":
     triggers:
       - schedule:
@@ -30,11 +29,7 @@
           name: nightly_test_with_go_<< matrix.go_version >>
           matrix: &go-version-matrix
             parameters:
-              go_version: ["1.16.11", "1.17.4"]
-
-=======
               go_version: ["1.14.7", "1.15.15"]
->>>>>>> 09822416
 
 jobs:
   test:
