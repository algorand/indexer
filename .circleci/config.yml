version: 2.1

orbs:
  go: circleci/go@1.7.0
  slack: circleci/slack@4.7.1

parameters:
  ubuntu_image:
    type: string
    default: "ubuntu-2004:202107-02"

workflows:
  version: 2
  circleci_build_and_test:
    jobs:
      - test:
          name: test_with_go_<< matrix.go_version >>
          matrix: &go-version-matrix
            parameters:
              go_version: ["1.14.7", "1.15.15"]

  circleci_build_and_test_nightly:
    triggers:
      - schedule:
          cron: "37 3 * * *"
          filters:
            branches:
              only: develop
    jobs:
      - test_nightly:
          name: nightly_test_with_go_<< matrix.go_version >>
          context: slack-secrets
          matrix: &go-version-matrix
            parameters:
              go_version: ["1.14.7", "1.15.15"]
      - indexer_vs_algod_nightly:
          name: nightly_test_indexer_vs_algod
          context: slack-secrets

jobs:
  test:
    machine:
      image: << pipeline.parameters.ubuntu_image >> 
    parameters:
      go_version:
        type: string
    steps:
      - go/install:
          version: << parameters.go_version >>
      - install_dependencies
      - run_tests
      - upload_coverage
  test_nightly:
    machine:
      image: << pipeline.parameters.ubuntu_image >> 
    parameters:
      go_version:
        type: string
    steps:
      - go/install:
          version: << parameters.go_version >>
      - install_dependencies
      - run_tests
      - run_tests_nightly
      - upload_coverage
      - slack/notify: &slack-fail-event
          event: fail
          custom: |
            {
              "blocks": [
                {
                  "type": "section",
                  "text": {
                    "type": "mrkdwn",
                    "text": "Failed: <$CIRCLE_BUILD_URL|$CIRCLE_PROJECT_USERNAME/$CIRCLE_PROJECT_REPONAME>\n(<https://app.circleci.com/pipelines/github/$CIRCLE_PROJECT_USERNAME/$CIRCLE_PROJECT_REPONAME?branch=$CIRCLE_BRANCH|$CIRCLE_BRANCH>) \n- <$CIRCLE_BUILD_URL|$CIRCLE_JOB> failed\n\n"
                  }
                }
              ]
            }
  indexer_vs_algod_nightly:
    machine:
      image: << pipeline.parameters.ubuntu_image >>
    steps:
      - install_dependencies
      - run_indexer_vs_algod
      - slack/notify: &slack-fail-event
          event: fail
          custom: |
            {
              "blocks": [
                {
                  "type": "section",
                  "text": {
                    "type": "mrkdwn",
                    "text": "Failed: <$CIRCLE_BUILD_URL|$CIRCLE_PROJECT_USERNAME/$CIRCLE_PROJECT_REPONAME>\n(<https://app.circleci.com/pipelines/github/$CIRCLE_PROJECT_USERNAME/$CIRCLE_PROJECT_REPONAME?branch=$CIRCLE_BRANCH|$CIRCLE_BRANCH>) \n- <$CIRCLE_BUILD_URL|$CIRCLE_JOB> failed\n\nThis is probably a result of `make indexer-v-algod`\nSee <https://algorand.atlassian.net/wiki/spaces/LAMPREY/pages/2339536905/Nightly+Indexer+Tests#Q%3A-What-does-it-mean-that-the-nightly-test-failed-because-of-make-indexer-v-algod%3F|this wiki page> for more details"
                  }
                }
              ]
            }

commands:
  install_dependencies:
    description: prepare machine for next steps
    steps:
      - checkout

      - run:
          name: Install python and other python dependencies
          command: |
            sudo apt update
            sudo apt -y install python3 python3-pip python3-setuptools python3-wheel libboost-math-dev libffi-dev
            pip3 install -r misc/requirements.txt

      - run:
          name: sync submodules (go-algorand)
          command: |
            git submodule sync
            git submodule update --init

      - run: echo 'export PATH=$PATH:/usr/local/go/bin' >> $BASH_ENV

      - run: 
          name: Install golint
          command: go get -u golang.org/x/lint/golint

  run_tests:
    steps:
      - run: test -z `go fmt ./...`
      - run: make lint
      - run: make check
      - run: make integration
      # Start a docker container and set TEST_PG to optimize running tests.
      - run: docker run -d --name some-postgres -p 5555:5432 -e POSTGRES_PASSWORD=pgpass -e POSTGRES_USER=pguser -e POSTGRES_DB=mydb postgres
      - run: echo 'export TEST_PG="host=localhost user=pguser password=pgpass dbname=mydb port=5555 sslmode=disable"' >> $BASH_ENV
      - run: echo 'export TEST_FLAG="-p 1"' >> $BASH_ENV
      - run:
          command: make test
          no_output_timeout: 15m
      - run: make test-generate
      - run: make fakepackage
      - run: make e2e

  run_tests_nightly:
    steps:
<<<<<<< HEAD
      - run: test -z `go fmt ./...`
      - run: make lint
      - run: make check
      - run: make integration
      - run:
          command: make test
          no_output_timeout: 15m
      - run: make test-generate
      - run: make fakepackage
      - run: make e2e

  run_indexer_vs_algod:
    steps:
=======
>>>>>>> 48357486
      - run: make indexer-v-algod

  upload_coverage:
    description: Collect coverage reports and upload them
    steps:
      - run:
          name: Upload Coverage Reports
          no_output_timeout: 10m
          command: |
            scripts/upload_coverage.sh || true<|MERGE_RESOLUTION|>--- conflicted
+++ resolved
@@ -142,7 +142,6 @@
 
   run_tests_nightly:
     steps:
-<<<<<<< HEAD
       - run: test -z `go fmt ./...`
       - run: make lint
       - run: make check
@@ -156,8 +155,6 @@
 
   run_indexer_vs_algod:
     steps:
-=======
->>>>>>> 48357486
       - run: make indexer-v-algod
 
   upload_coverage:
