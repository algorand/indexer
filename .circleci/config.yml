version: 2.1

orbs:
  go: circleci/go@1.7.0
  slack: circleci/slack@4.7.1
  codecov: codecov/codecov@3.1.1

parameters:
  ubuntu_image:
    type: string
    default: "ubuntu-2004:202107-02"

workflows:
  version: 2
  circleci_build_and_test:
    jobs:
      - test:
          name: test_with_go_<< matrix.go_version >>
          matrix: &go-version-matrix
            parameters:
              go_version: ["1.17.9"]

  circleci_build_and_test_nightly:
    triggers:
      - schedule:
          cron: "37 3 * * *"
          filters:
            branches:
              only: develop
    jobs:
      - test_nightly:
          name: nightly_test_with_go_<< matrix.go_version >>
          context: slack-secrets
          matrix: &go-version-matrix
            parameters:
              go_version: ["1.17.9"]
      - indexer_vs_algod_nightly:
          name: nightly_test_indexer_vs_algod
          context: slack-secrets

jobs:
  test:
    machine:
      image: << pipeline.parameters.ubuntu_image >>
    parameters:
      go_version:
        type: string
    environment:
<<<<<<< HEAD
      CI_E2E_FILENAME: "feature-avm-box"
=======
      CI_E2E_FILENAME: "fad05790/rel-nightly"
>>>>>>> 78fac368
    steps:
      - go/install:
          version: << parameters.go_version >>
      - install_dependencies
      - run_tests
      - codecov/upload
  test_nightly:
    machine:
      image: << pipeline.parameters.ubuntu_image >>
    parameters:
      go_version:
        type: string
    environment:
      CI_E2E_FILENAME: "rel-nightly"
    steps:
      - go/install:
          version: << parameters.go_version >>
      - install_dependencies
      - run_tests
      - codecov/upload
      - slack/notify: &slack-fail-event
          event: fail
          custom: |
            {
              "blocks": [
                {
                  "type": "section",
                  "text": {
                    "type": "mrkdwn",
                    "text": "Failed: <$CIRCLE_BUILD_URL|$CIRCLE_PROJECT_USERNAME/$CIRCLE_PROJECT_REPONAME>\n(<https://app.circleci.com/pipelines/github/$CIRCLE_PROJECT_USERNAME/$CIRCLE_PROJECT_REPONAME?branch=$CIRCLE_BRANCH|$CIRCLE_BRANCH>) \n- <$CIRCLE_BUILD_URL|$CIRCLE_JOB> failed\n\n"
                  }
                }
              ]
            }
  indexer_vs_algod_nightly:
    machine:
      image: << pipeline.parameters.ubuntu_image >>
    steps:
      - install_dependencies
      - run_indexer_vs_algod
      - slack/notify: &slack-fail-event
          event: fail
          custom: |
            {
              "blocks": [
                {
                  "type": "section",
                  "text": {
                    "type": "mrkdwn",
                    "text": "Failed: <$CIRCLE_BUILD_URL|$CIRCLE_PROJECT_USERNAME/$CIRCLE_PROJECT_REPONAME>\n(<https://app.circleci.com/pipelines/github/$CIRCLE_PROJECT_USERNAME/$CIRCLE_PROJECT_REPONAME?branch=$CIRCLE_BRANCH|$CIRCLE_BRANCH>) \n- <$CIRCLE_BUILD_URL|$CIRCLE_JOB> failed\n\nThis is probably a result of `make indexer-v-algod`\nSee <https://algorand.atlassian.net/wiki/spaces/LAMPREY/pages/2339536905/Nightly+Indexer+Tests#Q%3A-What-does-it-mean-that-the-nightly-test-failed-because-of-make-indexer-v-algod%3F|this wiki page> for more details"
                  }
                }
              ]
            }

commands:
  install_dependencies:
    description: prepare machine for next steps
    steps:
      - checkout

      - run:
          name: Install python and other python dependencies
          command: |
            sudo apt update
            sudo apt -y install python3 python3-pip python3-setuptools python3-wheel libboost-math-dev libffi-dev
            pip3 install -r misc/requirements.txt

      - run:
          name: sync submodules (go-algorand)
          command: |
            git submodule sync
            git submodule update --init

      - run: echo 'export PATH=$PATH:/usr/local/go/bin' >> $BASH_ENV

      - run:
          name: Install golint
          command: go install golang.org/x/lint/golint@latest

  run_tests:
    steps:
      - run: test -z `go fmt ./...`
      - run: make lint
      - run: make check
      - run: make integration
      # Start a docker container and set TEST_PG to optimize running tests.
      - run: docker run -d --name some-postgres -p 5555:5432 -e POSTGRES_PASSWORD=pgpass -e POSTGRES_USER=pguser -e POSTGRES_DB=mydb postgres
      - run: echo 'export TEST_PG="host=localhost user=pguser password=pgpass dbname=mydb port=5555 sslmode=disable"' >> $BASH_ENV
      - run: echo 'export TEST_FLAG="-p 1"' >> $BASH_ENV
      - run:
          command: make test
          no_output_timeout: 15m
      - run: make test-generate
      - run: make fakepackage
      - run: make e2e

  run_indexer_vs_algod:
    steps:
      - run: make indexer-v-algod<|MERGE_RESOLUTION|>--- conflicted
+++ resolved
@@ -46,11 +46,7 @@
       go_version:
         type: string
     environment:
-<<<<<<< HEAD
-      CI_E2E_FILENAME: "feature-avm-box"
-=======
-      CI_E2E_FILENAME: "fad05790/rel-nightly"
->>>>>>> 78fac368
+      CI_E2E_FILENAME: "fad0a389/feature-avm-box"
     steps:
       - go/install:
           version: << parameters.go_version >>
