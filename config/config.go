package config

import (
	"fmt"
	"strings"

	"github.com/spf13/pflag"
	"github.com/spf13/viper"
)

// EnvPrefix is the prefix for environment variable configurations.
const EnvPrefix = "INDEXER"

// FileType is the type of the config file.
const FileType = "yml"

// FileName is the name of the config file. Don't use 'algorand-indexer', viper
// gets confused and thinks the binary is a config file with no extension.
const FileName = "indexer"

<<<<<<< HEAD
// BindFlags glues the cobra and viper libraries together.
func BindFlags(cmd *cobra.Command) {
	cmd.Flags().VisitAll(func(f *pflag.Flag) {
=======
// ConfigPaths are the different locations that algorand-indexer should look for config files.
var ConfigPaths = [...]string{".", "$HOME", "$HOME/.algorand-indexer/", "$HOME/.config/algorand-indexer/", "/etc/algorand-indexer/"}

// BindFlagSet glues cobra and viper together via FlagSets
func BindFlagSet(flags *pflag.FlagSet) {
	flags.VisitAll(func(f *pflag.Flag) {
>>>>>>> f3f11778
		// Environment variables can't have dashes in them, so bind them to their equivalent
		// keys with underscores
		// e.g. prefix=STING and --favorite-color is set to STING_FAVORITE_COLOR
		if strings.Contains(f.Name, "-") {
			envVarSuffix := strings.ToUpper(strings.ReplaceAll(f.Name, "-", "_"))
			viper.BindEnv(f.Name, fmt.Sprintf("%s_%s", EnvPrefix, envVarSuffix))
		}

		// Apply the viper config value to the flag when the flag is not set and viper has a value
		if !f.Changed && viper.IsSet(f.Name) {
			val := viper.Get(f.Name)
			flags.Set(f.Name, fmt.Sprintf("%v", val))
		}
	})
}<|MERGE_RESOLUTION|>--- conflicted
+++ resolved
@@ -18,18 +18,12 @@
 // gets confused and thinks the binary is a config file with no extension.
 const FileName = "indexer"
 
-<<<<<<< HEAD
-// BindFlags glues the cobra and viper libraries together.
-func BindFlags(cmd *cobra.Command) {
-	cmd.Flags().VisitAll(func(f *pflag.Flag) {
-=======
 // ConfigPaths are the different locations that algorand-indexer should look for config files.
 var ConfigPaths = [...]string{".", "$HOME", "$HOME/.algorand-indexer/", "$HOME/.config/algorand-indexer/", "/etc/algorand-indexer/"}
 
 // BindFlagSet glues cobra and viper together via FlagSets
 func BindFlagSet(flags *pflag.FlagSet) {
 	flags.VisitAll(func(f *pflag.Flag) {
->>>>>>> f3f11778
 		// Environment variables can't have dashes in them, so bind them to their equivalent
 		// keys with underscores
 		// e.g. prefix=STING and --favorite-color is set to STING_FAVORITE_COLOR
