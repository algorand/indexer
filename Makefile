SRCPATH		:= $(shell pwd)
VERSION		:= $(shell $(SRCPATH)/mule/scripts/compute_build_number.sh)
OS_TYPE		?= $(shell $(SRCPATH)/mule/scripts/ostype.sh)
ARCH			?= $(shell $(SRCPATH)/mule/scripts/archtype.sh)
PKG_DIR		= $(SRCPATH)/tmp/node_pkgs/$(OS_TYPE)/$(ARCH)/$(VERSION)

# TODO: ensure any additions here are mirrored in misc/release.py
GOLDFLAGS += -X github.com/algorand/indexer/version.Hash=$(shell git log -n 1 --pretty="%H")
GOLDFLAGS += -X github.com/algorand/indexer/version.Dirty=$(if $(filter $(strip $(shell git status --porcelain|wc -c)), "0"),,true)
GOLDFLAGS += -X github.com/algorand/indexer/version.CompileTime=$(shell date -u +%Y-%m-%dT%H:%M:%S%z)
GOLDFLAGS += -X github.com/algorand/indexer/version.GitDecorateBase64=$(shell git log -n 1 --pretty="%D"|base64|tr -d ' \n')
GOLDFLAGS += -X github.com/algorand/indexer/version.ReleaseVersion=$(shell cat .version)

# Used for e2e test
export GO_IMAGE = golang:$(shell go version | cut -d ' ' -f 3 | tail -c +3 )

# This is the default target, build the indexer:
cmd/algorand-indexer/algorand-indexer: idb/postgres/internal/schema/setup_postgres_sql.go go-algorand
	cd cmd/algorand-indexer && go build -ldflags="${GOLDFLAGS}"

go-algorand-submodule:
	git submodule update --init

go-algorand-build:
	cd third_party/go-algorand && \
		make crypto/libs/`scripts/ostype.sh`/`scripts/archtype.sh`/lib/libsodium.a

go-algorand: go-algorand-submodule go-algorand-build

idb/postgres/internal/schema/setup_postgres_sql.go:	idb/postgres/internal/schema/setup_postgres.sql
	cd idb/postgres/internal/schema && go generate

idb/mocks/IndexerDb.go:	idb/idb.go
	go get github.com/vektra/mockery/.../
	cd idb && mockery -name=IndexerDb

# check that all packages (except tests) compile
check: go-algorand
	go build ./...

package: go-algorand
	rm -rf $(PKG_DIR)
	mkdir -p $(PKG_DIR)
	misc/release.py --host-only --outdir $(PKG_DIR)

# used in travis test builds; doesn't verify that tag and .version match
fakepackage: go-algorand
	rm -rf $(PKG_DIR)
	mkdir -p $(PKG_DIR)
	misc/release.py --host-only --outdir $(PKG_DIR) --fake-release

test: idb/mocks/IndexerDb.go cmd/algorand-indexer/algorand-indexer
	go test ./... -coverprofile=coverage.txt -covermode=atomic

lint: go-algorand
	golint -set_exit_status ./...
	go vet -mod=mod ./...

fmt:
	go fmt ./...

integration: cmd/algorand-indexer/algorand-indexer
	mkdir -p test/blockdata
	curl -s https://algorand-testdata.s3.amazonaws.com/indexer/test_blockdata/create_destroy.tar.bz2 -o test/blockdata/create_destroy.tar.bz2
	test/postgres_integration_test.sh

e2e: cmd/algorand-indexer/algorand-indexer
	cd misc && docker-compose build --build-arg GO_IMAGE=${GO_IMAGE} && docker-compose up --exit-code-from e2e

deploy:
	mule/deploy.sh

sign:
	mule/sign.sh

test-package:
	mule/e2e.sh

<<<<<<< HEAD
# check that indexer and algod differ at the expected places
indexer-v-algod-swagger:
	pytest -sv parity
=======
test-generate:
	test/test_generate.py
>>>>>>> 6828b4e5

.PHONY: test e2e integration fmt lint deploy sign test-package package fakepackage cmd/algorand-indexer/algorand-indexer idb/mocks/IndexerDb.go go-algorand<|MERGE_RESOLUTION|>--- conflicted
+++ resolved
@@ -76,13 +76,10 @@
 test-package:
 	mule/e2e.sh
 
-<<<<<<< HEAD
-# check that indexer and algod differ at the expected places
+test-generate:
+	test/test_generate.py
+
 indexer-v-algod-swagger:
 	pytest -sv parity
-=======
-test-generate:
-	test/test_generate.py
->>>>>>> 6828b4e5
 
 .PHONY: test e2e integration fmt lint deploy sign test-package package fakepackage cmd/algorand-indexer/algorand-indexer idb/mocks/IndexerDb.go go-algorand