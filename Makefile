SRCPATH		:= $(shell pwd)
VERSION		:= $(shell $(SRCPATH)/mule/scripts/compute_build_number.sh)
OS_TYPE		?= $(shell $(SRCPATH)/mule/scripts/ostype.sh)
ARCH		?= $(shell $(SRCPATH)/mule/scripts/archtype.sh)
PKG_DIR		= $(SRCPATH)/tmp/node_pkgs/$(OS_TYPE)/$(ARCH)/$(VERSION)
ifeq ($(OS_TYPE), darwin)
ifeq ($(ARCH), arm64)
export CPATH=/opt/homebrew/include
export LIBRARY_PATH=/opt/homebrew/lib
endif
endif

# TODO: ensure any additions here are mirrored in misc/release.py
GOLDFLAGS += -X github.com/algorand/indexer/version.Hash=$(shell git log -n 1 --pretty="%H")
GOLDFLAGS += -X github.com/algorand/indexer/version.Dirty=$(if $(filter $(strip $(shell git status --porcelain|wc -c)), "0"),,true)
GOLDFLAGS += -X github.com/algorand/indexer/version.CompileTime=$(shell date -u +%Y-%m-%dT%H:%M:%S%z)
GOLDFLAGS += -X github.com/algorand/indexer/version.GitDecorateBase64=$(shell git log -n 1 --pretty="%D"|base64|tr -d ' \n')
GOLDFLAGS += -X github.com/algorand/indexer/version.ReleaseVersion=$(shell cat .version)

COVERPKG := $(shell go list ./...  | grep -v '/cmd/' | egrep -v '(testing|test|mocks)$$' |  paste -s -d, - )

# Used for e2e test
export GO_IMAGE = golang:$(shell go version | cut -d ' ' -f 3 | tail -c +3 )

# This is the default target, build everything:
all: conduit cmd/algorand-indexer/algorand-indexer go-algorand idb/postgres/internal/schema/setup_postgres_sql.go idb/mocks/IndexerDb.go

conduit: go-algorand
	cd cmd/conduit && go build

cmd/algorand-indexer/algorand-indexer: idb/postgres/internal/schema/setup_postgres_sql.go go-algorand
	cd cmd/algorand-indexer && go build -ldflags="${GOLDFLAGS}"

go-algorand:
	git submodule update --init && cd third_party/go-algorand && \
		make crypto/libs/`scripts/ostype.sh`/`scripts/archtype.sh`/lib/libsodium.a

idb/postgres/internal/schema/setup_postgres_sql.go:	idb/postgres/internal/schema/setup_postgres.sql
	cd idb/postgres/internal/schema && go generate

idb/mocks/IndexerDb.go:	idb/idb.go
	go install github.com/vektra/mockery/v2@v2.12.1
	cd idb && mockery --name=IndexerDb

# check that all packages (except tests) compile
check: go-algorand
	go build ./...

package: go-algorand
	rm -rf $(PKG_DIR)
	mkdir -p $(PKG_DIR)
	misc/release.py --host-only --outdir $(PKG_DIR)

# used in travis test builds; doesn't verify that tag and .version match
fakepackage: go-algorand
	rm -rf $(PKG_DIR)
	mkdir -p $(PKG_DIR)
	misc/release.py --host-only --outdir $(PKG_DIR) --fake-release

test: idb/mocks/IndexerDb.go cmd/algorand-indexer/algorand-indexer
	go test -coverpkg=$(COVERPKG) ./... -coverprofile=coverage.txt -covermode=atomic ${TEST_FLAG}

lint: go-algorand
	golint -set_exit_status ./...
	go vet ./...

fmt:
	go fmt ./...

integration: cmd/algorand-indexer/algorand-indexer
	mkdir -p test/blockdata
	curl -s https://algorand-testdata.s3.amazonaws.com/indexer/test_blockdata/create_destroy.tar.bz2 -o test/blockdata/create_destroy.tar.bz2
	test/postgres_integration_test.sh

e2e: cmd/algorand-indexer/algorand-indexer
	cd misc && docker-compose build --build-arg GO_IMAGE=${GO_IMAGE} && docker-compose up --exit-code-from e2e

deploy:
	mule/deploy.sh

sign:
	mule/sign.sh

test-package:
	mule/e2e.sh

test-generate:
	test/test_generate.py

nightly-setup:
	cd third_party/go-algorand && git fetch && git reset --hard origin/master

nightly-teardown:
	git submodule update

indexer-v-algod-swagger:
	pytest -sv misc/parity

indexer-v-algod: nightly-setup indexer-v-algod-swagger nightly-teardown

<<<<<<< HEAD
.PHONY: all test e2e integration fmt lint deploy sign test-package package fakepackage cmd/algorand-indexer/algorand-indexer idb/mocks/IndexerDb.go go-algorand indexer-v-algod conduit
=======
# fetch and update submodule. it's default to latest rel/nightly branch.
# to use a different branch, update the branch in .gitmodules for CI build,
# and for local testing, you may checkout a specific branch in the submodule.
# after submodule is updated, CI_E2E_FILE in circleci/config.yml should also
# be updated to use a newer artifact. path copied from s3 bucket, s3://algorand-testdata/indexer/e2e4/
update-submodule:
	git submodule update --remote

.PHONY: test e2e integration fmt lint deploy sign test-package package fakepackage cmd/algorand-indexer/algorand-indexer idb/mocks/IndexerDb.go go-algorand indexer-v-algod
>>>>>>> e19ec4b2
<|MERGE_RESOLUTION|>--- conflicted
+++ resolved
@@ -98,9 +98,6 @@
 
 indexer-v-algod: nightly-setup indexer-v-algod-swagger nightly-teardown
 
-<<<<<<< HEAD
-.PHONY: all test e2e integration fmt lint deploy sign test-package package fakepackage cmd/algorand-indexer/algorand-indexer idb/mocks/IndexerDb.go go-algorand indexer-v-algod conduit
-=======
 # fetch and update submodule. it's default to latest rel/nightly branch.
 # to use a different branch, update the branch in .gitmodules for CI build,
 # and for local testing, you may checkout a specific branch in the submodule.
@@ -109,5 +106,4 @@
 update-submodule:
 	git submodule update --remote
 
-.PHONY: test e2e integration fmt lint deploy sign test-package package fakepackage cmd/algorand-indexer/algorand-indexer idb/mocks/IndexerDb.go go-algorand indexer-v-algod
->>>>>>> e19ec4b2
+.PHONY: all test e2e integration fmt lint deploy sign test-package package fakepackage cmd/algorand-indexer/algorand-indexer idb/mocks/IndexerDb.go go-algorand indexer-v-algod conduit