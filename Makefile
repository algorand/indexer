SRCPATH		:= $(shell pwd)
VERSION		:= $(shell $(SRCPATH)/mule/scripts/compute_build_number.sh)
OS_TYPE		:= $(shell $(SRCPATH)/mule/scripts/ostype.sh)
ARCH		:= $(shell $(SRCPATH)/mule/scripts/archtype.sh)
PKG_DIR		= $(SRCPATH)/tmp/node_pkgs/$(OS_TYPE)/$(ARCH)/$(VERSION)

# TODO: ensure any additions here are mirrored in misc/release.py
GOLDFLAGS += -X github.com/algorand/indexer/version.Hash=$(shell git log -n 1 --pretty="%H")
GOLDFLAGS += -X github.com/algorand/indexer/version.Dirty=$(if $(filter $(strip $(shell git status --porcelain|wc -c)), "0"),,true)
GOLDFLAGS += -X github.com/algorand/indexer/version.CompileTime=$(shell date -u +%Y-%m-%dT%H:%M:%S%z)
GOLDFLAGS += -X github.com/algorand/indexer/version.GitDecorateBase64=$(shell git log -n 1 --pretty="%D"|base64|tr -d ' \n')
GOLDFLAGS += -X github.com/algorand/indexer/version.ReleaseVersion=$(shell cat .version)

# This is the default target, build the indexer:
cmd/algorand-indexer/algorand-indexer:	idb/postgres/setup_postgres_sql.go types/protocols_json.go
	cd cmd/algorand-indexer && CGO_ENABLED=0 go build -ldflags="${GOLDFLAGS}"

idb/postgres/setup_postgres_sql.go:	idb/postgres/setup_postgres.sql
	cd idb/postgres && go generate

types/protocols_json.go:	types/protocols.json types/consensus.go
	cd types && go generate

idb/mocks/IndexerDb.go:	idb/dummy.go
	go get github.com/vektra/mockery/.../
	cd idb && mockery -name=IndexerDb

package:
	rm -rf $(PKG_DIR)
	mkdir -p $(PKG_DIR)
	misc/release.py --outdir $(PKG_DIR)

# used in travis test builds; doesn't verify that tag and .version match
fakepackage:
	rm -rf $(PKG_DIR)
	mkdir -p $(PKG_DIR)
	misc/release.py --outdir $(PKG_DIR) --fake-release

test: idb/mocks/IndexerDb.go cmd/algorand-indexer/algorand-indexer
	go test ./...

lint:
	golint -set_exit_status ./...

fmt:
	go fmt ./...

integration: cmd/algorand-indexer/algorand-indexer
	mkdir -p test/blockdata
	mkdir -p test/migrations
	curl -s https://algorand-testdata.s3.amazonaws.com/indexer/test_blockdata/create_destroy.tar.bz2 -o test/blockdata/create_destroy.tar.bz2
	test/postgres_migration_test.sh
	test/postgres_integration_test.sh

e2e: cmd/algorand-indexer/algorand-indexer
	docker kill some-postgres || docker rm some-postgres || true
<<<<<<< HEAD
	pip3 install --upgrade pip
	pip3 install -r misc/requirements.txt
=======
>>>>>>> e1d93608
	docker run -it --rm --name some-postgres -e POSTGRES_PASSWORD=postgres -p 5432:5432 -d postgres
	python3 misc/e2elive.py --connection-string 'host=localhost port=5432 dbname=postgres sslmode=disable user=postgres password=postgres' --indexer-bin cmd/algorand-indexer/algorand-indexer --indexer-port 9890
	docker kill some-postgres || docker rm some-postgres

deploy:
	mule/deploy.sh

sign:
	mule/sign.sh

test-package:
	mule/e2e.sh

.PHONY: test e2e integration fmt lint deploy sign test-package package fakepackage cmd/algorand-indexer/algorand-indexer<|MERGE_RESOLUTION|>--- conflicted
+++ resolved
@@ -54,11 +54,6 @@
 
 e2e: cmd/algorand-indexer/algorand-indexer
 	docker kill some-postgres || docker rm some-postgres || true
-<<<<<<< HEAD
-	pip3 install --upgrade pip
-	pip3 install -r misc/requirements.txt
-=======
->>>>>>> e1d93608
 	docker run -it --rm --name some-postgres -e POSTGRES_PASSWORD=postgres -p 5432:5432 -d postgres
 	python3 misc/e2elive.py --connection-string 'host=localhost port=5432 dbname=postgres sslmode=disable user=postgres password=postgres' --indexer-bin cmd/algorand-indexer/algorand-indexer --indexer-port 9890
 	docker kill some-postgres || docker rm some-postgres
