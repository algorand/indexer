--- conflicted
+++ resolved
@@ -662,7 +662,6 @@
 
 	// SupportRekeying indicates support for account rekeying (the RekeyTo and AuthAddr fields)
 	SupportRekeying bool
-<<<<<<< HEAD
 
 	// application support
 	Application bool
@@ -742,7 +741,6 @@
 	// maximum total minimum balance requirement for an account, used
 	// to limit the maximum size of a single balance record
 	MaximumMinimumBalance uint64
-=======
 }
 
 func MergeAssetConfig(old, new atypes.AssetParams) (out atypes.AssetParams) {
@@ -771,5 +769,4 @@
 		// go-algorand/data/transactions/asset.go
 	}
 	return
->>>>>>> 337e3dc9
 }