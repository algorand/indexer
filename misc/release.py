--- conflicted
+++ resolved
@@ -38,10 +38,7 @@
     ("linux", "arm", "armhf"),
     ("linux", "arm64", "arm64"),
     ("darwin", "amd64", None),
-<<<<<<< HEAD
-=======
     ("darwin", "arm64", None)
->>>>>>> e19ec4b2
 ]
 
 channel = "indexer"
