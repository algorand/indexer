--- conflicted
+++ resolved
@@ -77,7 +77,7 @@
         s3 = boto3.client("s3", config=Config(signature_version=UNSIGNED))
         tarname = "net_done.tar.bz2"
         tarpath = os.path.join(tempdir, tarname)
-<<<<<<< HEAD
+        tarname = "THIS_DOES_NOT_EXIST"  # temporary change for testing purposes
         success = firstFromS3Prefix(
             s3, bucket, "indexer/e2e4", tarname, outpath=tarpath
         )
@@ -85,9 +85,6 @@
             raise Exception(
                 f"failed to locate tarname={tarname} from AWS S3 path {bucket}/indexer/e2e4"
             )
-=======
-        firstFromS3Prefix(s3, bucket, "indexer/e2e4", tarname, outpath=tarpath)
->>>>>>> e6f6add9
         source_is_tar = True
         sourcenet = tarpath
     tempnet = os.path.join(tempdir, "net")
