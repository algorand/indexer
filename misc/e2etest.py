#!/usr/bin/env python3

import atexit
import boto3
import glob
import logging
import os
import random
import subprocess
import sys
import tempfile
import time

from botocore.config import Config
from botocore import UNSIGNED

logger = logging.getLogger(__name__)

defaultTimeout = 30 # seconds

def ensureTestData(e2edata):
    blocktars = glob.glob(os.path.join(e2edata, 'blocktars', '*.tar.bz2'))
    if not blocktars:
        tarname = 'e2edata.tar.bz2'
        tarpath = os.path.join(e2edata, tarname)
        if not os.path.exists(tarpath):
            logger.info('fetching testdata from s3...')
            if not os.path.isdir(e2edata):
                os.makedirs(e2edata)
            bucket = 'algorand-testdata'
            s3 = boto3.client('s3', config=Config(signature_version=UNSIGNED))
            response = s3.list_objects_v2(Bucket=bucket, Prefix='indexer/e2e1', MaxKeys=2)
            if (not response.get('KeyCount')) or ('Contents' not in response):
                logger.error('no testdata found in s3')
                sys.exit(1)
            for x in response['Contents']:
                path = x['Key']
                _, fname = path.rsplit('/', 1)
                if fname == tarname:
                    logger.info('s3://%s/%s -> %s', bucket, x['Key'], tarpath)
                    s3.download_file(bucket, x['Key'], tarpath)
                    break
        logger.info('unpacking %s', tarpath)
        subprocess.run(['tar', '-jxf', tarpath], cwd=e2edata).check_returncode()


def maybe_decode(x):
    if hasattr(x, 'decode'):
        return x.decode()
    return x

def _getio(p, od, ed):
    if od is not None:
        od = maybe_decode(od)
    elif p.stdout:
        try:
            od = maybe_decode(p.stdout.read())
        except:
            logger.error('subcomand out', exc_info=True)
    if ed is not None:
        ed = maybe_decode(ed)
    elif p.stderr:
        try:
            ed = maybe_decode(p.stderr.read())
        except:
            logger.error('subcomand err', exc_info=True)
    return od, ed

def xrun(cmd, *args, **kwargs):
    timeout = kwargs.pop('timeout', None)
    kwargs['stdout'] = subprocess.PIPE
    kwargs['stderr'] = subprocess.STDOUT
    try:
        p = subprocess.Popen(cmd, *args, **kwargs)
    except Exception as e:
        logger.error('subprocess failed {!r}'.format(cmd), exc_info=True)
        raise
    stdout_data, stderr_data = None, None
    try:
        if timeout:
            stdout_data, stderr_data = p.communicate(timeout=timeout)
        else:
            stdout_data, stderr_data = p.communicate()
    except subprocess.TimeoutExpired as te:
        cmdr = repr(cmd)
        logger.error('subprocess timed out {}'.format(cmdr), exc_info=True)
        stdout_data, stderr_data = _getio(p, stdout_data, stderr_data)
        if stdout_data:
            sys.stderr.write('output from {}:\n{}\n\n'.format(cmdr, stdout_data))
        if stderr_data:
            sys.stderr.write('stderr from {}:\n{}\n\n'.format(cmdr, stderr_data))
        raise
    except Exception as e:
        cmdr = repr(cmd)
        logger.error('subprocess exception {}'.format(cmdr), exc_info=True)
        stdout_data, stderr_data = _getio(p, stdout_data, stderr_data)
        if stdout_data:
            sys.stderr.write('output from {}:\n{}\n\n'.format(cmdr, stdout_data))
        if stderr_data:
            sys.stderr.write('stderr from {}:\n{}\n\n'.format(cmdr, stderr_data))
        raise
    if p.returncode != 0:
        cmdr = repr(cmd)
        logger.error('cmd failed ({}) {}'.format(p.returncode, cmdr))
        stdout_data, stderr_data = _getio(p, stdout_data, stderr_data)
        if stdout_data:
            sys.stderr.write('output from {}:\n{}\n\n'.format(cmdr, stdout_data))
        if stderr_data:
            sys.stderr.write('stderr from {}:\n{}\n\n'.format(cmdr, stderr_data))
        raise Exception('error: cmd failed: {}'.format(cmdr))

def atexitrun(cmd, *args, **kwargs):
    cargs = [cmd]+list(args)
    atexit.register(xrun, *cargs, **kwargs)

def main():
    dbname = 'e2eindex_{}_{}'.format(int(time.time()), random.randrange(1000))

    if len(sys.argv) == 1:
        # No arguments, assume local postgres instance
        xrun(['dropdb', '--if-exists', dbname], timeout=5)
        xrun(['createdb', dbname], timeout=5)
        atexitrun(['dropdb', '--if-exists', dbname], timeout=5)
        psqlstring = 'dbname={} sslmode=disable'.format(dbname)

    else:
        # Otherwise assume a connection string was provided
        psqlstring = sys.argv[1]

    start = time.time()
    import argparse
    ap = argparse.ArgumentParser()
    ap.add_argument('--keep-temps', default=False, action='store_true')
    ap.add_argument('--verbose', default=False, action='store_true')
    args = ap.parse_args()
    if args.verbose:
        logging.basicConfig(level=logging.DEBUG)
    else:
        logging.basicConfig(level=logging.INFO)
    e2edata = os.getenv('E2EDATA')
    if not e2edata:
        tdir = tempfile.TemporaryDirectory()
        e2edata = tdir.name
        if not args.keep_temps:
            atexit.register(tdir.cleanup)
        else:
            logger.info("leaving temp dir %r", tdir.name)
    ensureTestData(e2edata)

<<<<<<< HEAD
    xrun(['cmd/algorand-indexer/algorand-indexer', 'import', '-P', psqlstring, os.path.join(e2edata, 'blocktars', '*'), '--genesis', os.path.join(e2edata, 'algod', 'genesis.json')], timeout=20)
    cmd = ['cmd/algorand-indexer/algorand-indexer', 'daemon', '-P', psqlstring, '--dev-mode', '--no-algod']
=======
    dbname = 'e2eindex_{}_{}'.format(int(time.time()), random.randrange(1000))
    xrun(['dropdb', '--if-exists', dbname], timeout=5)
    xrun(['createdb', dbname], timeout=5)
    if not args.keep_temps:
        atexitrun(['dropdb', '--if-exists', dbname], timeout=5)
    else:
        logger.info("leaving db %r", dbname)
    psqlstring = 'dbname={} sslmode=disable'.format(dbname)
    xrun(['cmd/algorand-indexer/algorand-indexer', 'import', '-P', psqlstring, os.path.join(e2edata, 'blocktars', '*'), '--genesis', os.path.join(e2edata, 'algod', 'genesis.json')], timeout=20)
    cmd = ['cmd/algorand-indexer/algorand-indexer', 'daemon', '-P', psqlstring, '--dev-mode', '--no-algod']
    logger.debug("%s", ' '.join(map(repr,cmd)))
>>>>>>> cf17b564
    indexerdp = subprocess.Popen(cmd)
    atexit.register(indexerdp.kill)
    time.sleep(0.2)
    sqliteglob = os.path.join(e2edata, 'algod', '*', 'ledger.tracker.sqlite')
    sqlitepaths = glob.glob(sqliteglob)
    sqlitepath = sqlitepaths[0]
    xrun(['python3', 'misc/validate_accounting.py', '--verbose', '--dbfile', sqlitepath, '--indexer', 'http://localhost:8980/'], timeout=20)
    dt = time.time() - start
    sys.stdout.write("indexer e2etest OK ({:.1f}s)\n".format(dt))
    return 0

if __name__ == '__main__':
    sys.exit(main())<|MERGE_RESOLUTION|>--- conflicted
+++ resolved
@@ -116,17 +116,6 @@
 def main():
     dbname = 'e2eindex_{}_{}'.format(int(time.time()), random.randrange(1000))
 
-    if len(sys.argv) == 1:
-        # No arguments, assume local postgres instance
-        xrun(['dropdb', '--if-exists', dbname], timeout=5)
-        xrun(['createdb', dbname], timeout=5)
-        atexitrun(['dropdb', '--if-exists', dbname], timeout=5)
-        psqlstring = 'dbname={} sslmode=disable'.format(dbname)
-
-    else:
-        # Otherwise assume a connection string was provided
-        psqlstring = sys.argv[1]
-
     start = time.time()
     import argparse
     ap = argparse.ArgumentParser()
@@ -147,10 +136,6 @@
             logger.info("leaving temp dir %r", tdir.name)
     ensureTestData(e2edata)
 
-<<<<<<< HEAD
-    xrun(['cmd/algorand-indexer/algorand-indexer', 'import', '-P', psqlstring, os.path.join(e2edata, 'blocktars', '*'), '--genesis', os.path.join(e2edata, 'algod', 'genesis.json')], timeout=20)
-    cmd = ['cmd/algorand-indexer/algorand-indexer', 'daemon', '-P', psqlstring, '--dev-mode', '--no-algod']
-=======
     dbname = 'e2eindex_{}_{}'.format(int(time.time()), random.randrange(1000))
     xrun(['dropdb', '--if-exists', dbname], timeout=5)
     xrun(['createdb', dbname], timeout=5)
@@ -162,7 +147,6 @@
     xrun(['cmd/algorand-indexer/algorand-indexer', 'import', '-P', psqlstring, os.path.join(e2edata, 'blocktars', '*'), '--genesis', os.path.join(e2edata, 'algod', 'genesis.json')], timeout=20)
     cmd = ['cmd/algorand-indexer/algorand-indexer', 'daemon', '-P', psqlstring, '--dev-mode', '--no-algod']
     logger.debug("%s", ' '.join(map(repr,cmd)))
->>>>>>> cf17b564
     indexerdp = subprocess.Popen(cmd)
     atexit.register(indexerdp.kill)
     time.sleep(0.2)
