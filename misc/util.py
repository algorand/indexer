#!/usr/bin/env python3

import atexit
import logging
import os
import random
import subprocess
import sys
import time

import msgpack

logger = logging.getLogger(__name__)


def maybedecode(x):
    if hasattr(x, "decode"):
        return x.decode()
    return x


def mloads(x):
    return msgpack.loads(x, strict_map_key=False, raw=True)


def unmsgpack(ob):
    "convert dict from msgpack.loads() with byte string keys to text string keys"
    if isinstance(ob, dict):
        od = {}
        for k, v in ob.items():
            k = maybedecode(k)
            okv = False
            if (not okv) and (k == "note"):
                try:
                    v = unmsgpack(mloads(v))
                    okv = True
                except:
                    pass
            if (not okv) and k in ("type", "note"):
                try:
                    v = v.decode()
                    okv = True
                except:
                    pass
            if not okv:
                v = unmsgpack(v)
            od[k] = v
        return od
    if isinstance(ob, list):
        return [unmsgpack(v) for v in ob]
    # if isinstance(ob, bytes):
    #    return base64.b64encode(ob).decode()
    return ob


def _getio(p, od, ed):
    if od is not None:
        od = maybedecode(od)
    elif p.stdout:
        try:
            od = maybedecode(p.stdout.read())
        except:
            logger.error("subcomand out", exc_info=True)
    if ed is not None:
        ed = maybedecode(ed)
    elif p.stderr:
        try:
            ed = maybedecode(p.stderr.read())
        except:
            logger.error("subcomand err", exc_info=True)
    return od, ed


def xrun(cmd, *args, **kwargs):
    timeout = kwargs.pop("timeout", None)
    kwargs["stdout"] = subprocess.PIPE
    kwargs["stderr"] = subprocess.STDOUT
    cmdr = " ".join(map(repr, cmd))
    try:
        p = subprocess.Popen(cmd, *args, **kwargs)
    except Exception as e:
        logger.error("subprocess failed {}".format(cmdr), exc_info=True)
        raise
    stdout_data, stderr_data = None, None
    try:
        if timeout:
            stdout_data, stderr_data = p.communicate(timeout=timeout)
        else:
            stdout_data, stderr_data = p.communicate()
    except subprocess.TimeoutExpired as te:
        logger.error("subprocess timed out {}".format(cmdr), exc_info=True)
        stdout_data, stderr_data = _getio(p, stdout_data, stderr_data)
        if stdout_data:
            sys.stderr.write("output from {}:\n{}\n\n".format(cmdr, stdout_data))
        if stderr_data:
            sys.stderr.write("stderr from {}:\n{}\n\n".format(cmdr, stderr_data))
        raise
    except Exception as e:
        logger.error("subprocess exception {}".format(cmdr), exc_info=True)
        stdout_data, stderr_data = _getio(p, stdout_data, stderr_data)
        if stdout_data:
            sys.stderr.write("output from {}:\n{}\n\n".format(cmdr, stdout_data))
        if stderr_data:
            sys.stderr.write("stderr from {}:\n{}\n\n".format(cmdr, stderr_data))
        raise
    if p.returncode != 0:
        logger.error("cmd failed ({}) {}".format(p.returncode, cmdr))
        stdout_data, stderr_data = _getio(p, stdout_data, stderr_data)
        if stdout_data:
            sys.stderr.write("output from {}:\n{}\n\n".format(cmdr, stdout_data))
        if stderr_data:
            sys.stderr.write("stderr from {}:\n{}\n\n".format(cmdr, stderr_data))
        raise Exception("error: cmd failed: {}".format(cmdr))
    if logger.isEnabledFor(logging.DEBUG):
        logger.debug(
            "cmd success: %s\n%s\n%s\n",
            cmdr,
            maybedecode(stdout_data),
            maybedecode(stderr_data),
        )


def atexitrun(cmd, *args, **kwargs):
    cargs = [cmd] + list(args)
    atexit.register(xrun, *cargs, **kwargs)


def find_indexer(indexer_bin, exc=True):
    if indexer_bin:
        return indexer_bin
    # manually search local build and PATH for algorand-indexer
    path = ["cmd/algorand-indexer"] + os.getenv("PATH").split(":")
    for pd in path:
        ib = os.path.join(pd, "algorand-indexer")
        if os.path.exists(ib):
            return ib
    msg = "could not find algorand-indexer. use --indexer-bin or PATH environment variable."
    if exc:
        raise Exception(msg)
    logger.error(msg)
    return None


def ensure_test_db(connection_string, keep_temps=False):
    if connection_string:
        # use the passed db
        return connection_string
    # create a temporary database
    dbname = "e2eindex_{}_{}".format(int(time.time()), random.randrange(1000))
    xrun(["dropdb", "--if-exists", dbname], timeout=5)
    xrun(["createdb", dbname], timeout=5)
    if not keep_temps:
        atexitrun(["dropdb", "--if-exists", dbname], timeout=5)
    else:
        logger.info("leaving db %r", dbname)
    return "dbname={} sslmode=disable".format(dbname)


# whoever calls this will need to import boto and get the s3 client
<<<<<<< HEAD
def firstFromS3Prefix(
    s3, bucket, prefix, desired_filename, outdir=None, outpath=None
) -> bool:
    haystack = []
    found_needle = False

    def report():
        print(
            f"""Hello from firstFromS3Prefix() !!!!
        I finished searching for the needle {desired_filename} in the AWS S3 path {bucket}/{prefix}.
        haystack={haystack}
        len(haystack)={len(haystack)}
        found_needle={found_needle}
"""
        )

    atexit.register(report)

    response = s3.list_objects_v2(Bucket=bucket, Prefix=prefix, MaxKeys=100)
=======
def firstFromS3Prefix(s3, bucket, prefix, desired_filename, outdir=None, outpath=None):
    response = s3.list_objects_v2(Bucket=bucket, Prefix=prefix, MaxKeys=50)
>>>>>>> 1766a0d2
    if (not response.get("KeyCount")) or ("Contents" not in response):
        raise Exception("nothing found in s3://{}/{}".format(bucket, prefix))
    for x in response["Contents"]:
        path = x["Key"]
<<<<<<< HEAD
        haystack.append(path)
=======
>>>>>>> 1766a0d2
        _, fname = path.rsplit("/", 1)
        if fname == desired_filename:
            if outpath is None:
                if outdir is None:
                    outdir = "."
                outpath = os.path.join(outdir, desired_filename)
            logger.info("s3://%s/%s -> %s", bucket, x["Key"], outpath)
            s3.download_file(bucket, x["Key"], outpath)
<<<<<<< HEAD
            found_needle = True
            break

    return found_needle
=======
            return
    logger.warning("file not found in s3://{}/{}".format(bucket, prefix))
>>>>>>> 1766a0d2
<|MERGE_RESOLUTION|>--- conflicted
+++ resolved
@@ -157,7 +157,6 @@
 
 
 # whoever calls this will need to import boto and get the s3 client
-<<<<<<< HEAD
 def firstFromS3Prefix(
     s3, bucket, prefix, desired_filename, outdir=None, outpath=None
 ) -> bool:
@@ -176,19 +175,12 @@
 
     atexit.register(report)
 
-    response = s3.list_objects_v2(Bucket=bucket, Prefix=prefix, MaxKeys=100)
-=======
-def firstFromS3Prefix(s3, bucket, prefix, desired_filename, outdir=None, outpath=None):
     response = s3.list_objects_v2(Bucket=bucket, Prefix=prefix, MaxKeys=50)
->>>>>>> 1766a0d2
     if (not response.get("KeyCount")) or ("Contents" not in response):
         raise Exception("nothing found in s3://{}/{}".format(bucket, prefix))
     for x in response["Contents"]:
         path = x["Key"]
-<<<<<<< HEAD
         haystack.append(path)
-=======
->>>>>>> 1766a0d2
         _, fname = path.rsplit("/", 1)
         if fname == desired_filename:
             if outpath is None:
@@ -197,12 +189,8 @@
                 outpath = os.path.join(outdir, desired_filename)
             logger.info("s3://%s/%s -> %s", bucket, x["Key"], outpath)
             s3.download_file(bucket, x["Key"], outpath)
-<<<<<<< HEAD
             found_needle = True
             break
 
-    return found_needle
-=======
-            return
     logger.warning("file not found in s3://{}/{}".format(bucket, prefix))
->>>>>>> 1766a0d2
+    return found_needle