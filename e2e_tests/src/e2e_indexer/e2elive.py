--- conflicted
+++ resolved
@@ -82,10 +82,7 @@
     else:
         logging.basicConfig(level=logging.INFO)
     indexer_bin = find_binary(args.indexer_bin)
-<<<<<<< HEAD
     conduit_bin = find_binary(args.conduit_bin, binary_name="conduit")
-=======
->>>>>>> 68495ae3
     tempdir = tempfile.mkdtemp()
     if not args.keep_temps:
         atexit.register(shutil.rmtree, tempdir, onerror=logger.error)
@@ -99,25 +96,15 @@
         atexitrun(["sleep", "infinity"])
     psqlstring = ensure_test_db(args.connection_string, args.keep_temps)
     aiport = args.indexer_port or random.randint(4000, 30000)
-<<<<<<< HEAD
     cmd = [
         indexer_bin,
         "daemon",
-=======
-    indexerdir = os.path.join(tempdir, "indexer_data_dir")
-    cmd = [
-        indexer_bin,
-        "daemon",
-        "--data-dir",
-        indexerdir,
->>>>>>> 68495ae3
         "-P",
         psqlstring,
         "--dev-mode",
         "--server",
         ":{}".format(aiport),
     ]
-<<<<<<< HEAD
     conduitout = None
     if not args.read_only:
         if not args.conduit_dir:
@@ -136,16 +123,6 @@
             conduit_cfg.write(cfg)
         conduitout = run_conduit(conduit_bin, args.conduit_dir, algod_token, algod_net)
         time.sleep(5)
-
-=======
-    if args.read_only:
-        cmd.append("--no-algod")
-    else:
-        tempnet, lastblock = setup_algod(tempdir, args.source_net, args.s3_source_net)
-        algoddir = os.path.join(tempnet, "Node")
-        cmd.append("--algod")
-        cmd.append(algoddir)
->>>>>>> 68495ae3
     logger.debug("%s", " ".join(map(repr, cmd)))
     indexerdp = subprocess.Popen(cmd, stdout=subprocess.PIPE, stderr=subprocess.STDOUT)
     indexerout = subslurp(indexerdp.stdout)
@@ -167,11 +144,8 @@
                 lastblock, healthJson
             )
         )
-<<<<<<< HEAD
         if conduitout:
             sys.stderr.write(conduitout.dump())
-=======
->>>>>>> 68495ae3
         sys.stderr.write(indexerout.dump())
         return 1
     try:
@@ -192,11 +166,8 @@
             ["go", "run", "cmd/e2equeries/main.go", "-pg", psqlstring, "-q"], timeout=15
         )
     except Exception:
-<<<<<<< HEAD
         if conduitout:
             sys.stderr.write(conduitout.dump())
-=======
->>>>>>> 68495ae3
         sys.stderr.write(indexerout.dump())
         raise
     dt = time.time() - start
