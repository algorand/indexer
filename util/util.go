--- conflicted
+++ resolved
@@ -3,10 +3,7 @@
 import (
 	"bytes"
 	"compress/gzip"
-<<<<<<< HEAD
 	"encoding/base32"
-=======
->>>>>>> 7d7f31e4
 	"fmt"
 	"io"
 	"io/ioutil"
@@ -21,18 +18,14 @@
 	"github.com/algorand/go-algorand/protocol"
 	"github.com/algorand/go-codec/codec"
 
-	"github.com/algorand/go-algorand-sdk/encoding/json"
 )
 
-<<<<<<< HEAD
 const (
 	checksumLength = 4
 )
 
 var base32Encoder = base32.StdEncoding.WithPadding(base32.NoPadding)
 
-=======
->>>>>>> 7d7f31e4
 // EncodeToFile is used to encode an object to a file. If the file ends in .gz it will be gzipped.
 func EncodeToFile(filename string, v interface{}, pretty bool) error {
 	var writer io.Writer
