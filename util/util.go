--- conflicted
+++ resolved
@@ -3,12 +3,15 @@
 import (
 	"errors"
 	"fmt"
+	"io"
+	"io/ioutil"
 	"os"
 	"path/filepath"
 	"strings"
 	"unicode"
 	"unicode/utf8"
 
+	"github.com/algorand/go-algorand-sdk/v2/encoding/json"
 	"github.com/algorand/go-codec/codec"
 	"github.com/algorand/indexer/idb"
 	"github.com/algorand/indexer/protocol"
@@ -17,76 +20,6 @@
 	sdk "github.com/algorand/go-algorand-sdk/v2/types"
 )
 
-<<<<<<< HEAD
-const (
-	checksumLength = 4
-)
-
-var prettyHandle *codec.JsonHandle
-var jsonStrictHandle *codec.JsonHandle
-
-var base32Encoder = base32.StdEncoding.WithPadding(base32.NoPadding)
-
-// EncodeJSONToFile is used to encode an object to a file. If the file ends in .gz it will be gzipped.
-func EncodeJSONToFile(filename string, v interface{}, pretty bool) error {
-	var writer io.Writer
-
-	file, err := os.Create(filename)
-	if err != nil {
-		return fmt.Errorf("EncodeJSONToFile(): failed to create %s: %w", filename, err)
-	}
-	defer file.Close()
-
-	if strings.HasSuffix(filename, ".gz") {
-		gz := gzip.NewWriter(file)
-		gz.Name = filename
-		defer gz.Close()
-		writer = gz
-	} else {
-		writer = file
-	}
-
-	var handle *codec.JsonHandle
-	if pretty {
-		handle = prettyHandle
-	} else {
-		handle = jsonStrictHandle
-	}
-	enc := codec.NewEncoder(writer, handle)
-	return enc.Encode(v)
-}
-
-// DecodeJSONFromFile is used to decode a file to an object.
-func DecodeJSONFromFile(filename string, v interface{}, strict bool) error {
-	// Streaming into the decoder was slow.
-	fileBytes, err := ioutil.ReadFile(filename)
-	if err != nil {
-		return fmt.Errorf("DecodeJSONFromFile(): failed to read %s: %w", filename, err)
-	}
-
-	var reader io.Reader = bytes.NewReader(fileBytes)
-
-	if strings.HasSuffix(filename, ".gz") {
-		gz, err := gzip.NewReader(reader)
-		defer gz.Close()
-		if err != nil {
-			return fmt.Errorf("DecodeJSONFromFile(): failed to make gzip reader: %w", err)
-		}
-		reader = gz
-	}
-	var handle *codec.JsonHandle
-	if strict {
-		handle = json.CodecHandle
-	} else {
-		handle = json.LenientCodecHandle
-	}
-
-	enc := codec.NewDecoder(reader, handle)
-	return enc.Decode(v)
-}
-
-=======
->>>>>>> bf12a7e6
 // PrintableUTF8OrEmpty checks to see if the entire string is a UTF8 printable string.
 // If this is the case, the string is returned as is. Otherwise, the empty string is returned.
 func PrintableUTF8OrEmpty(in string) string {
@@ -320,23 +253,4 @@
 	oneLineJSONCodecHandle.HTMLCharsAsIs = true
 	oneLineJSONCodecHandle.Indent = 0
 	oneLineJSONCodecHandle.MapKeyAsString = true
-
-	prettyHandle = new(codec.JsonHandle)
-	prettyHandle.ErrorIfNoField = json.CodecHandle.ErrorIfNoField
-	prettyHandle.ErrorIfNoArrayExpand = json.CodecHandle.ErrorIfNoArrayExpand
-	prettyHandle.Canonical = json.CodecHandle.Canonical
-	prettyHandle.RecursiveEmptyCheck = json.CodecHandle.RecursiveEmptyCheck
-	prettyHandle.Indent = json.CodecHandle.Indent
-	prettyHandle.HTMLCharsAsIs = json.CodecHandle.HTMLCharsAsIs
-	prettyHandle.MapKeyAsString = true
-	prettyHandle.Indent = 2
-
-	jsonStrictHandle = new(codec.JsonHandle)
-	jsonStrictHandle.ErrorIfNoField = prettyHandle.ErrorIfNoField
-	jsonStrictHandle.ErrorIfNoArrayExpand = prettyHandle.ErrorIfNoArrayExpand
-	jsonStrictHandle.Canonical = prettyHandle.Canonical
-	jsonStrictHandle.RecursiveEmptyCheck = prettyHandle.RecursiveEmptyCheck
-	jsonStrictHandle.Indent = prettyHandle.Indent
-	jsonStrictHandle.HTMLCharsAsIs = prettyHandle.HTMLCharsAsIs
-	jsonStrictHandle.MapKeyAsString = true
 }