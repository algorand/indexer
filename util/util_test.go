package util

import (
	"encoding/base64"
	"io/ioutil"
<<<<<<< HEAD
	"math/rand"
	"path"
	"testing"

	sdk "github.com/algorand/go-algorand-sdk/types"
=======
	"path"
	"testing"

>>>>>>> 7d7f31e4
	"github.com/stretchr/testify/require"
)

func TestEncodeToAndFromFile(t *testing.T) {
	tempdir := t.TempDir()

	type test struct {
		One string `json:"one"`
		Two int    `json:"two"`
	}
	data := test{
		One: "one",
		Two: 2,
	}

	{
		pretty := path.Join(tempdir, "pretty.json")
		err := EncodeToFile(pretty, data, true)
		require.NoError(t, err)
		require.FileExists(t, pretty)
		var testDecode test
		err = DecodeFromFile(pretty, &testDecode)
		require.Equal(t, data, testDecode)

		// Check the pretty printing
		bytes, err := ioutil.ReadFile(pretty)
		require.NoError(t, err)
		require.Contains(t, string(bytes), "  \"one\": \"one\",\n")
	}

	{
		small := path.Join(tempdir, "small.json")
		err := EncodeToFile(small, data, false)
		require.NoError(t, err)
		require.FileExists(t, small)
		var testDecode test
		err = DecodeFromFile(small, &testDecode)
		require.Equal(t, data, testDecode)
	}

	// gzip test
	{
		small := path.Join(tempdir, "small.json.gz")
		err := EncodeToFile(small, data, false)
		require.NoError(t, err)
		require.FileExists(t, small)
		var testDecode test
		err = DecodeFromFile(small, &testDecode)
		require.Equal(t, data, testDecode)
	}
}

func TestPrintableUTF8OrEmpty(t *testing.T) {
	encodeArg := func(str string) string {
		return base64.StdEncoding.EncodeToString([]byte("input"))
	}
	tests := []struct {
		name   string
		argB64 string
		want   string
	}{
		{
			"Simple input",
			encodeArg("input"),
			"input",
		},
		{
			"Asset 510285544",
			"8J+qmSBNb25leSwgd2FudAo=",
			"",
		},
	}
	for _, tt := range tests {
		t.Run(tt.name, func(t *testing.T) {
			arg := tt.argB64

			// input is b64 encoded to support providing invalid inputs.
			if dec, err := base64.StdEncoding.DecodeString(tt.argB64); err == nil {
				arg = string(dec)
			}

			if got := PrintableUTF8OrEmpty(arg); got != tt.want {
				t.Errorf("PrintableUTF8OrEmpty() = %v, want %v", got, tt.want)
			}
		})
	}
}

func TestEncodeSignedTxnErrors(t *testing.T) {

	var b sdk.Block
	var tx sdk.SignedTxn

	// consensus protocol not found
	b.BlockHeader.CurrentProtocol = "test"
	_, err := EncodeSignedTxn(b.BlockHeader, tx, sdk.ApplyData{})
	require.Contains(t, err.Error(), "consensus protocol test not found")

	b.CurrentProtocol = "future"
	b.BlockHeader.GenesisID = "foo"

	// missing GenesisHash
	_, err = EncodeSignedTxn(b.BlockHeader, tx, sdk.ApplyData{})
	require.Contains(t, err.Error(), "GenesisHash required but missing")

	// gh mismatch
	_, err = rand.Read(b.BlockHeader.GenesisHash[:])
	require.NoError(t, err)
	_, err = rand.Read(tx.Txn.GenesisHash[:])
	require.NoError(t, err)
	_, err = EncodeSignedTxn(b.BlockHeader, tx, sdk.ApplyData{})
	require.Contains(t, err.Error(), "GenesisHash mismatch")

	// genesisID mismatch
	tx.Txn.GenesisHash = b.BlockHeader.GenesisHash
	tx.Txn.GenesisID = "bar"
	_, err = EncodeSignedTxn(b.BlockHeader, tx, sdk.ApplyData{})
	require.Contains(t, err.Error(), "GenesisID mismatch")

}

func TestDecodeSignedTxnErrors(t *testing.T) {

	var b sdk.Block
	var tx sdk.SignedTxn

	b.BlockHeader.GenesisID = "foo"
	_, err := rand.Read(b.BlockHeader.GenesisHash[:])
	require.NoError(t, err)
	b.CurrentProtocol = "future"
	tx.Txn.GenesisID = b.BlockHeader.GenesisID
	tx.Txn.GenesisHash = b.BlockHeader.GenesisHash
	txib, err := EncodeSignedTxn(b.BlockHeader, tx, sdk.ApplyData{})
	require.NoError(t, err)

	// v16.RequireGenesisHash = true
	b.BlockHeader.CurrentProtocol = "https://github.com/algorand/spec/tree/22726c9dcd12d9cddce4a8bd7e8ccaa707f74101"
	txib.HasGenesisHash = true
	_, ad, err := DecodeSignedTxn(b.BlockHeader, txib)
	require.Contains(t, err.Error(), "HasGenesisHash set to true but RequireGenesisHash obviates the flag")

	// gh not empty
	_, err = rand.Read(txib.Txn.GenesisHash[:])
	require.NoError(t, err)
	_, _, err = DecodeSignedTxn(b.BlockHeader, txib)
	require.Error(t, err)

	// if !proto.SupportSignedTxnInBlock, applyData is empty
	b.BlockHeader.CurrentProtocol = "v10"
	_, ad, err = DecodeSignedTxn(b.BlockHeader, txib)
	require.Equal(t, sdk.ApplyData{}, ad)

	// genesisID not empty
	txib.Txn.GenesisID = "foo"
	b.BlockHeader.CurrentProtocol = "future"
	_, _, err = DecodeSignedTxn(b.BlockHeader, txib)
	require.Contains(t, err.Error(), "GenesisID <foo> not empty")

	// consensus protocol not found
	b.BlockHeader.CurrentProtocol = "test"
	_, _, err = DecodeSignedTxn(b.BlockHeader, txib)
	require.Contains(t, err.Error(), "consensus protocol test not found")

}

func TestEncodeDecodeSignedTxn(t *testing.T) {

	var b sdk.Block
	b.BlockHeader.GenesisID = "foo"
	_, err := rand.Read(b.BlockHeader.GenesisHash[:])
	require.NoError(t, err)
	b.CurrentProtocol = "future"

	var tx sdk.SignedTxn
	tx.Txn.GenesisID = b.BlockHeader.GenesisID
	tx.Txn.GenesisHash = b.BlockHeader.GenesisHash

	txib, err := EncodeSignedTxn(b.BlockHeader, tx, sdk.ApplyData{})
	require.NoError(t, err)

	t2, _, err := DecodeSignedTxn(b.BlockHeader, txib)
	require.NoError(t, err)
	require.Equal(t, tx, t2)
}<|MERGE_RESOLUTION|>--- conflicted
+++ resolved
@@ -3,18 +3,13 @@
 import (
 	"encoding/base64"
 	"io/ioutil"
-<<<<<<< HEAD
 	"math/rand"
 	"path"
 	"testing"
 
+	"github.com/stretchr/testify/require"
+
 	sdk "github.com/algorand/go-algorand-sdk/types"
-=======
-	"path"
-	"testing"
-
->>>>>>> 7d7f31e4
-	"github.com/stretchr/testify/require"
 )
 
 func TestEncodeToAndFromFile(t *testing.T) {
