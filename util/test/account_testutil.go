--- conflicted
+++ resolved
@@ -4,11 +4,7 @@
 	"fmt"
 
 	"github.com/algorand/go-algorand-sdk/encoding/msgpack"
-<<<<<<< HEAD
-	atypes "github.com/algorand/go-algorand-sdk/types"
-=======
 	sdk_types "github.com/algorand/go-algorand-sdk/types"
->>>>>>> 6276da26
 
 	"github.com/algorand/indexer/idb"
 	"github.com/algorand/indexer/types"
@@ -32,41 +28,18 @@
 	RewardAddr = DecodeAddressOrPanic("4C3S3A5II6AYMEADSW7EVL7JAKVU2ASJMMJAGVUROIJHYMS6B24NCXVEWM")
 
 	// OpenMainStxn is a premade signed transaction which may be useful in tests.
-<<<<<<< HEAD
-	OpenMainStxn *atypes.SignedTxnWithAD
-=======
 	OpenMainStxn *sdk_types.SignedTxnWithAD
->>>>>>> 6276da26
 	// OpenMain is a premade TxnRow which may be useful in tests.
 	OpenMain *idb.TxnRow
 
 	// CloseMainToBCStxn is a premade signed transaction which may be useful in tests.
-<<<<<<< HEAD
-	CloseMainToBCStxn *atypes.SignedTxnWithAD
-=======
 	CloseMainToBCStxn *sdk_types.SignedTxnWithAD
->>>>>>> 6276da26
 	// CloseMainToBC is a premade TxnRow which may be useful in tests.
 	CloseMainToBC *idb.TxnRow
 )
 
 func init() {
 	OpenMainStxn, OpenMain = MakePayTxnRowOrPanic(Round, 1000, 10234, 0, 111, 1111, 0, AccountC,
-<<<<<<< HEAD
-		AccountA, atypes.ZeroAddress, atypes.ZeroAddress)
-	// CloseMainToBCStxn and CloseMainToBC are premade transactions which may be useful in tests.
-	CloseMainToBCStxn, CloseMainToBC = MakePayTxnRowOrPanic(Round, 1000, 1234, 9111, 0, 111, 111,
-		AccountA, AccountC, AccountB, atypes.ZeroAddress)
-}
-
-// DecodeAddressOrPanic is a helper to ensure addresses are initialized.
-func DecodeAddressOrPanic(addr string) atypes.Address {
-	if addr == "" {
-		return atypes.ZeroAddress
-	}
-
-	result, err := atypes.DecodeAddress(addr)
-=======
 		AccountA, sdk_types.ZeroAddress, sdk_types.ZeroAddress)
 	// CloseMainToBCStxn and CloseMainToBC are premade transactions which may be useful in tests.
 	CloseMainToBCStxn, CloseMainToBC = MakePayTxnRowOrPanic(Round, 1000, 1234, 9111, 0, 111, 111,
@@ -80,7 +53,6 @@
 	}
 
 	result, err := sdk_types.DecodeAddress(addr)
->>>>>>> 6276da26
 	if err != nil {
 		panic(fmt.Sprintf("Failed to decode address: '%s'", addr))
 	}
@@ -88,22 +60,6 @@
 }
 
 // MakeAssetConfigOrPanic is a helper to ensure test asset config are initialized.
-<<<<<<< HEAD
-func MakeAssetConfigOrPanic(round, configid, assetid, total, decimals uint64, defaultFrozen bool, unitName, assetName, url string, addr atypes.Address) (*atypes.SignedTxnWithAD, *idb.TxnRow) {
-	txn := atypes.SignedTxnWithAD{
-		SignedTxn: atypes.SignedTxn{
-			Txn: atypes.Transaction{
-				Type: "acfg",
-				Header: atypes.Header{
-					Sender:     addr,
-					Fee:        atypes.MicroAlgos(1000),
-					FirstValid: atypes.Round(round),
-					LastValid:  atypes.Round(round),
-				},
-				AssetConfigTxnFields: atypes.AssetConfigTxnFields{
-					ConfigAsset: atypes.AssetIndex(configid),
-					AssetParams: atypes.AssetParams{
-=======
 func MakeAssetConfigOrPanic(round, configid, assetid, total, decimals uint64, defaultFrozen bool, unitName, assetName, url string, addr sdk_types.Address) (*sdk_types.SignedTxnWithAD, *idb.TxnRow) {
 	txn := sdk_types.SignedTxnWithAD{
 		SignedTxn: sdk_types.SignedTxn{
@@ -118,7 +74,6 @@
 				AssetConfigTxnFields: sdk_types.AssetConfigTxnFields{
 					ConfigAsset: sdk_types.AssetIndex(configid),
 					AssetParams: sdk_types.AssetParams{
->>>>>>> 6276da26
 						Total:         total,
 						Decimals:      uint32(decimals),
 						DefaultFrozen: defaultFrozen,
@@ -146,37 +101,20 @@
 }
 
 // MakeAssetFreezeOrPanic create an asset freeze/unfreeze transaction.
-<<<<<<< HEAD
-func MakeAssetFreezeOrPanic(round, assetid uint64, frozen bool, sender, freezeAccount atypes.Address) (*atypes.SignedTxnWithAD, *idb.TxnRow) {
-	txn := atypes.SignedTxnWithAD{
-		SignedTxn: atypes.SignedTxn{
-			Txn: atypes.Transaction{
+func MakeAssetFreezeOrPanic(round, assetid uint64, frozen bool, sender, freezeAccount sdk_types.Address) (*sdk_types.SignedTxnWithAD, *idb.TxnRow) {
+	txn := sdk_types.SignedTxnWithAD{
+		SignedTxn: sdk_types.SignedTxn{
+			Txn: sdk_types.Transaction{
 				Type: "afrz",
-				Header: atypes.Header{
+				Header: sdk_types.Header{
 					Sender:     sender,
-					Fee:        atypes.MicroAlgos(1000),
-					FirstValid: atypes.Round(round),
-					LastValid:  atypes.Round(round),
-				},
-				AssetFreezeTxnFields: atypes.AssetFreezeTxnFields{
+					Fee:        sdk_types.MicroAlgos(1000),
+					FirstValid: sdk_types.Round(round),
+					LastValid:  sdk_types.Round(round),
+				},
+				AssetFreezeTxnFields: sdk_types.AssetFreezeTxnFields{
 					FreezeAccount: freezeAccount,
-					FreezeAsset:   atypes.AssetIndex(assetid),
-=======
-func MakeAssetFreezeOrPanic(round, assetid uint64, frozen bool, addr sdk_types.Address) (*sdk_types.SignedTxnWithAD, *idb.TxnRow) {
-	txn := sdk_types.SignedTxnWithAD{
-		SignedTxn: sdk_types.SignedTxn{
-			Txn: sdk_types.Transaction{
-				Type: "afrz",
-				Header: sdk_types.Header{
-					Sender:     addr,
-					Fee:        sdk_types.MicroAlgos(1000),
-					FirstValid: sdk_types.Round(round),
-					LastValid:  sdk_types.Round(round),
-				},
-				AssetFreezeTxnFields: sdk_types.AssetFreezeTxnFields{
-					FreezeAccount: addr,
 					FreezeAsset:   sdk_types.AssetIndex(assetid),
->>>>>>> 6276da26
 					AssetFrozen:   frozen,
 				},
 			},
@@ -193,24 +131,6 @@
 }
 
 // MakeAssetTxnOrPanic creates an asset transfer transaction.
-<<<<<<< HEAD
-func MakeAssetTxnOrPanic(round, assetid, amt uint64, sender, receiver, close atypes.Address) (*atypes.SignedTxnWithAD, *idb.TxnRow) {
-	txn := atypes.SignedTxnWithAD{
-		SignedTxn: atypes.SignedTxn{
-			Txn: atypes.Transaction{
-				Type: "axfer",
-				Header: atypes.Header{
-					Sender:     sender,
-					Fee:        atypes.MicroAlgos(1000),
-					FirstValid: atypes.Round(round),
-					LastValid:  atypes.Round(round),
-				},
-				AssetTransferTxnFields: atypes.AssetTransferTxnFields{
-					XferAsset:   atypes.AssetIndex(assetid),
-					AssetAmount: amt,
-					//only used for clawback transactions
-					//AssetSender:   atypes.Address{},
-=======
 func MakeAssetTxnOrPanic(round, assetid, amt uint64, sender, receiver, close sdk_types.Address) (*sdk_types.SignedTxnWithAD, *idb.TxnRow) {
 	txn := sdk_types.SignedTxnWithAD{
 		SignedTxn: sdk_types.SignedTxn{
@@ -227,17 +147,12 @@
 					AssetAmount: amt,
 					//only used for clawback transactions
 					//AssetSender:   sdk_types.Address{},
->>>>>>> 6276da26
 					AssetReceiver: receiver,
 					AssetCloseTo:  close,
 				},
 			},
 		},
-<<<<<<< HEAD
-		ApplyData: atypes.ApplyData{},
-=======
 		ApplyData: sdk_types.ApplyData{},
->>>>>>> 6276da26
 	}
 
 	txnRow := idb.TxnRow{
@@ -249,15 +164,6 @@
 }
 
 // MakeAssetDestroyTxn makes a transaction that destroys an asset.
-<<<<<<< HEAD
-func MakeAssetDestroyTxn(round uint64, assetID uint64) (*atypes.SignedTxnWithAD, *idb.TxnRow) {
-	txn := atypes.SignedTxnWithAD{
-		SignedTxn: atypes.SignedTxn{
-			Txn: atypes.Transaction{
-				Type: "acfg",
-				AssetConfigTxnFields: atypes.AssetConfigTxnFields{
-					ConfigAsset: atypes.AssetIndex(assetID),
-=======
 func MakeAssetDestroyTxn(round uint64, assetID uint64) (*sdk_types.SignedTxnWithAD, *idb.TxnRow) {
 	txn := sdk_types.SignedTxnWithAD{
 		SignedTxn: sdk_types.SignedTxn{
@@ -265,7 +171,6 @@
 				Type: "acfg",
 				AssetConfigTxnFields: sdk_types.AssetConfigTxnFields{
 					ConfigAsset: sdk_types.AssetIndex(assetID),
->>>>>>> 6276da26
 				},
 			},
 		},
@@ -282,24 +187,6 @@
 
 // MakePayTxnRowOrPanic creates an algo transfer transaction.
 func MakePayTxnRowOrPanic(round, fee, amt, closeAmt, sendRewards, receiveRewards,
-<<<<<<< HEAD
-	closeRewards uint64, sender, receiver, close, rekeyTo atypes.Address) (*atypes.SignedTxnWithAD,
-	*idb.TxnRow) {
-	txn := atypes.SignedTxnWithAD{
-		SignedTxn: atypes.SignedTxn{
-			Txn: atypes.Transaction{
-				Type: "pay",
-				Header: atypes.Header{
-					Sender:     sender,
-					Fee:        atypes.MicroAlgos(fee),
-					FirstValid: atypes.Round(round),
-					LastValid:  atypes.Round(round),
-					RekeyTo:    rekeyTo,
-				},
-				PaymentTxnFields: atypes.PaymentTxnFields{
-					Receiver:         receiver,
-					Amount:           atypes.MicroAlgos(amt),
-=======
 	closeRewards uint64, sender, receiver, close, rekeyTo sdk_types.Address) (*sdk_types.SignedTxnWithAD,
 	*idb.TxnRow) {
 	txn := sdk_types.SignedTxnWithAD{
@@ -316,24 +203,15 @@
 				PaymentTxnFields: sdk_types.PaymentTxnFields{
 					Receiver:         receiver,
 					Amount:           sdk_types.MicroAlgos(amt),
->>>>>>> 6276da26
 					CloseRemainderTo: close,
 				},
 			},
 		},
-<<<<<<< HEAD
-		ApplyData: atypes.ApplyData{
-			ClosingAmount:   atypes.MicroAlgos(closeAmt),
-			SenderRewards:   atypes.MicroAlgos(sendRewards),
-			ReceiverRewards: atypes.MicroAlgos(receiveRewards),
-			CloseRewards:    atypes.MicroAlgos(closeRewards),
-=======
 		ApplyData: sdk_types.ApplyData{
 			ClosingAmount:   sdk_types.MicroAlgos(closeAmt),
 			SenderRewards:   sdk_types.MicroAlgos(sendRewards),
 			ReceiverRewards: sdk_types.MicroAlgos(receiveRewards),
 			CloseRewards:    sdk_types.MicroAlgos(closeRewards),
->>>>>>> 6276da26
 		},
 	}
 
@@ -346,7 +224,7 @@
 }
 
 // MakeBlockForTxns takes some transactions and constructs a block compatible with the indexer import function.
-func MakeBlockForTxns(inputs ...*atypes.SignedTxnWithAD) types.EncodedBlockCert {
+func MakeBlockForTxns(inputs ...*sdk_types.SignedTxnWithAD) types.EncodedBlockCert {
 	var txns []types.SignedTxnInBlock
 
 	for _, txn := range inputs {
