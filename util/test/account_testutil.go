package test

import (
	"fmt"
	"github.com/algorand/go-algorand/config"
	"github.com/algorand/go-algorand/crypto"
	"github.com/algorand/go-algorand/data/basics"
	"github.com/algorand/go-algorand/data/bookkeeping"
	"github.com/algorand/go-algorand/data/transactions"
	"github.com/algorand/go-algorand/protocol"
	"math/rand"
)

var (
	// AccountA is a premade account for use in tests.
	AccountA = DecodeAddressOrPanic("GJR76Q6OXNZ2CYIVCFCDTJRBAAR6TYEJJENEII3G2U3JH546SPBQA62IFY")
	// AccountB is a premade account for use in tests.
	AccountB = DecodeAddressOrPanic("N5T74SANUWLHI6ZWYFQBEB6J2VXBTYUYZNWQB2V26DCF4ARKC7GDUW3IRU")
	// AccountC is a premade account for use in tests.
	AccountC = DecodeAddressOrPanic("OKUWMFFEKF4B4D7FRQYBVV3C2SNS54ZO4WZ2MJ3576UYKFDHM5P3AFMRWE")
	// AccountD is a premade account for use in tests.
	AccountD = DecodeAddressOrPanic("6TB2ZQA2GEEDH6XTIOH5A7FUSGINXDPW5ONN6XBOBBGGUXVHRQTITAIIVI")
	// AccountE is a premade account for use in tests.
	AccountE = DecodeAddressOrPanic("QYE3RIRIIUS4VRZ4WYR7E5R6WBHTQXUY7F62C7U77SSRAXUSFTSRQPXPPU")
	// FeeAddr is the fee addess to use when creating the state object.
	FeeAddr = DecodeAddressOrPanic("ZROKLZW4GVOK5WQIF2GUR6LHFVEZBMV56BIQEQD4OTIZL2BPSYYUKFBSHM")
	// RewardAddr is the fee addess to use when creating the state object.
	RewardAddr = DecodeAddressOrPanic("4C3S3A5II6AYMEADSW7EVL7JAKVU2ASJMMJAGVUROIJHYMS6B24NCXVEWM")

	// GenesisHash is a genesis hash used in tests.
	GenesisHash = MakeGenesis().Hash()
	// Signature is a signature for transactions used in tests.
	Signature = crypto.Signature{88}

	// Proto is a fake protocol version.
	Proto = protocol.ConsensusFuture
)

// DecodeAddressOrPanic is a helper to ensure addresses are initialized.
func DecodeAddressOrPanic(addr string) basics.Address {
	if addr == "" {
		return basics.Address{}
	}

	result, err := basics.UnmarshalChecksumAddress(addr)
	if err != nil {
		panic(fmt.Sprintf("Failed to decode address: '%s'", addr))
	}
	return result
}

// MakeAssetConfigTxn is a helper to ensure test asset config are initialized.
func MakeAssetConfigTxn(configid, total, decimals uint64, defaultFrozen bool, unitName, assetName, url string, addr basics.Address) transactions.SignedTxnWithAD {
	return transactions.SignedTxnWithAD{
		SignedTxn: transactions.SignedTxn{
			Txn: transactions.Transaction{
				Type: "acfg",
				Header: transactions.Header{
					Sender:      addr,
					Fee:         basics.MicroAlgos{Raw: 1000},
					GenesisHash: GenesisHash,
					Note:        ArbitraryString(),
				},
				AssetConfigTxnFields: transactions.AssetConfigTxnFields{
					ConfigAsset: basics.AssetIndex(configid),
					AssetParams: basics.AssetParams{
						Total:         total,
						Decimals:      uint32(decimals),
						DefaultFrozen: defaultFrozen,
						UnitName:      unitName,
						AssetName:     assetName,
						URL:           url,
						MetadataHash:  [32]byte{},
						Manager:       addr,
						Reserve:       addr,
						Freeze:        addr,
						Clawback:      addr,
					},
				},
			},
			Sig: Signature,
		},
	}
}

// MakeAssetFreezeTxn create an asset freeze/unfreeze transaction.
func MakeAssetFreezeTxn(assetid uint64, frozen bool, sender, freezeAccount basics.Address) transactions.SignedTxnWithAD {
	return transactions.SignedTxnWithAD{
		SignedTxn: transactions.SignedTxn{
			Txn: transactions.Transaction{
				Type: "afrz",
				Header: transactions.Header{
					Sender:      sender,
					Fee:         basics.MicroAlgos{Raw: 1000},
					GenesisHash: GenesisHash,
					Note:        ArbitraryString(),
				},
				AssetFreezeTxnFields: transactions.AssetFreezeTxnFields{
					FreezeAccount: freezeAccount,
					FreezeAsset:   basics.AssetIndex(assetid),
					AssetFrozen:   frozen,
				},
			},
			Sig: Signature,
		},
	}
}

// MakeAssetTransferTxn creates an asset transfer transaction.
func MakeAssetTransferTxn(assetid, amt uint64, sender, receiver, close basics.Address) transactions.SignedTxnWithAD {
	return transactions.SignedTxnWithAD{
		SignedTxn: transactions.SignedTxn{
			Txn: transactions.Transaction{
				Type: "axfer",
				Header: transactions.Header{
					Sender:      sender,
					Fee:         basics.MicroAlgos{Raw: 1000},
					GenesisHash: GenesisHash,
					Note:        ArbitraryString(),
				},
				AssetTransferTxnFields: transactions.AssetTransferTxnFields{
					XferAsset:   basics.AssetIndex(assetid),
					AssetAmount: amt,
					//only used for clawback transactions
					//AssetSender:   basics.Address{},
					AssetReceiver: receiver,
					AssetCloseTo:  close,
				},
			},
			Sig: Signature,
		},
	}
}

// MakeAssetOptInTxn makes a transaction that opts in an asset.
func MakeAssetOptInTxn(assetid uint64, address basics.Address) transactions.SignedTxnWithAD {
	return MakeAssetTransferTxn(assetid, 0, address, address, basics.Address{})
}

// MakeAssetDestroyTxn makes a transaction that destroys an asset.
func MakeAssetDestroyTxn(assetID uint64, sender basics.Address) transactions.SignedTxnWithAD {
	return transactions.SignedTxnWithAD{
		SignedTxn: transactions.SignedTxn{
			Txn: transactions.Transaction{
				Type: "acfg",
				Header: transactions.Header{
					Sender:      sender,
					GenesisHash: GenesisHash,
					Note:        ArbitraryString(),
				},
				AssetConfigTxnFields: transactions.AssetConfigTxnFields{
					ConfigAsset: basics.AssetIndex(assetID),
				},
			},
			Sig: Signature,
		},
	}
}

// MakePaymentTxn creates an algo transfer transaction.
func MakePaymentTxn(fee, amt, closeAmt, sendRewards, receiveRewards,
	closeRewards uint64, sender, receiver, close, rekeyTo basics.Address) transactions.SignedTxnWithAD {
	return transactions.SignedTxnWithAD{
		SignedTxn: transactions.SignedTxn{
			Txn: transactions.Transaction{
				Type: "pay",
				Header: transactions.Header{
					Sender:      sender,
					Fee:         basics.MicroAlgos{Raw: fee},
					GenesisHash: GenesisHash,
					RekeyTo:     rekeyTo,
					LastValid:   10,
					Note:        ArbitraryString(),
				},
				PaymentTxnFields: transactions.PaymentTxnFields{
					Receiver:         receiver,
					Amount:           basics.MicroAlgos{Raw: amt},
					CloseRemainderTo: close,
				},
			},
			Sig: Signature,
		},
		ApplyData: transactions.ApplyData{
			ClosingAmount:   basics.MicroAlgos{Raw: closeAmt},
			SenderRewards:   basics.MicroAlgos{Raw: sendRewards},
			ReceiverRewards: basics.MicroAlgos{Raw: receiveRewards},
			CloseRewards:    basics.MicroAlgos{Raw: closeRewards},
		},
	}
}

// MakeCreateAppTxn makes a transaction that creates a simple application.
func MakeCreateAppTxn(sender basics.Address) transactions.SignedTxnWithAD {
	// Create a transaction with ExtraProgramPages field set to 1
	return transactions.SignedTxnWithAD{
		SignedTxn: transactions.SignedTxn{
			Txn: transactions.Transaction{
				Type: "appl",
				Header: transactions.Header{
					Sender:      sender,
					GenesisHash: GenesisHash,
					Note:        ArbitraryString(),
				},
				ApplicationCallTxnFields: transactions.ApplicationCallTxnFields{
					ApprovalProgram:   []byte{0x02, 0x20, 0x01, 0x01, 0x22},
					ClearStateProgram: []byte{0x02, 0x20, 0x01, 0x01, 0x22},
				},
			},
			Sig: Signature,
		},
	}
}

// MakeAppDestroyTxn makes a transaction that destroys an app.
func MakeAppDestroyTxn(appid uint64, sender basics.Address) transactions.SignedTxnWithAD {
	return transactions.SignedTxnWithAD{
		SignedTxn: transactions.SignedTxn{
			Txn: transactions.Transaction{
				Type: "appl",
				Header: transactions.Header{
					Sender:      sender,
					GenesisHash: GenesisHash,
					Note:        ArbitraryString(),
				},
				ApplicationCallTxnFields: transactions.ApplicationCallTxnFields{
					ApplicationID:     basics.AppIndex(appid),
					OnCompletion:      transactions.DeleteApplicationOC,
					ApprovalProgram:   []byte{0x02, 0x20, 0x01, 0x01, 0x22},
					ClearStateProgram: []byte{0x02, 0x20, 0x01, 0x01, 0x22},
				},
			},
			Sig: Signature,
		},
	}
}

// MakeAppOptInTxn makes a transaction that opts in an app.
func MakeAppOptInTxn(appid uint64, sender basics.Address) transactions.SignedTxnWithAD {
	return transactions.SignedTxnWithAD{
		SignedTxn: transactions.SignedTxn{
			Txn: transactions.Transaction{
				Type: "appl",
				Header: transactions.Header{
					Sender:      sender,
					GenesisHash: GenesisHash,
					Note:        ArbitraryString(),
				},
				ApplicationCallTxnFields: transactions.ApplicationCallTxnFields{
					ApplicationID: basics.AppIndex(appid),
					OnCompletion:  transactions.OptInOC,
				},
			},
			Sig: Signature,
		},
	}
}

// MakeAppOptOutTxn makes a transaction that opts out an app.
func MakeAppOptOutTxn(appid uint64, sender basics.Address) transactions.SignedTxnWithAD {
	return transactions.SignedTxnWithAD{
		SignedTxn: transactions.SignedTxn{
			Txn: transactions.Transaction{
				Type: "appl",
				Header: transactions.Header{
					Sender:      sender,
					GenesisHash: GenesisHash,
					Note:        ArbitraryString(),
				},
				ApplicationCallTxnFields: transactions.ApplicationCallTxnFields{
					ApplicationID: basics.AppIndex(appid),
					OnCompletion:  transactions.CloseOutOC,
				},
			},
			Sig: Signature,
		},
	}
}

// MakeAppCallTxn makes an appl transaction with a NoOp upon completion.
func MakeAppCallTxn(appid uint64, sender basics.Address) transactions.SignedTxnWithAD {
	return transactions.SignedTxnWithAD{
		SignedTxn: transactions.SignedTxn{
			Txn: transactions.Transaction{
				Type: "appl",
				Header: transactions.Header{
					Sender:      sender,
					GenesisHash: GenesisHash,
					Note:        ArbitraryString(),
				},
				ApplicationCallTxnFields: transactions.ApplicationCallTxnFields{
					ApplicationID:     basics.AppIndex(appid),
					OnCompletion:      transactions.NoOpOC,
					ApprovalProgram:   []byte{0x02, 0x20, 0x01, 0x01, 0x22},
					ClearStateProgram: []byte{0x02, 0x20, 0x01, 0x01, 0x22},
				},
			},
			Sig: Signature,
		},
	}
}

// MakeAppCallTxnWithLogs makes an appl NoOp transaction with initialized logs.
func MakeAppCallTxnWithLogs(appid uint64, sender basics.Address, logs []string) (txn transactions.SignedTxnWithAD) {
	txn = MakeAppCallTxn(appid, sender)
	txn.ApplyData.EvalDelta.Logs = logs
	return
}

// MakeAppCallWithInnerTxn creates an app call with 3 levels of transactions:
// application create
// |- payment
// |- application call
//    |- asset transfer
//    |- application call
func MakeAppCallWithInnerTxn(appSender, paymentSender, paymentReceiver, assetSender, assetReceiver basics.Address) transactions.SignedTxnWithAD {
	createApp := MakeCreateAppTxn(appSender)

	// In order to simplify the test,
	// since db.AddBlock uses ApplyData from the block and not from the evaluator,
	// fake ApplyData to have inner txn
	// otherwise it requires funding the app account and other special setup
	createApp.ApplyData.EvalDelta.InnerTxns = []transactions.SignedTxnWithAD{
		{
			SignedTxn: transactions.SignedTxn{
				Txn: transactions.Transaction{
					Type: protocol.PaymentTx,
					Header: transactions.Header{
						Sender: paymentSender,
						Note:   ArbitraryString(),
					},
					PaymentTxnFields: transactions.PaymentTxnFields{
						Receiver: paymentReceiver,
						Amount:   basics.MicroAlgos{Raw: 12},
					},
				},
			},
		},
		{
			SignedTxn: transactions.SignedTxn{
				Txn: transactions.Transaction{
					Type: protocol.ApplicationCallTx,
					Header: transactions.Header{
						Sender: assetSender,
						Note:   ArbitraryString(),
					},
					ApplicationCallTxnFields: transactions.ApplicationCallTxnFields{
						ApplicationID:     789,
						OnCompletion:      transactions.NoOpOC,
						ApprovalProgram:   []byte{0x02, 0x20, 0x01, 0x01, 0x22},
						ClearStateProgram: []byte{0x02, 0x20, 0x01, 0x01, 0x22},
					},
				},
			},
			// also add a fake second-level ApplyData to ensure the recursive part works
			ApplyData: transactions.ApplyData{
				EvalDelta: transactions.EvalDelta{
					InnerTxns: []transactions.SignedTxnWithAD{
						// Inner axfer call
						{
							SignedTxn: transactions.SignedTxn{
								Txn: transactions.Transaction{
									Type: protocol.AssetTransferTx,
									Header: transactions.Header{
										Sender: assetSender,
										Note:   ArbitraryString(),
									},
									AssetTransferTxnFields: transactions.AssetTransferTxnFields{
										AssetReceiver: assetReceiver,
										AssetAmount:   456,
									},
								},
							},
						},
						// Inner application call
						MakeAppCallTxn(789, assetSender),
					},
				},
			},
		},
	}

	return createApp
}

// MakeAppCallWithMultiLogs creates an app call that creates multiple logs
// at the same level.
// application create
//   |- application call
//     |- application call
//   |- application call
//   |- application call
//   |- application call
func MakeAppCallWithMultiLogs(appSender basics.Address) transactions.SignedTxnWithAD {
	createApp := MakeCreateAppTxn(appSender)

	// Add a log to the outer appl call
	createApp.ApplicationID = 123
	createApp.ApplyData.EvalDelta.Logs = []string{
		"testing outer appl log",
		"appId 123 log",
	}

	createApp.ApplyData.EvalDelta.InnerTxns = []transactions.SignedTxnWithAD{
		{
			SignedTxn: transactions.SignedTxn{
				Txn: transactions.Transaction{
					Type: protocol.ApplicationCallTx,
					Header: transactions.Header{
						Sender: appSender,
						Note:   ArbitraryString(),
					},
					ApplicationCallTxnFields: transactions.ApplicationCallTxnFields{
						ApplicationID: 789,
						OnCompletion:  transactions.NoOpOC,
					},
				},
			},
			// also add a fake second-level ApplyData to ensure the recursive part works
			ApplyData: transactions.ApplyData{
				EvalDelta: transactions.EvalDelta{
					InnerTxns: []transactions.SignedTxnWithAD{
						// Inner application call
						MakeAppCallTxn(789, appSender),
					},
					Logs: []string{
						"testing inner log",
						"appId 789 log",
					},
				},
			},
		},
		MakeAppCallTxnWithLogs(222, appSender, []string{
			"testing multiple logs 1",
			"appId 222 log 1",
		}),
		MakeAppCallTxnWithLogs(222, appSender, []string{
			"testing multiple logs 2",
			"appId 222 log 2",
		}),
		MakeAppCallTxnWithLogs(222, appSender, []string{
			"testing multiple logs 3",
			"appId 222 log 3",
		}),
	}

	return createApp
}

// MakeAppCallWithInnerAppCall creates an app call with 3 levels of app txns:
// application create
//   |- application call
//     |- application create
func MakeAppCallWithInnerAppCall(appSender basics.Address) transactions.SignedTxnWithAD {
	createApp := MakeCreateAppTxn(appSender)

	// Add a log to the outer appl call
	createApp.ApplicationID = 123
	createApp.ApplyData.EvalDelta.Logs = []string{
		"testing outer appl log",
		"appId 123 log",
	}

	// In order to simplify the test,
	// since db.AddBlock uses ApplyData from the block and not from the evaluator,
	// fake ApplyData to have inner txn
	// otherwise it requires funding the app account and other special setup
	createApp.ApplyData.EvalDelta.InnerTxns = []transactions.SignedTxnWithAD{
		// Inner application call
		{
			SignedTxn: transactions.SignedTxn{
				Txn: transactions.Transaction{
					Type: protocol.ApplicationCallTx,
					Header: transactions.Header{
						Sender: appSender,
						Note:   ArbitraryString(),
					},
					ApplicationCallTxnFields: transactions.ApplicationCallTxnFields{
						ApplicationID: 789,
						OnCompletion:  transactions.NoOpOC,
					},
				},
			},
			ApplyData: transactions.ApplyData{
				EvalDelta: transactions.EvalDelta{
					Logs: []string{
						"testing inner log",
						"appId 789 log",
					},
					InnerTxns: []transactions.SignedTxnWithAD{
						// Inner application call
						{
							SignedTxn: transactions.SignedTxn{
								Txn: transactions.Transaction{
									Type: protocol.ApplicationCallTx,
									Header: transactions.Header{
										Sender: appSender,
										Note:   ArbitraryString(),
									},
									ApplicationCallTxnFields: transactions.ApplicationCallTxnFields{
										ApplicationID: 789,
										OnCompletion:  transactions.NoOpOC,
									},
								},
							},
						},
						// Inner transaction that creates a new application
						{
							SignedTxn: transactions.SignedTxn{
								Txn: transactions.Transaction{
									Type: "appl",
									Header: transactions.Header{
										Sender:      appSender,
										GenesisHash: GenesisHash,
										Note:        ArbitraryString(),
									},
									ApplicationCallTxnFields: transactions.ApplicationCallTxnFields{
										ApprovalProgram:   []byte{0x02, 0x20, 0x01, 0x01, 0x22},
										ClearStateProgram: []byte{0x02, 0x20, 0x01, 0x01, 0x22},
									},
								},
								Sig: Signature,
							},
							// For appl creation in inner txn, the id must be set in ApplyData
							ApplyData: transactions.ApplyData{
								EvalDelta: transactions.EvalDelta{
									Logs: []string{
										"testing inner-inner log",
										"appId 999 log",
									},
								},
								ApplicationID: 999,
							},
						},
					},
				},
			},
		},
	}

	return createApp
}

// MakeBlockForTxns takes some transactions and constructs a block compatible with the indexer import function.
func MakeBlockForTxns(prevHeader bookkeeping.BlockHeader, inputs ...*transactions.SignedTxnWithAD) (bookkeeping.Block, error) {
	res := bookkeeping.MakeBlock(prevHeader)

	res.RewardsState = bookkeeping.RewardsState{
		FeeSink:     FeeAddr,
		RewardsPool: RewardAddr,
	}
	res.TxnCounter = prevHeader.TxnCounter + uint64(len(inputs))

	for _, stxnad := range inputs {
		stxnib, err := res.EncodeSignedTxn(stxnad.SignedTxn, stxnad.ApplyData)
		if err != nil {
			return bookkeeping.Block{}, err
		}

		res.Payset = append(res.Payset, stxnib)
	}

	return res, nil
}

// MakeGenesis creates a sample genesis info.
func MakeGenesis() bookkeeping.Genesis {
	return bookkeeping.Genesis{
		SchemaID: "main",
		Network:  "mynet",
		Proto:    Proto,
		Allocation: []bookkeeping.GenesisAllocation{
			{
				Address: RewardAddr.String(),
				Comment: "RewardsPool",
				State: basics.AccountData{
					MicroAlgos: basics.MicroAlgos{Raw: 100000}, // minimum balance
					Status:     basics.NotParticipating,
				},
			},
			{
				Address: AccountA.String(),
				State: basics.AccountData{
					MicroAlgos: basics.MicroAlgos{Raw: 1000 * 1000 * 1000 * 1000},
				},
			},
			{
				Address: AccountB.String(),
				State: basics.AccountData{
					MicroAlgos: basics.MicroAlgos{Raw: 1000 * 1000 * 1000 * 1000},
				},
			},
			{
				Address: AccountC.String(),
				State: basics.AccountData{
					MicroAlgos: basics.MicroAlgos{Raw: 1000 * 1000 * 1000 * 1000},
				},
			},
			{
				Address: AccountD.String(),
				State: basics.AccountData{
					MicroAlgos: basics.MicroAlgos{Raw: 1000 * 1000 * 1000 * 1000},
				},
			},
		},
		RewardsPool: RewardAddr.String(),
		FeeSink:     FeeAddr.String(),
	}
}

// MakeGenesisBlock makes a genesis block.
func MakeGenesisBlock() bookkeeping.Block {
	genesis := MakeGenesis()
	balances, err := genesis.Balances()
	if err != nil {
		return bookkeeping.Block{}
<<<<<<< HEAD
	}
	genesisBlock, err := bookkeeping.MakeGenesisBlock(genesis.Proto, balances, genesis.ID(), genesis.Hash())
	if err != nil {
		return bookkeeping.Block{}
	}
	return genesisBlock
=======
	}
	genesisBlock, err := bookkeeping.MakeGenesisBlock(genesis.Proto, balances, genesis.ID(), genesis.Hash())
	if err != nil {
		return bookkeeping.Block{}
	}
	return genesisBlock
}

// ArbitraryString should be used to generate a pseudo-random string to put in the Note field of a Txn Header.
// This is necessary to ensure the hash of any two txns used in tests are never the same.
func ArbitraryString() []byte {
	arb := make([]byte, config.MaxTxnNoteBytes)
	rand.Read(arb)
	return arb
>>>>>>> ed2a9915
}<|MERGE_RESOLUTION|>--- conflicted
+++ resolved
@@ -613,14 +613,6 @@
 	balances, err := genesis.Balances()
 	if err != nil {
 		return bookkeeping.Block{}
-<<<<<<< HEAD
-	}
-	genesisBlock, err := bookkeeping.MakeGenesisBlock(genesis.Proto, balances, genesis.ID(), genesis.Hash())
-	if err != nil {
-		return bookkeeping.Block{}
-	}
-	return genesisBlock
-=======
 	}
 	genesisBlock, err := bookkeeping.MakeGenesisBlock(genesis.Proto, balances, genesis.ID(), genesis.Hash())
 	if err != nil {
@@ -635,5 +627,4 @@
 	arb := make([]byte, config.MaxTxnNoteBytes)
 	rand.Read(arb)
 	return arb
->>>>>>> ed2a9915
 }