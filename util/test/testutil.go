package test

import (
	"context"
	"crypto/sha512"
	"encoding/binary"
	"encoding/json"
	"fmt"
	"os"
	"runtime"

	log "github.com/sirupsen/logrus"

	"github.com/algorand/indexer/idb"
	"github.com/algorand/indexer/types"
	"github.com/algorand/indexer/util"

	"github.com/algorand/go-algorand-sdk/v2/encoding/msgpack"
	sdk "github.com/algorand/go-algorand-sdk/v2/types"
	"github.com/algorand/go-algorand/data/basics"
	"github.com/algorand/go-algorand/ledger"
)

var quiet = false
var exitValue = 0

// SetQuiet quiet mode of this logging thing.
func SetQuiet(q bool) {
	quiet = q
}

// ExitValue returns the captured exit value.
func ExitValue() int {
	return exitValue
}

func info(format string, a ...interface{}) {
	if quiet {
		return
	}
	fmt.Printf(format, a...)
}

// Info is the the only logging level for this thing.
var Info = info

func infoln(s string) {
	if quiet {
		return
	}
	fmt.Println(s)
}

func myStackTrace() {
	for skip := 1; skip < 3; skip++ {
		_, file, line, ok := runtime.Caller(skip)
		if !ok {
			return
		}
		fmt.Fprintf(os.Stderr, "%s:%d\n", file, line)
	}
}

// PrintAssetQuery prints information about an asset query.
func PrintAssetQuery(db idb.IndexerDb, q idb.AssetsQuery) {
	count := uint64(0)
	assetchan, _ := db.Assets(context.Background(), q)
	for ar := range assetchan {
		util.MaybeFail(ar.Error, "asset query %v\n", ar.Error)
		pjs, err := json.Marshal(ar.Params)
		util.MaybeFail(err, "json.Marshal params %v\n", err)
		var creator basics.Address
		copy(creator[:], ar.Creator)
		info("%d %s %s\n", ar.AssetID, creator.String(), pjs)
		count++
	}
	info("%d rows\n", count)
	if q.Limit != 0 && q.Limit != count {
		fmt.Fprintf(os.Stderr, "asset q CAME UP SHORT, limit=%d actual=%d, q=%#v\n", q.Limit, count, q)
		myStackTrace()
		exitValue = 1
	}
}

// PrintAccountQuery prints information about an account query.
func PrintAccountQuery(db idb.IndexerDb, q idb.AccountQueryOptions) {
	accountchan, _ := db.GetAccounts(context.Background(), q)
	count := uint64(0)
	for ar := range accountchan {
		util.MaybeFail(ar.Error, "GetAccounts err %v\n", ar.Error)
		jb, err := json.Marshal(ar.Account)
		util.MaybeFail(err, "err %v\n", err)
		infoln(string(jb))
		//fmt.Printf("%#v\n", ar.Account)
		count++
	}
	info("%d accounts\n", count)
	if q.Limit != 0 && q.Limit != count {
		fmt.Fprintf(os.Stderr, "account q CAME UP SHORT, limit=%d actual=%d, q=%#v\n", q.Limit, count, q)
		myStackTrace()
		exitValue = 1
	}
}

// PrintTxnQuery prints information about a transaction query.
func PrintTxnQuery(db idb.IndexerDb, q idb.TransactionFilter) {
	rowchan, _ := db.Transactions(context.Background(), q)
	count := uint64(0)
	for txnrow := range rowchan {
		util.MaybeFail(txnrow.Error, "err %v\n", txnrow.Error)
		stxn := txnrow.Txn
		if stxn != nil {
			tjs := util.JSONOneLine(stxn.Txn)
			info("%d:%d %s sr=%d rr=%d ca=%d cr=%d t=%s\n", txnrow.Round, txnrow.Intra, tjs, stxn.SenderRewards, stxn.ReceiverRewards, stxn.ClosingAmount, stxn.CloseRewards, txnrow.RoundTime.String())
			count++
		}
	}
	info("%d txns\n", count)
	if q.Limit != 0 && count < 2 || count > 100 {
		fmt.Fprintf(os.Stderr, "txn q CAME UP SHORT, limit=%d actual=%d, q=%#v\n", q.Limit, count, q)
		myStackTrace()
		exitValue = 1
	}
}

// MakeTestLedger creates an in-memory local ledger
func MakeTestLedger(logger *log.Logger) (*ledger.Ledger, error) {
	genesis := MakeGenesis()
	return util.MakeLedger(logger, true, &genesis, "ledger")
}

// MockInitProvider mock an init provider
type MockInitProvider struct {
	CurrentRound *basics.Round
	Genesis      *sdk.Genesis
}

// GetGenesis produces genesis pointer
func (m *MockInitProvider) GetGenesis() *sdk.Genesis {
	return m.Genesis
}

// NextDBRound provides next database round
func (m *MockInitProvider) NextDBRound() basics.Round {
	return *m.CurrentRound
}

// MockedInitProvider returns an InitProvider for testing
func MockedInitProvider(round *basics.Round) *MockInitProvider {
	return &MockInitProvider{
		CurrentRound: round,
		Genesis:      &sdk.Genesis{},
	}
}

// ReadValidatedBlockFromFile reads a validated block from file
func ReadValidatedBlockFromFile(filename string) (types.ValidatedBlock, error) {
	var vb types.ValidatedBlock
	dat, _ := os.ReadFile(filename)
	err := msgpack.Decode(dat, &vb)
<<<<<<< HEAD
	if err != nil {
		return vb, fmt.Errorf("ReadValidatedBlockFromFile err: %v", err)
	}

	return vb, nil

=======
	return vb, err
>>>>>>> ddcdc775
}

// AppAddress generates Address for the given appID
func AppAddress(app sdk.AppIndex) sdk.Address {
	hashid := "appID"
	buf := make([]byte, 8)
	binary.BigEndian.PutUint64(buf, uint64(app))
	b := []byte(hashid)
	b = append(b, buf...)
	account := sha512.Sum512_256(b)

	return account
}<|MERGE_RESOLUTION|>--- conflicted
+++ resolved
@@ -158,16 +158,24 @@
 	var vb types.ValidatedBlock
 	dat, _ := os.ReadFile(filename)
 	err := msgpack.Decode(dat, &vb)
-<<<<<<< HEAD
 	if err != nil {
 		return vb, fmt.Errorf("ReadValidatedBlockFromFile err: %v", err)
 	}
 
 	return vb, nil
 
-=======
-	return vb, err
->>>>>>> ddcdc775
+}
+
+// AppAddress generates Address for the given appID
+func AppAddress(app sdk.AppIndex) sdk.Address {
+	hashid := "appID"
+	buf := make([]byte, 8)
+	binary.BigEndian.PutUint64(buf, uint64(app))
+	b := []byte(hashid)
+	b = append(b, buf...)
+	account := sha512.Sum512_256(b)
+
+	return account
 }
 
 // AppAddress generates Address for the given appID
