package metrics

import "github.com/prometheus/client_golang/prometheus"

// RegisterPrometheusMetrics register all prometheus metrics with the global
// metrics handler.
func RegisterPrometheusMetrics() {
	prometheus.Register(BlockImportTimeSeconds)
	prometheus.Register(ImportedTxnsPerBlock)
	prometheus.Register(ImportedRoundGauge)
	prometheus.Register(BlockUploadTimeSeconds)
	prometheus.Register(PostgresEvalTimeSeconds)
	prometheus.Register(GetAlgodRawBlockTimeSeconds)
<<<<<<< HEAD
=======
	prometheus.Register(ImportedTxns)
>>>>>>> 4eaadebb
}

// Prometheus metric names broken out for reuse.
const (
	BlockImportTimeName      = "import_time_sec"
	BlockUploadTimeName      = "block_upload_time_sec"
	ImportedTxnsPerBlockName = "imported_tx_per_block"
	ImportedRoundGaugeName   = "imported_round"
	PostgresEvalName         = "postgres_eval_time_sec"
	GetAlgodRawBlockTimeName = "get_algod_raw_block_time_sec"
<<<<<<< HEAD
=======
	ImportedTxnsName         = "imported_txns"
>>>>>>> 4eaadebb
)

// AllMetricNames is a reference for all the custom metric names.
var AllMetricNames = []string{
	BlockImportTimeName,
	BlockUploadTimeName,
	ImportedTxnsPerBlockName,
	ImportedRoundGaugeName,
	PostgresEvalName,
	GetAlgodRawBlockTimeName,
}

// Initialize the prometheus objects.
var (
	BlockImportTimeSeconds = prometheus.NewSummary(
		prometheus.SummaryOpts{
			Subsystem: "indexer_daemon",
			Name:      BlockImportTimeName,
			Help:      "Total block upload and processing time in seconds.",
		})

	BlockUploadTimeSeconds = prometheus.NewSummary(
		prometheus.SummaryOpts{
			Subsystem: "indexer_daemon",
			Name:      BlockUploadTimeName,
			Help:      "Block upload time in seconds.",
		})

	ImportedTxnsPerBlock = prometheus.NewGaugeVec(
		prometheus.GaugeOpts{
			Subsystem: "indexer_daemon",
			Name:      ImportedTxnsPerBlockName,
			Help:      "Transactions per block.",
		},
<<<<<<< HEAD
=======
	)

	ImportedTxns = prometheus.NewGaugeVec(
		prometheus.GaugeOpts{
			Subsystem: "indexer_daemon",
			Name:      ImportedTxnsName,
			Help:      "Imported transactions grouped by type",
		},
>>>>>>> 4eaadebb
		[]string{"txn_type"},
	)

	ImportedRoundGauge = prometheus.NewGauge(
		prometheus.GaugeOpts{
			Subsystem: "indexer_daemon",
			Name:      ImportedRoundGaugeName,
			Help:      "The most recent round indexer has imported.",
		})

	PostgresEvalTimeSeconds = prometheus.NewSummary(
		prometheus.SummaryOpts{
			Subsystem: "indexer_daemon",
			Name:      PostgresEvalName,
			Help:      "Time spent calling Eval function in seconds.",
		})

	GetAlgodRawBlockTimeSeconds = prometheus.NewSummary(
		prometheus.SummaryOpts{
			Subsystem: "indexer_daemon",
			Name:      GetAlgodRawBlockTimeName,
			Help:      "Total response time from Algod's raw block endpoint in seconds.",
		})
)<|MERGE_RESOLUTION|>--- conflicted
+++ resolved
@@ -11,10 +11,7 @@
 	prometheus.Register(BlockUploadTimeSeconds)
 	prometheus.Register(PostgresEvalTimeSeconds)
 	prometheus.Register(GetAlgodRawBlockTimeSeconds)
-<<<<<<< HEAD
-=======
 	prometheus.Register(ImportedTxns)
->>>>>>> 4eaadebb
 }
 
 // Prometheus metric names broken out for reuse.
@@ -25,10 +22,7 @@
 	ImportedRoundGaugeName   = "imported_round"
 	PostgresEvalName         = "postgres_eval_time_sec"
 	GetAlgodRawBlockTimeName = "get_algod_raw_block_time_sec"
-<<<<<<< HEAD
-=======
 	ImportedTxnsName         = "imported_txns"
->>>>>>> 4eaadebb
 )
 
 // AllMetricNames is a reference for all the custom metric names.
@@ -57,14 +51,12 @@
 			Help:      "Block upload time in seconds.",
 		})
 
-	ImportedTxnsPerBlock = prometheus.NewGaugeVec(
-		prometheus.GaugeOpts{
+	ImportedTxnsPerBlock = prometheus.NewSummary(
+		prometheus.SummaryOpts{
 			Subsystem: "indexer_daemon",
 			Name:      ImportedTxnsPerBlockName,
 			Help:      "Transactions per block.",
 		},
-<<<<<<< HEAD
-=======
 	)
 
 	ImportedTxns = prometheus.NewGaugeVec(
@@ -73,7 +65,6 @@
 			Name:      ImportedTxnsName,
 			Help:      "Imported transactions grouped by type",
 		},
->>>>>>> 4eaadebb
 		[]string{"txn_type"},
 	)
 
