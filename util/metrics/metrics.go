--- conflicted
+++ resolved
@@ -6,11 +6,7 @@
 // metrics handler.
 func RegisterPrometheusMetrics() {
 	for _, c := range collectors {
-<<<<<<< HEAD
-		prometheus.Register(c)
-=======
 		_ = prometheus.Register(c)
->>>>>>> 7d7f31e4
 	}
 }
 
