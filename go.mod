--- conflicted
+++ resolved
@@ -25,14 +25,11 @@
 	github.com/spf13/cobra v1.3.0
 	github.com/spf13/pflag v1.0.5
 	github.com/spf13/viper v1.10.0
-<<<<<<< HEAD
+	github.com/stretchr/testify v1.8.1
+	gopkg.in/yaml.v3 v3.0.1
 	github.com/stretchr/testify v1.7.1
 	gopkg.in/yaml.v3 v3.0.0-20210107192922-496545a6307b
 
-=======
-	github.com/stretchr/testify v1.8.1
-	gopkg.in/yaml.v3 v3.0.1
->>>>>>> 7d7f31e4
 )
 
 require (
