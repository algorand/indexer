--- conflicted
+++ resolved
@@ -24,10 +24,6 @@
 	github.com/spf13/pflag v1.0.5
 	github.com/spf13/viper v1.7.1
 	github.com/stretchr/testify v1.7.0
-<<<<<<< HEAD
-=======
-	github.com/vektra/mockery v1.1.2 // indirect
 	golang.org/x/lint v0.0.0-20210508222113-6edffad5e616 // indirect
 	golang.org/x/tools v0.1.8 // indirect
->>>>>>> 6828b4e5
 )