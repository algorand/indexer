--- conflicted
+++ resolved
@@ -342,11 +342,7 @@
 
 		if nextRoundLedger >= nextRoundIndexer {
 			wg.Add(1)
-<<<<<<< HEAD
-			prc, err := blockprocessor.MakeProcessorWithLedger(l, db.AddBlock)
-=======
 			prc, err := blockprocessor.MakeProcessorWithLedger(logger, l, db.AddBlock)
->>>>>>> 54d39d78
 			if err != nil {
 				return fmt.Errorf("catchup() err: %w", err)
 			}
