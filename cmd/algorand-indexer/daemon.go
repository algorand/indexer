--- conflicted
+++ resolved
@@ -4,13 +4,9 @@
 	"context"
 	"errors"
 	"fmt"
-<<<<<<< HEAD
 	"github.com/algorand/indexer/config"
+	iutil "github.com/algorand/indexer/util"
 	"github.com/spf13/pflag"
-	"io"
-	"io/ioutil"
-=======
->>>>>>> 409d725a
 	"os"
 	"os/signal"
 	"path/filepath"
@@ -20,15 +16,9 @@
 	"syscall"
 	"time"
 
-<<<<<<< HEAD
-	"github.com/algorand/go-algorand/data/bookkeeping"
-	"github.com/algorand/go-algorand/logging"
-	"github.com/algorand/go-algorand/protocol"
-=======
 	"github.com/spf13/cobra"
 	"github.com/spf13/viper"
 
->>>>>>> 409d725a
 	"github.com/algorand/go-algorand/rpcs"
 	"github.com/algorand/go-algorand/util"
 	"github.com/algorand/indexer/api"
@@ -38,7 +28,6 @@
 	"github.com/algorand/indexer/importer"
 	"github.com/algorand/indexer/processor"
 	"github.com/algorand/indexer/processor/blockprocessor"
-	iutil "github.com/algorand/indexer/util"
 	"github.com/algorand/indexer/util/metrics"
 )
 
@@ -112,45 +101,43 @@
 
 func loadIndexerConfig(cfg *daemonConfig) error {
 	var err error
-	indexerConfigFound := util.FileExists(filepath.Join(cfg.indexerDataDir, autoLoadIndexerConfigName))
+	var resolvedConfigPath string
+	indexerConfigAutoLoadPath := filepath.Join(cfg.indexerDataDir, autoLoadIndexerConfigName)
+	indexerConfigFound := util.FileExists(indexerConfigAutoLoadPath)
 	if indexerConfigFound {
+		//autoload
 		if cfg.configFile != "" {
 			err = fmt.Errorf("indexer configuration was found in data directory (%s) as well as supplied via command line.  Only provide one",
-				filepath.Join(cfg.indexerDataDir, autoLoadIndexerConfigName))
+				indexerConfigAutoLoadPath)
 			logger.WithError(err)
 			return err
 		}
-		// No config file supplied via command line, auto-load it
-		configs, err := os.Open(cfg.configFile)
-		if err != nil {
-			logger.WithError(err).Errorf("%v", err)
-			return err
-		}
-		defer configs.Close()
-		err = viper.ReadConfig(configs)
-		if err != nil {
-			logger.WithError(err).Errorf("invalid config file (%s): %v", viper.ConfigFileUsed(), err)
-			return err
-		}
-	}
-	if cfg.configFile != "" {
-		configs, err := os.Open(cfg.configFile)
-		if err != nil {
-			logger.WithError(err).Errorf("File Does Not Exist Error: %v", err)
-			return err
-		}
-		defer configs.Close()
-		err = viper.ReadConfig(configs)
-		if err != nil {
-			logger.WithError(err).Errorf("invalid config file (%s): %v", viper.ConfigFileUsed(), err)
-			return err
-		}
-		logger.Infof("Using configuration file: %s\n", cfg.configFile)
-	}
+		resolvedConfigPath = indexerConfigAutoLoadPath
+	} else if cfg.configFile != "" {
+		// user specified
+		resolvedConfigPath = cfg.configFile
+	} else {
+		// neither autoload nor user specified
+		err = fmt.Errorf("indexer configuration file was not found in data directory (%s) or specified via command line. Please provide one",
+			indexerConfigAutoLoadPath)
+		logger.WithError(err)
+		return err
+	}
+	configs, err := os.Open(resolvedConfigPath)
+	if err != nil {
+		logger.WithError(err).Errorf("File Does Not Exist Error: %v", err)
+		return err
+	}
+	defer configs.Close()
+	err = viper.ReadConfig(configs)
+	if err != nil {
+		logger.WithError(err).Errorf("invalid config file (%s): %v", viper.ConfigFileUsed(), err)
+		return err
+	}
+	logger.Infof("Using configuration file: %s\n", cfg.configFile)
 	return err
 }
 
-<<<<<<< HEAD
 func loadIndexerParamConfig(cfg *daemonConfig) error {
 	var err error
 	// If someone supplied a configuration file but also said to enable all parameters,
@@ -169,36 +156,6 @@
 				filepath.Join(cfg.indexerDataDir, autoLoadParameterConfigName))
 			logger.WithError(err).Errorf("indexer parameter config error: %v", err)
 			return err
-=======
-		// Detect the various auto-loading configs from data directory
-		indexerConfigFound := util.FileExists(filepath.Join(indexerDataDir, autoLoadIndexerConfigName))
-		paramConfigFound := util.FileExists(filepath.Join(indexerDataDir, autoLoadParameterConfigName))
-
-		// If we auto-loaded configs but a user supplied them as well, we have an error
-		if indexerConfigFound {
-			if configFile != "" {
-				logger.Errorf(
-					"indexer configuration was found in data directory (%s) as well as supplied via command line.  Only provide one.",
-					filepath.Join(indexerDataDir, autoLoadIndexerConfigName))
-				panic(exit{1})
-			}
-
-			configFile = filepath.Join(indexerDataDir, autoLoadIndexerConfigName)
-			fmt.Printf("Auto-loading indexer configuration found: %s\n", configFile)
-		}
-
-		if configFile != "" {
-			configs, err := os.Open(configFile)
-			if err != nil {
-				maybeFail(err, "error with config file (%s): %v", configFile, err)
-			}
-			defer configs.Close()
-			err = viper.ReadConfig(configs)
-			if err != nil {
-				maybeFail(err, "invalid config file (%s): %v", viper.ConfigFileUsed(), err)
-			}
-			fmt.Printf("Using configuration file: %s\n", configFile)
->>>>>>> 409d725a
 		}
 		cfg.suppliedAPIConfigFile = autoloadParamConfigPath
 		logger.Infof("Auto-loading parameter configuration file: %s", suppliedAPIConfigFile)
@@ -249,7 +206,6 @@
 		return err
 	}
 
-<<<<<<< HEAD
 	// Load the Parameter config
 	if err = loadIndexerParamConfig(daemonConfig); err != nil {
 		return err
@@ -274,13 +230,6 @@
 		if err != nil {
 			logger.WithError(err).Errorf("%s: create, %v", daemonConfig.cpuProfile, err)
 			return err
-=======
-		// If someone supplied a configuration file but also said to enable all parameters,
-		// that's an error
-		if suppliedAPIConfigFile != "" && enableAllParameters {
-			fmt.Fprint(os.Stderr, "not allowed to supply an api config file and enable all parameters")
-			panic(exit{1})
->>>>>>> 409d725a
 		}
 		defer profFile.Close()
 		err = pprof.StartCPUProfile(profFile)
@@ -309,7 +258,6 @@
 		}()
 	}
 
-<<<<<<< HEAD
 	var bot fetcher.Fetcher
 	if daemonConfig.noAlgod {
 		logger.Info("algod block following disabled")
@@ -339,7 +287,7 @@
 	var wg sync.WaitGroup
 	if bot != nil {
 		wg.Add(1)
-		go runBlockImporter(ctx, daemonConfig, &wg, db, availableCh, bot, &opts)
+		go runBlockImporter(ctx, daemonConfig, &wg, db, availableCh, bot, opts)
 	} else {
 		logger.Info("No block importer configured.")
 	}
@@ -354,7 +302,7 @@
 	return err
 }
 
-func runBlockImporter(ctx context.Context, cfg *daemonConfig, wg *sync.WaitGroup, db idb.IndexerDb, dbAvailable chan struct{}, bot fetcher.Fetcher, opts *idb.IndexerDbOptions) {
+func runBlockImporter(ctx context.Context, cfg *daemonConfig, wg *sync.WaitGroup, db idb.IndexerDb, dbAvailable chan struct{}, bot fetcher.Fetcher, opts idb.IndexerDbOptions) {
 	// Need to redefine exitHandler() for every go-routine
 	defer exitHandler()
 	defer wg.Done()
@@ -364,92 +312,21 @@
 
 	// Initial import if needed.
 	genesisReader := importer.GetGenesisFile(cfg.genesisJSONPath, bot.Algod(), logger)
-	_, err := importer.EnsureInitialImport(db, genesisReader, logger)
+	genesis, err := iutil.ReadGenesis(genesisReader)
+	maybeFail(err, "Error reading genesis file")
+
+	_, err = importer.EnsureInitialImport(db, genesis, logger)
 	maybeFail(err, "importer.EnsureInitialImport() error")
 
 	// sync local ledger
 	nextDBRound, err := db.GetNextRoundToAccount()
 	maybeFail(err, "Error getting DB round")
-	if nextDBRound > 0 {
-		if cfg.catchpoint != "" {
-			err = localledger.RunMigrationFastCatchup(logging.NewLogger(), cfg.catchpoint, opts)
-			maybeFail(err, "Error running ledger migration in fast catchup mode")
-=======
-		opts.MaxConn = maxConn
-		opts.IndexerDatadir = indexerDataDir
-		opts.AlgodDataDir = algodDataDir
-		opts.AlgodToken = algodToken
-		opts.AlgodAddr = algodAddr
-
-		db, availableCh := indexerDbFromFlags(opts)
-		defer db.Close()
-		var wg sync.WaitGroup
-		if bot != nil {
-			if indexerDataDir == "" {
-				fmt.Fprint(os.Stderr, "missing indexer data directory")
-				panic(exit{1})
-			}
-			wg.Add(1)
-			go func() {
-				// Need to redefine exitHandler() for every go-routine
-				defer exitHandler()
-				defer wg.Done()
-
-				// Wait until the database is available.
-				<-availableCh
-
-				// Initial import if needed.
-				genesisReader := importer.GetGenesisFile(genesisJSONPath, bot.Algod(), logger)
-				genesis, err := iutil.ReadGenesis(genesisReader)
-				maybeFail(err, "Error reading genesis file")
-
-				_, err = importer.EnsureInitialImport(db, genesis, logger)
-				maybeFail(err, "importer.EnsureInitialImport() error")
-
-				// sync local ledger
-				nextDBRound, err := db.GetNextRoundToAccount()
-				maybeFail(err, "Error getting DB round")
-
-				logger.Info("Initializing block import handler.")
-				imp := importer.NewImporter(db)
-
-				logger.Info("Initializing local ledger.")
-				proc, err := blockprocessor.MakeProcessorWithLedgerInit(logger, catchpoint, &genesis, nextDBRound, opts, imp.ImportBlock)
-				if err != nil {
-					maybeFail(err, "blockprocessor.MakeProcessor() err %v", err)
-				}
-
-				bot.SetNextRound(proc.NextRoundToProcess())
-				handler := blockHandler(proc, 1*time.Second)
-				bot.SetBlockHandler(handler)
-
-				logger.Info("Starting block importer.")
-				err = bot.Run(ctx)
-				if err != nil {
-					// If context is not expired.
-					if ctx.Err() == nil {
-						logger.WithError(err).Errorf("fetcher exited with error")
-						panic(exit{1})
-					}
-				}
-			}()
-		} else {
-			logger.Info("No block importer configured.")
->>>>>>> 409d725a
-		}
-		err = localledger.RunMigrationSimple(nextDBRound-1, opts)
-		maybeFail(err, "Error running ledger migration")
-	}
 
 	logger.Info("Initializing block import handler.")
 	imp := importer.NewImporter(db)
 
 	logger.Info("Initializing local ledger.")
-	genesisReader = importer.GetGenesisFile(cfg.genesisJSONPath, bot.Algod(), logger)
-	genesis, err := readGenesis(genesisReader)
-	maybeFail(err, "Error reading genesis file")
-
-	proc, err := blockprocessor.MakeProcessor(&genesis, nextDBRound, cfg.indexerDataDir, imp.ImportBlock)
+	proc, err := blockprocessor.MakeProcessorWithLedgerInit(logger, cfg.catchpoint, &genesis, nextDBRound, opts, imp.ImportBlock)
 	if err != nil {
 		maybeFail(err, "blockprocessor.MakeProcessor() err %v", err)
 	}
