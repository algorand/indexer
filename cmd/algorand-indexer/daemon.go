--- conflicted
+++ resolved
@@ -17,10 +17,6 @@
 
 	"github.com/algorand/go-algorand/rpcs"
 	"github.com/algorand/go-algorand/util"
-<<<<<<< HEAD
-
-=======
->>>>>>> 6cb6f970
 	"github.com/algorand/indexer/api"
 	"github.com/algorand/indexer/api/generated/v2"
 	"github.com/algorand/indexer/config"
@@ -59,11 +55,8 @@
 	defaultApplicationsLimit  uint32
 	enableAllParameters       bool
 	indexerDataDir            string
-<<<<<<< HEAD
 	initLedger                bool
 	catchpoint                string
-=======
->>>>>>> 6cb6f970
 	cpuProfile                string
 	pidFilePath               string
 	configFile                string
@@ -86,10 +79,6 @@
 			fmt.Fprint(os.Stderr, "indexer data directory was not provided")
 			panic(exit{1})
 		}
-<<<<<<< HEAD
-=======
-
->>>>>>> 6cb6f970
 		// Create the directory if it doesn't exist
 		if _, err := os.Stat(indexerDataDir); os.IsNotExist(err) {
 			err := os.Mkdir(indexerDataDir, 0755)
@@ -108,12 +97,6 @@
 					filepath.Join(indexerDataDir, autoLoadIndexerConfigName))
 				panic(exit{1})
 			}
-<<<<<<< HEAD
-			// No config file supplied via command line, auto-load it
-			configs, err := os.Open(configFile)
-			if err != nil {
-				maybeFail(err, "%v", err)
-=======
 
 			configFile = filepath.Join(indexerDataDir, autoLoadIndexerConfigName)
 			fmt.Printf("Auto-loading indexer configuration found: %s\n", configFile)
@@ -123,17 +106,13 @@
 			configs, err := os.Open(configFile)
 			if err != nil {
 				maybeFail(err, "error with config file (%s): %v", configFile, err)
->>>>>>> 6cb6f970
 			}
 			defer configs.Close()
 			err = viper.ReadConfig(configs)
 			if err != nil {
 				maybeFail(err, "invalid config file (%s): %v", viper.ConfigFileUsed(), err)
 			}
-<<<<<<< HEAD
-=======
 			fmt.Printf("Using configuration file: %s\n", configFile)
->>>>>>> 6cb6f970
 		}
 
 		if paramConfigFound {
@@ -172,22 +151,6 @@
 			err = pprof.StartCPUProfile(profFile)
 			maybeFail(err, "%s: start pprof, %v", cpuProfile, err)
 			defer pprof.StopCPUProfile()
-<<<<<<< HEAD
-		}
-
-		if configFile != "" {
-			configs, err := os.Open(configFile)
-			if err != nil {
-				maybeFail(err, "%v", err)
-			}
-			defer configs.Close()
-			err = viper.ReadConfig(configs)
-			if err != nil {
-				maybeFail(err, "invalid config file (%s): %v", viper.ConfigFileUsed(), err)
-			}
-			fmt.Printf("Using configuration file: %s\n", configFile)
-=======
->>>>>>> 6cb6f970
 		}
 
 		// If someone supplied a configuration file but also said to enable all parameters,
@@ -342,10 +305,6 @@
 	daemonCmd.Flags().StringVarP(&pidFilePath, "pidfile", "", "", "file to write daemon's process id to")
 	daemonCmd.Flags().StringVarP(&configFile, "configfile", "c", "", "file path to configuration file (indexer.yml)")
 
-	daemonCmd.Flags().StringVarP(&cpuProfile, "cpuprofile", "", "", "file to record cpu profile to")
-	daemonCmd.Flags().StringVarP(&pidFilePath, "pidfile", "", "", "file to write daemon's process id to")
-	daemonCmd.Flags().StringVarP(&configFile, "configfile", "c", "", "file path to configuration file (indexer.yml)")
-
 	viper.RegisterAlias("algod", "algod-data-dir")
 	viper.RegisterAlias("algod-net", "algod-address")
 	viper.RegisterAlias("server", "server-address")
