--- conflicted
+++ resolved
@@ -61,12 +61,9 @@
 	indexerDataDir            string
 	initLedger                bool
 	catchpoint                string
-<<<<<<< HEAD
-=======
 	cpuProfile                string
 	pidFilePath               string
 	configFile                string
->>>>>>> 31c03e64
 )
 
 var daemonCmd = &cobra.Command{
@@ -244,11 +241,7 @@
 				maybeFail(err, "Error getting DB round")
 				if nextDBRound > 0 {
 					if catchpoint != "" {
-<<<<<<< HEAD
-						err = localledger.RunMigrationFastCatchup(catchpoint, &opts)
-=======
 						err = localledger.RunMigrationFastCatchup(logging.NewLogger(), catchpoint, &opts)
->>>>>>> 31c03e64
 						maybeFail(err, "Error running ledger migration in fast catchup mode")
 					}
 					err = localledger.RunMigrationSimple(nextDBRound, &opts)
@@ -263,11 +256,7 @@
 				genesis, err := readGenesis(genesisReader)
 				maybeFail(err, "Error reading genesis file")
 
-<<<<<<< HEAD
-				proc, err := blockprocessor.MakeProcessor(&genesis, &genesisBlock, nextDBRound, indexerDataDir, imp.ImportBlock)
-=======
 				proc, err := blockprocessor.MakeProcessor(&genesis, nextDBRound, indexerDataDir, imp.ImportBlock)
->>>>>>> 31c03e64
 				if err != nil {
 					maybeFail(err, "Error creating a block processor")
 				}
@@ -332,13 +321,10 @@
 	daemonCmd.Flags().StringVarP(&indexerDataDir, "data-dir", "i", "", "path to indexer data dir, or $INDEXER_DATA")
 	daemonCmd.Flags().BoolVar(&initLedger, "init-ledger", true, "initialize local ledger using sequential mode")
 	daemonCmd.Flags().StringVarP(&catchpoint, "catchpoint", "", "", "initialize local ledger using fast catchup")
-<<<<<<< HEAD
-=======
 
 	daemonCmd.Flags().StringVarP(&cpuProfile, "cpuprofile", "", "", "file to record cpu profile to")
 	daemonCmd.Flags().StringVarP(&pidFilePath, "pidfile", "", "", "file to write daemon's process id to")
 	daemonCmd.Flags().StringVarP(&configFile, "configfile", "c", "", "file path to configuration file (indexer.yml)")
->>>>>>> 31c03e64
 
 	viper.RegisterAlias("algod", "algod-data-dir")
 	viper.RegisterAlias("algod-net", "algod-address")
