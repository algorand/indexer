package main

import (
	"context"
	"fmt"
	"io"
	"io/ioutil"
	"os"
	"os/signal"
	"path"
	"path/filepath"
	"strings"
	"sync"
	"syscall"
	"time"

	"github.com/algorand/go-algorand-sdk/client/v2/algod"
<<<<<<< HEAD
	algodConfig "github.com/algorand/go-algorand/config"
	"github.com/algorand/go-algorand/data/bookkeeping"
	"github.com/algorand/go-algorand/ledger"
	"github.com/algorand/go-algorand/logging"
=======
	"github.com/algorand/go-algorand/data/bookkeeping"
>>>>>>> 12f8c2f6
	"github.com/algorand/go-algorand/protocol"
	"github.com/algorand/go-algorand/rpcs"
	"github.com/algorand/indexer/api"
	"github.com/algorand/indexer/api/generated/v2"
	"github.com/algorand/indexer/config"
	"github.com/algorand/indexer/fetcher"
	"github.com/algorand/indexer/idb"
	"github.com/algorand/indexer/importer"
	"github.com/algorand/indexer/processor"
	"github.com/algorand/indexer/processor/blockprocessor"
<<<<<<< HEAD
	"github.com/algorand/indexer/util"
=======
>>>>>>> 12f8c2f6
	"github.com/algorand/indexer/util/metrics"
	"github.com/spf13/cobra"
	"github.com/spf13/viper"
)

var (
	algodDataDir              string
	algodAddr                 string
	algodToken                string
	daemonServerAddr          string
	noAlgod                   bool
	developerMode             bool
	allowMigration            bool
	metricsMode               string
	tokenString               string
	writeTimeout              time.Duration
	readTimeout               time.Duration
	maxConn                   uint32
	maxAPIResourcesPerAccount uint32
	maxTransactionsLimit      uint32
	defaultTransactionsLimit  uint32
	maxAccountsLimit          uint32
	defaultAccountsLimit      uint32
	maxAssetsLimit            uint32
	defaultAssetsLimit        uint32
	maxBalancesLimit          uint32
	defaultBalancesLimit      uint32
	maxApplicationsLimit      uint32
	defaultApplicationsLimit  uint32
	enableAllParameters       bool
	indexerDataDir            string
)

var daemonCmd = &cobra.Command{
	Use:   "daemon",
	Short: "run indexer daemon",
	Long:  "run indexer daemon. Serve api on HTTP.",
	//Args:
	Run: func(cmd *cobra.Command, args []string) {
		var err error
		config.BindFlags(cmd)
		err = configureLogger()
		if err != nil {
			fmt.Fprintf(os.Stderr, "failed to configure logger: %v", err)
			os.Exit(1)
		}

		// If someone supplied a configuration file but also said to enable all parameters,
		// that's an error
		if suppliedAPIConfigFile != "" && enableAllParameters {
			fmt.Fprint(os.Stderr, "not allowed to supply an api config file and enable all parameters")
			os.Exit(1)
		}

		if algodDataDir == "" {
			algodDataDir = os.Getenv("ALGORAND_DATA")
		}

		if indexerDataDir != "" {
			if _, err := os.Stat(indexerDataDir); os.IsNotExist(err) {
				err := os.Mkdir(indexerDataDir, 0755)
				maybeFail(err, "indexer data directory error, %v", err)
			}
		}

		ctx, cf := context.WithCancel(context.Background())
		defer cf()
		{
			cancelCh := make(chan os.Signal, 1)
			signal.Notify(cancelCh, syscall.SIGTERM, syscall.SIGINT)
			go func() {
				<-cancelCh
				logger.Println("Stopping Indexer.")
				cf()
			}()
		}

		var bot fetcher.Fetcher
		if noAlgod {
			logger.Info("algod block following disabled")
		} else if algodAddr != "" && algodToken != "" {
			bot, err = fetcher.ForNetAndToken(algodAddr, algodToken, logger)
			maybeFail(err, "fetcher setup, %v", err)
		} else if algodDataDir != "" {
			bot, err = fetcher.ForDataDir(algodDataDir, logger)
			maybeFail(err, "fetcher setup, %v", err)
		} else {
			// no algod was found
			noAlgod = true
		}
		opts := idb.IndexerDbOptions{}
		if noAlgod && !allowMigration {
			opts.ReadOnly = true
		}

		opts.MaxConn = maxConn
		opts.IndexerDatadir = indexerDataDir
		opts.AlgodDataDir = algodDataDir
		opts.AlgodToken = algodToken
		opts.AlgodAddr = algodAddr

		db, availableCh := indexerDbFromFlags(opts)
		defer db.Close()
		var wg sync.WaitGroup
		if bot != nil {
			if indexerDataDir == "" {
				fmt.Fprint(os.Stderr, "missing indexer data directory")
				os.Exit(1)
			}
			wg.Add(1)
			go func() {
				defer wg.Done()

				// Wait until the database is available.
				<-availableCh

				// Initial import if needed.
				genesisReader := importer.GetGenesisFile(genesisJSONPath, bot.Algod(), logger)
				_, err := importer.EnsureInitialImport(db, genesisReader, logger)
				maybeFail(err, "importer.EnsureInitialImport() error")
				logger.Info("Initializing block import handler.")
				imp := importer.NewImporter(db)

<<<<<<< HEAD
=======
				logger.Info("Initializing local ledger.")
>>>>>>> 12f8c2f6
				genesisReader = importer.GetGenesisFile(genesisJSONPath, bot.Algod(), logger)
				genesis, err := readGenesis(genesisReader)
				maybeFail(err, "Error reading genesis file")
				genesisBlock, err := getGenesisBlock(bot.Algod())
				maybeFail(err, "Error getting genesis block")
<<<<<<< HEAD
				initState, err := util.CreateInitState(&genesis, &genesisBlock)
				maybeFail(err, "Error creating init state")

				logger.Info("Initializing local ledger.")
				localLedger, err := ledger.OpenLedger(logging.NewLogger(), filepath.Join(path.Dir(indexerDataDir), "ledger"), false, initState, algodConfig.GetDefaultLocal())
				maybeFail(err, "failed to open ledger %v", err)
				defer localLedger.Close()
				bot.SetNextRound(uint64(localLedger.Latest()) + 1)

				proc, err := blockprocessor.MakeProcessor(localLedger, imp.ImportBlock)
				if err != nil {
					maybeFail(err, "blockprocessor.MakeProcessor() err %v", err)
				}
=======

				proc, err := blockprocessor.MakeProcessor(&genesis, &genesisBlock, indexerDataDir, imp.ImportBlock)
				if err != nil {
					maybeFail(err, "blockprocessor.MakeProcessor() err %v", err)
				}

				bot.SetNextRound(proc.NextRoundToProcess())
>>>>>>> 12f8c2f6
				handler := blockHandler(proc, 1*time.Second)
				bot.SetBlockHandler(handler)

				logger.Info("Starting block importer.")
				err = bot.Run(ctx)
				if err != nil {
					// If context is not expired.
					if ctx.Err() == nil {
						logger.WithError(err).Errorf("fetcher exited with error")
						os.Exit(1)
					}
				}
			}()
		} else {
			logger.Info("No block importer configured.")
		}

		fmt.Printf("serving on %s\n", daemonServerAddr)
		logger.Infof("serving on %s", daemonServerAddr)

		options := makeOptions()

		api.Serve(ctx, daemonServerAddr, db, bot, logger, options)
		wg.Wait()
	},
}

func init() {
	daemonCmd.Flags().StringVarP(&algodDataDir, "algod", "d", "", "path to algod data dir, or $ALGORAND_DATA")
	daemonCmd.Flags().StringVarP(&algodAddr, "algod-net", "", "", "host:port of algod")
	daemonCmd.Flags().StringVarP(&algodToken, "algod-token", "", "", "api access token for algod")
	daemonCmd.Flags().StringVarP(&genesisJSONPath, "genesis", "g", "", "path to genesis.json (defaults to genesis.json in algod data dir if that was set)")
	daemonCmd.Flags().StringVarP(&daemonServerAddr, "server", "S", ":8980", "host:port to serve API on (default :8980)")
	daemonCmd.Flags().BoolVarP(&noAlgod, "no-algod", "", false, "disable connecting to algod for block following")
	daemonCmd.Flags().StringVarP(&tokenString, "token", "t", "", "an optional auth token, when set REST calls must use this token in a bearer format, or in a 'X-Indexer-API-Token' header")
	daemonCmd.Flags().BoolVarP(&developerMode, "dev-mode", "", false, "allow performance intensive operations like searching for accounts at a particular round")
	daemonCmd.Flags().BoolVarP(&allowMigration, "allow-migration", "", false, "allow migrations to happen even when no algod connected")
	daemonCmd.Flags().StringVarP(&metricsMode, "metrics-mode", "", "OFF", "configure the /metrics endpoint to [ON, OFF, VERBOSE]")
	daemonCmd.Flags().DurationVarP(&writeTimeout, "write-timeout", "", 30*time.Second, "set the maximum duration to wait before timing out writes to a http response, breaking connection")
	daemonCmd.Flags().DurationVarP(&readTimeout, "read-timeout", "", 5*time.Second, "set the maximum duration for reading the entire request")
	daemonCmd.Flags().Uint32VarP(&maxConn, "max-conn", "", 0, "set the maximum connections allowed in the connection pool, if the maximum is reached subsequent connections will wait until a connection becomes available, or timeout according to the read-timeout setting")

	daemonCmd.Flags().StringVar(&suppliedAPIConfigFile, "api-config-file", "", "supply an API config file to enable/disable parameters")
	daemonCmd.Flags().BoolVar(&enableAllParameters, "enable-all-parameters", false, "override default configuration and enable all parameters. Can't be used with --api-config-file")
	daemonCmd.Flags().Uint32VarP(&maxAPIResourcesPerAccount, "max-api-resources-per-account", "", 1000, "set the maximum total number of resources (created assets, created apps, asset holdings, and application local state) per account that will be allowed in REST API lookupAccountByID and searchForAccounts responses before returning a 400 Bad Request. Set zero for no limit")
	daemonCmd.Flags().Uint32VarP(&maxTransactionsLimit, "max-transactions-limit", "", 10000, "set the maximum allowed Limit parameter for querying transactions")
	daemonCmd.Flags().Uint32VarP(&defaultTransactionsLimit, "default-transactions-limit", "", 1000, "set the default Limit parameter for querying transactions, if none is provided")
	daemonCmd.Flags().Uint32VarP(&maxAccountsLimit, "max-accounts-limit", "", 1000, "set the maximum allowed Limit parameter for querying accounts")
	daemonCmd.Flags().Uint32VarP(&defaultAccountsLimit, "default-accounts-limit", "", 100, "set the default Limit parameter for querying accounts, if none is provided")
	daemonCmd.Flags().Uint32VarP(&maxAssetsLimit, "max-assets-limit", "", 1000, "set the maximum allowed Limit parameter for querying assets")
	daemonCmd.Flags().Uint32VarP(&defaultAssetsLimit, "default-assets-limit", "", 100, "set the default Limit parameter for querying assets, if none is provided")
	daemonCmd.Flags().Uint32VarP(&maxBalancesLimit, "max-balances-limit", "", 10000, "set the maximum allowed Limit parameter for querying balances")
	daemonCmd.Flags().Uint32VarP(&defaultBalancesLimit, "default-balances-limit", "", 1000, "set the default Limit parameter for querying balances, if none is provided")
	daemonCmd.Flags().Uint32VarP(&maxApplicationsLimit, "max-applications-limit", "", 1000, "set the maximum allowed Limit parameter for querying applications")
	daemonCmd.Flags().Uint32VarP(&defaultApplicationsLimit, "default-applications-limit", "", 100, "set the default Limit parameter for querying applications, if none is provided")

	daemonCmd.Flags().StringVarP(&indexerDataDir, "data-dir", "i", "", "path to indexer data dir, or $INDEXER_DATA")

	viper.RegisterAlias("algod", "algod-data-dir")
	viper.RegisterAlias("algod-net", "algod-address")
	viper.RegisterAlias("server", "server-address")
	viper.RegisterAlias("token", "api-token")
	viper.RegisterAlias("data-dir", "data")

}

// makeOptions converts CLI options to server options
func makeOptions() (options api.ExtraOptions) {
	options.DeveloperMode = developerMode
	if tokenString != "" {
		options.Tokens = append(options.Tokens, tokenString)
	}
	switch strings.ToUpper(metricsMode) {
	case "OFF":
		options.MetricsEndpoint = false
		options.MetricsEndpointVerbose = false
	case "ON":
		options.MetricsEndpoint = true
		options.MetricsEndpointVerbose = false
	case "VERBOSE":
		options.MetricsEndpoint = true
		options.MetricsEndpointVerbose = true

	}
	options.WriteTimeout = writeTimeout
	options.ReadTimeout = readTimeout

	options.MaxAPIResourcesPerAccount = uint64(maxAPIResourcesPerAccount)
	options.MaxTransactionsLimit = uint64(maxTransactionsLimit)
	options.DefaultTransactionsLimit = uint64(defaultTransactionsLimit)
	options.MaxAccountsLimit = uint64(maxAccountsLimit)
	options.DefaultAccountsLimit = uint64(defaultAccountsLimit)
	options.MaxAssetsLimit = uint64(maxAssetsLimit)
	options.DefaultAssetsLimit = uint64(defaultAssetsLimit)
	options.MaxBalancesLimit = uint64(maxBalancesLimit)
	options.DefaultBalancesLimit = uint64(defaultBalancesLimit)
	options.MaxApplicationsLimit = uint64(maxApplicationsLimit)
	options.DefaultApplicationsLimit = uint64(defaultApplicationsLimit)

	if enableAllParameters {
		options.DisabledMapConfig = api.MakeDisabledMapConfig()
	} else {
		options.DisabledMapConfig = api.GetDefaultDisabledMapConfigForPostgres()
	}

	if suppliedAPIConfigFile != "" {
		swag, err := generated.GetSwagger()
		if err != nil {
			fmt.Fprintf(os.Stderr, "failed to get swagger: %v", err)
			os.Exit(1)
		}

		logger.Infof("supplied api configuration file located at: %s", suppliedAPIConfigFile)
		potentialDisabledMapConfig, err := api.MakeDisabledMapConfigFromFile(swag, suppliedAPIConfigFile)
		if err != nil {
			fmt.Fprintf(os.Stderr, "failed to created disabled map config from file: %v", err)
			os.Exit(1)
		}
		options.DisabledMapConfig = potentialDisabledMapConfig
	}

	return
}

// blockHandler creates a handler complying to the fetcher block handler interface. In case of a failure it keeps
// attempting to add the block until the fetcher shuts down.
func blockHandler(proc processor.Processor, retryDelay time.Duration) func(context.Context, *rpcs.EncodedBlockCert) error {
	return func(ctx context.Context, block *rpcs.EncodedBlockCert) error {
		for {
			err := handleBlock(block, proc)
			if err == nil {
				// return on success.
				return nil
			}

			// Delay or terminate before next attempt.
			select {
			case <-ctx.Done():
				return err
			case <-time.After(retryDelay):
				break
			}
		}
	}
}

func handleBlock(block *rpcs.EncodedBlockCert, proc processor.Processor) error {
	start := time.Now()
	err := proc.Process(block)
	if err != nil {
		logger.WithError(err).Errorf(
			"block %d import failed", block.Block.Round())
		return fmt.Errorf("handleBlock() err: %w", err)
	}
	dt := time.Since(start)

	// Ignore round 0 (which is empty).
	if block.Block.Round() > 0 {
		metrics.BlockImportTimeSeconds.Observe(dt.Seconds())
		metrics.ImportedTxnsPerBlock.Observe(float64(len(block.Block.Payset)))
		metrics.ImportedRoundGauge.Set(float64(block.Block.Round()))
		txnCountByType := make(map[string]int)
		for _, txn := range block.Block.Payset {
			txnCountByType[string(txn.Txn.Type)]++
		}
		for k, v := range txnCountByType {
			metrics.ImportedTxns.WithLabelValues(k).Set(float64(v))
		}
	}

	logger.Infof("round r=%d (%d txn) imported in %s", block.Block.Round(), len(block.Block.Payset), dt.String())

	return nil
}

func readGenesis(reader io.Reader) (bookkeeping.Genesis, error) {
	var genesis bookkeeping.Genesis
	if reader == nil {
		return bookkeeping.Genesis{}, fmt.Errorf("readGenesis() err: reader is nil")
	}
	gbytes, err := ioutil.ReadAll(reader)
	if err != nil {
		return bookkeeping.Genesis{}, fmt.Errorf("readGenesis() err: %w", err)
	}
	err = protocol.DecodeJSON(gbytes, &genesis)
	if err != nil {
		return bookkeeping.Genesis{}, fmt.Errorf("readGenesis() err: %w", err)
	}
	return genesis, nil
}

func getGenesisBlock(client *algod.Client) (bookkeeping.Block, error) {
	data, err := client.BlockRaw(0).Do(context.Background())
	if err != nil {
		return bookkeeping.Block{}, fmt.Errorf("getGenesisBlock() client err: %w", err)
	}

	var block rpcs.EncodedBlockCert
	err = protocol.Decode(data, &block)
	if err != nil {
		return bookkeeping.Block{}, fmt.Errorf("getGenesisBlock() decode err: %w", err)
	}

	return block.Block, nil
}<|MERGE_RESOLUTION|>--- conflicted
+++ resolved
@@ -7,22 +7,13 @@
 	"io/ioutil"
 	"os"
 	"os/signal"
-	"path"
-	"path/filepath"
 	"strings"
 	"sync"
 	"syscall"
 	"time"
 
 	"github.com/algorand/go-algorand-sdk/client/v2/algod"
-<<<<<<< HEAD
-	algodConfig "github.com/algorand/go-algorand/config"
 	"github.com/algorand/go-algorand/data/bookkeeping"
-	"github.com/algorand/go-algorand/ledger"
-	"github.com/algorand/go-algorand/logging"
-=======
-	"github.com/algorand/go-algorand/data/bookkeeping"
->>>>>>> 12f8c2f6
 	"github.com/algorand/go-algorand/protocol"
 	"github.com/algorand/go-algorand/rpcs"
 	"github.com/algorand/indexer/api"
@@ -33,10 +24,6 @@
 	"github.com/algorand/indexer/importer"
 	"github.com/algorand/indexer/processor"
 	"github.com/algorand/indexer/processor/blockprocessor"
-<<<<<<< HEAD
-	"github.com/algorand/indexer/util"
-=======
->>>>>>> 12f8c2f6
 	"github.com/algorand/indexer/util/metrics"
 	"github.com/spf13/cobra"
 	"github.com/spf13/viper"
@@ -133,10 +120,6 @@
 		}
 
 		opts.MaxConn = maxConn
-		opts.IndexerDatadir = indexerDataDir
-		opts.AlgodDataDir = algodDataDir
-		opts.AlgodToken = algodToken
-		opts.AlgodAddr = algodAddr
 
 		db, availableCh := indexerDbFromFlags(opts)
 		defer db.Close()
@@ -160,30 +143,12 @@
 				logger.Info("Initializing block import handler.")
 				imp := importer.NewImporter(db)
 
-<<<<<<< HEAD
-=======
 				logger.Info("Initializing local ledger.")
->>>>>>> 12f8c2f6
 				genesisReader = importer.GetGenesisFile(genesisJSONPath, bot.Algod(), logger)
 				genesis, err := readGenesis(genesisReader)
 				maybeFail(err, "Error reading genesis file")
 				genesisBlock, err := getGenesisBlock(bot.Algod())
 				maybeFail(err, "Error getting genesis block")
-<<<<<<< HEAD
-				initState, err := util.CreateInitState(&genesis, &genesisBlock)
-				maybeFail(err, "Error creating init state")
-
-				logger.Info("Initializing local ledger.")
-				localLedger, err := ledger.OpenLedger(logging.NewLogger(), filepath.Join(path.Dir(indexerDataDir), "ledger"), false, initState, algodConfig.GetDefaultLocal())
-				maybeFail(err, "failed to open ledger %v", err)
-				defer localLedger.Close()
-				bot.SetNextRound(uint64(localLedger.Latest()) + 1)
-
-				proc, err := blockprocessor.MakeProcessor(localLedger, imp.ImportBlock)
-				if err != nil {
-					maybeFail(err, "blockprocessor.MakeProcessor() err %v", err)
-				}
-=======
 
 				proc, err := blockprocessor.MakeProcessor(&genesis, &genesisBlock, indexerDataDir, imp.ImportBlock)
 				if err != nil {
@@ -191,7 +156,6 @@
 				}
 
 				bot.SetNextRound(proc.NextRoundToProcess())
->>>>>>> 12f8c2f6
 				handler := blockHandler(proc, 1*time.Second)
 				bot.SetBlockHandler(handler)
 
