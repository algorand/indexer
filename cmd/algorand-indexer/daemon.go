package main

import (
	"context"
	"errors"
	"fmt"
	"github.com/algorand/indexer/config"
	"github.com/spf13/pflag"
	"io"
	"io/ioutil"
	"os"
	"os/signal"
	"path/filepath"
	"runtime/pprof"
	"strings"
	"sync"
	"syscall"
	"time"

	"github.com/algorand/go-algorand/data/bookkeeping"
	"github.com/algorand/go-algorand/ledger/ledgercore"
	"github.com/algorand/go-algorand/logging"
	"github.com/algorand/go-algorand/protocol"
	"github.com/algorand/go-algorand/rpcs"
	"github.com/algorand/go-algorand/util"
	"github.com/algorand/indexer/api"
	"github.com/algorand/indexer/api/generated/v2"
	"github.com/algorand/indexer/fetcher"
	"github.com/algorand/indexer/idb"
	"github.com/algorand/indexer/importer"
	localledger "github.com/algorand/indexer/migrations/local_ledger"
	"github.com/algorand/indexer/processor"
	"github.com/algorand/indexer/processor/blockprocessor"
	"github.com/algorand/indexer/util/metrics"
	"github.com/spf13/cobra"
	"github.com/spf13/viper"
)

type daemonConfig struct {
	flags                     *pflag.FlagSet
	algodDataDir              string
	algodAddr                 string
	algodToken                string
	daemonServerAddr          string
	noAlgod                   bool
	developerMode             bool
	allowMigration            bool
	metricsMode               string
	tokenString               string
	writeTimeout              time.Duration
	readTimeout               time.Duration
	maxConn                   uint32
	maxAPIResourcesPerAccount uint32
	maxTransactionsLimit      uint32
	defaultTransactionsLimit  uint32
	maxAccountsLimit          uint32
	defaultAccountsLimit      uint32
	maxAssetsLimit            uint32
	defaultAssetsLimit        uint32
	maxBalancesLimit          uint32
	defaultBalancesLimit      uint32
	maxApplicationsLimit      uint32
	defaultApplicationsLimit  uint32
	enableAllParameters       bool
	indexerDataDir            string
	initLedger                bool
	catchpoint                string
	cpuProfile                string
	pidFilePath               string
	configFile                string
	suppliedAPIConfigFile     string
	genesisJSONPath           string
}

var daemonCfg = &daemonConfig{}

var daemonCmd = &cobra.Command{
	Use:   "daemon",
	Short: "run indexer daemon",
	Long:  "run indexer daemon. Serve api on HTTP.",
	//Args:
	Run: func(cmd *cobra.Command, args []string) {
		daemonCfg.flags = cmd.Flags()
		if err := runDaemon(daemonCfg); err != nil {
			panic(exit{1})
		}
	},
}

func configureIndexerDataDir(cfg *daemonConfig) error {
	var err error
	if cfg.indexerDataDir == "" {
		err = fmt.Errorf("indexer data directory was not provided")
		logger.WithError(err).Errorf("indexer data directory error, %v", err)
		return err
	}
	if _, err = os.Stat(cfg.indexerDataDir); os.IsNotExist(err) {
		err = os.Mkdir(cfg.indexerDataDir, 0755)
		if err != nil {
			logger.WithError(err).Errorf("indexer data directory error, %v", err)
			return err
		}
	}
	return err
}

func loadIndexerConfig(cfg *daemonConfig) error {
	var err error
	indexerConfigFound := util.FileExists(filepath.Join(cfg.indexerDataDir, autoLoadIndexerConfigName))
	if indexerConfigFound {
		if cfg.configFile != "" {
			err = fmt.Errorf("indexer configuration was found in data directory (%s) as well as supplied via command line.  Only provide one",
				filepath.Join(cfg.indexerDataDir, autoLoadIndexerConfigName))
			logger.WithError(err)
			return err
		}
		// No config file supplied via command line, auto-load it
		configs, err := os.Open(cfg.configFile)
		if err != nil {
			logger.WithError(err).Errorf("%v", err)
			return err
		}
		defer configs.Close()
		err = viper.ReadConfig(configs)
		if err != nil {
			logger.WithError(err).Errorf("invalid config file (%s): %v", viper.ConfigFileUsed(), err)
			return err
		}
	}
	if cfg.configFile != "" {
		configs, err := os.Open(cfg.configFile)
		if err != nil {
			logger.WithError(err).Errorf("File Does Not Exist Error: %v", err)
			return err
		}
		defer configs.Close()
		err = viper.ReadConfig(configs)
		if err != nil {
			logger.WithError(err).Errorf("invalid config file (%s): %v", viper.ConfigFileUsed(), err)
			return err
		}
		logger.Infof("Using configuration file: %s\n", cfg.configFile)
	}
	return err
}

func loadIndexerParamConfig(cfg *daemonConfig) error {
	var err error
	// If someone supplied a configuration file but also said to enable all parameters,
	// that's an error
	if cfg.suppliedAPIConfigFile != "" && cfg.enableAllParameters {
		err = errors.New("not allowed to supply an api config file and enable all parameters")
		logger.WithError(err).Errorf("API Parameter Error: %v", err)
		return err
	}
	autoloadParamConfigPath := filepath.Join(cfg.indexerDataDir, autoLoadParameterConfigName)
	paramConfigFound := util.FileExists(autoloadParamConfigPath)
	// If we auto-loaded configs but a user supplied them as well, we have an error
	if paramConfigFound {
		if cfg.suppliedAPIConfigFile != "" {
			err = fmt.Errorf("api parameter configuration was found in data directory (%s) as well as supplied via command line.  Only provide one",
				filepath.Join(cfg.indexerDataDir, autoLoadParameterConfigName))
			logger.WithError(err).Errorf("indexer parameter config error: %v", err)
			return err
		}
		cfg.suppliedAPIConfigFile = autoloadParamConfigPath
		logger.Infof("Auto-loading parameter configuration file: %s", suppliedAPIConfigFile)
	}
	return err
}

func createIndexerPidFile(cfg *daemonConfig) error {
	var err error
	logger.Infof("Creating PID file at: %s\n", cfg.pidFilePath)
	fout, err := os.Create(cfg.pidFilePath)
	if err != nil {
		err = fmt.Errorf("%s: could not create pid file, %v", cfg.pidFilePath, err)
		logger.WithError(err).Error(err)
		return err
	}
	_, err = fmt.Fprintf(fout, "%d", os.Getpid())
	if err != nil {
		err = fmt.Errorf("%s: could not write pid file, %v", cfg.pidFilePath, err)
		logger.WithError(err).Error(err)
		return err
	}
	err = fout.Close()
	if err != nil {
		err = fmt.Errorf("%s: could not close pid file, %v", cfg.pidFilePath, err)
		logger.WithError(err).Error(err)
		return err
	}
	return err
}

func runDaemon(daemonConfig *daemonConfig) error {
	var err error
	config.BindFlagSet(daemonConfig.flags)
	err = configureLogger()
	if err != nil {
		fmt.Fprintf(os.Stderr, "failed to configure logger: %v", err)
		return err
	}

	// Create the data directory if necessary/possible
	if err = configureIndexerDataDir(daemonConfig); err != nil {
		return err
	}

	// Detect the various auto-loading configs from data directory
	if err = loadIndexerConfig(daemonConfig); err != nil {
		return err
	}

	// Load the Parameter config
	if err = loadIndexerParamConfig(daemonConfig); err != nil {
		return err
	}

	if daemonConfig.pidFilePath != "" {
		err = createIndexerPidFile(daemonConfig)
		if err != nil {
			return err
		}
		defer func(name string) {
			err := os.Remove(name)
			if err != nil {
				logger.WithError(err).Errorf("%s: could not remove pid file", daemonConfig.pidFilePath)
			}
		}(daemonConfig.pidFilePath)
	}

	if daemonConfig.cpuProfile != "" {
		var err error
		profFile, err = os.Create(daemonConfig.cpuProfile)
		if err != nil {
			logger.WithError(err).Errorf("%s: create, %v", daemonConfig.cpuProfile, err)
			return err
		}
		defer profFile.Close()
		err = pprof.StartCPUProfile(profFile)
		if err != nil {
			logger.WithError(err).Errorf("%s: start pprof, %v", daemonConfig.cpuProfile, err)
			return err
		}
		defer pprof.StopCPUProfile()
	}

	if daemonConfig.algodDataDir == "" {
		daemonConfig.algodDataDir = os.Getenv("ALGORAND_DATA")
	}

	ctx, cf := context.WithCancel(context.Background())
	defer cf()
	{
		cancelCh := make(chan os.Signal, 1)
		signal.Notify(cancelCh, syscall.SIGTERM, syscall.SIGINT)
		go func() {
			// Need to redefine exitHandler() for every go-routine
			defer exitHandler()
			<-cancelCh
			logger.Println("Stopping Indexer.")
			cf()
		}()
	}

<<<<<<< HEAD
	var bot fetcher.Fetcher
	if daemonConfig.noAlgod {
		logger.Info("algod block following disabled")
	} else if daemonConfig.algodAddr != "" && daemonConfig.algodToken != "" {
		bot, err = fetcher.ForNetAndToken(daemonConfig.algodAddr, daemonConfig.algodToken, logger)
		maybeFail(err, "fetcher setup, %v", err)
	} else if daemonConfig.algodDataDir != "" {
		bot, err = fetcher.ForDataDir(daemonConfig.algodDataDir, logger)
		maybeFail(err, "fetcher setup, %v", err)
	} else {
		// no algod was found
		daemonConfig.noAlgod = true
	}
	opts := idb.IndexerDbOptions{}
	if daemonConfig.noAlgod && !daemonConfig.allowMigration {
		opts.ReadOnly = true
	}

	opts.MaxConn = daemonConfig.maxConn
	opts.IndexerDatadir = daemonConfig.indexerDataDir
	opts.AlgodDataDir = daemonConfig.algodDataDir
	opts.AlgodToken = daemonConfig.algodToken
	opts.AlgodAddr = daemonConfig.algodAddr

	db, availableCh := indexerDbFromFlags(opts)
	defer db.Close()
	var wg sync.WaitGroup
	if bot != nil {
		wg.Add(1)
		go runBlockImporter(ctx, daemonConfig, &wg, db, availableCh, bot, &opts)
	} else {
		logger.Info("No block importer configured.")
	}

	fmt.Printf("serving on %s\n", daemonConfig.daemonServerAddr)
	logger.Infof("serving on %s", daemonConfig.daemonServerAddr)

	options := makeOptions(daemonConfig)

	api.Serve(ctx, daemonConfig.daemonServerAddr, db, bot, logger, options)
	wg.Wait()
	return err
}

func runBlockImporter(ctx context.Context, cfg *daemonConfig, wg *sync.WaitGroup, db idb.IndexerDb, dbAvailable chan struct{}, bot fetcher.Fetcher, opts *idb.IndexerDbOptions) {
	// Need to redefine exitHandler() for every go-routine
	defer exitHandler()
	defer wg.Done()

	// Wait until the database is available.
	<-dbAvailable

	// Initial import if needed.
	genesisReader := importer.GetGenesisFile(cfg.genesisJSONPath, bot.Algod(), logger)
	_, err := importer.EnsureInitialImport(db, genesisReader, logger)
	maybeFail(err, "importer.EnsureInitialImport() error")

	// sync local ledger
	nextDBRound, err := db.GetNextRoundToAccount()
	maybeFail(err, "Error getting DB round")
	if nextDBRound > 0 {
		if cfg.catchpoint != "" {
			err = localledger.RunMigrationFastCatchup(logging.NewLogger(), cfg.catchpoint, opts)
			maybeFail(err, "Error running ledger migration in fast catchup mode")
=======
		opts.MaxConn = maxConn
		opts.IndexerDatadir = indexerDataDir
		opts.AlgodDataDir = algodDataDir
		opts.AlgodToken = algodToken
		opts.AlgodAddr = algodAddr

		db, availableCh := indexerDbFromFlags(opts)
		defer db.Close()
		var wg sync.WaitGroup
		if bot != nil {
			if indexerDataDir == "" {
				fmt.Fprint(os.Stderr, "missing indexer data directory")
				panic(exit{1})
			}
			wg.Add(1)
			go func() {
				// Need to redefine exitHandler() for every go-routine
				defer exitHandler()
				defer wg.Done()

				// Wait until the database is available.
				<-availableCh

				// Initial import if needed.
				genesisReader := importer.GetGenesisFile(genesisJSONPath, bot.Algod(), logger)
				_, err := importer.EnsureInitialImport(db, genesisReader, logger)
				maybeFail(err, "importer.EnsureInitialImport() error")

				// sync local ledger
				nextDBRound, err := db.GetNextRoundToAccount()
				maybeFail(err, "Error getting DB round")
				if nextDBRound > 0 {
					if catchpoint != "" {
						round, _, err := ledgercore.ParseCatchpointLabel(catchpoint)
						if err != nil {
							maybeFail(err, "catchpoint error")
						}
						if uint64(round) >= nextDBRound {
							logger.Warnf("round for given catchpoint is ahead of db round. skip fast catchup")
						} else {
							err = localledger.RunMigrationFastCatchup(logging.NewLogger(), catchpoint, &opts)
							maybeFail(err, "Error running ledger migration in fast catchup mode")
						}

					}
					err = localledger.RunMigrationSimple(nextDBRound-1, &opts)
					maybeFail(err, "Error running ledger migration")
				}

				logger.Info("Initializing block import handler.")
				imp := importer.NewImporter(db)

				logger.Info("Initializing local ledger.")
				genesisReader = importer.GetGenesisFile(genesisJSONPath, bot.Algod(), logger)
				genesis, err := readGenesis(genesisReader)
				maybeFail(err, "Error reading genesis file")

				proc, err := blockprocessor.MakeProcessor(&genesis, nextDBRound, indexerDataDir, imp.ImportBlock)
				if err != nil {
					maybeFail(err, "blockprocessor.MakeProcessor() err %v", err)
				}

				bot.SetNextRound(proc.NextRoundToProcess())
				handler := blockHandler(proc, 1*time.Second)
				bot.SetBlockHandler(handler)

				logger.Info("Starting block importer.")
				err = bot.Run(ctx)
				if err != nil {
					// If context is not expired.
					if ctx.Err() == nil {
						logger.WithError(err).Errorf("fetcher exited with error")
						panic(exit{1})
					}
				}
			}()
		} else {
			logger.Info("No block importer configured.")
>>>>>>> 5f5c7fec
		}
		err = localledger.RunMigrationSimple(nextDBRound-1, opts)
		maybeFail(err, "Error running ledger migration")
	}

	logger.Info("Initializing block import handler.")
	imp := importer.NewImporter(db)

	logger.Info("Initializing local ledger.")
	genesisReader = importer.GetGenesisFile(cfg.genesisJSONPath, bot.Algod(), logger)
	genesis, err := readGenesis(genesisReader)
	maybeFail(err, "Error reading genesis file")

	proc, err := blockprocessor.MakeProcessor(&genesis, nextDBRound, cfg.indexerDataDir, imp.ImportBlock)
	if err != nil {
		maybeFail(err, "blockprocessor.MakeProcessor() err %v", err)
	}

	bot.SetNextRound(proc.NextRoundToProcess())
	handler := blockHandler(proc, 1*time.Second)
	bot.SetBlockHandler(handler)

	logger.Info("Starting block importer.")
	err = bot.Run(ctx)
	if err != nil {
		// If context is not expired.
		if ctx.Err() == nil {
			logger.WithError(err).Errorf("fetcher exited with error")
			panic(exit{1})
		}
	}
}

func (cfg *daemonConfig) setFlags(flags *pflag.FlagSet) {
	flags.StringVarP(&cfg.algodDataDir, "algod", "d", "", "path to algod data dir, or $ALGORAND_DATA")
	flags.StringVarP(&cfg.algodAddr, "algod-net", "", "", "host:port of algod")
	flags.StringVarP(&cfg.algodToken, "algod-token", "", "", "api access token for algod")
	flags.StringVarP(&cfg.genesisJSONPath, "genesis", "g", "", "path to genesis.json (defaults to genesis.json in algod data dir if that was set)")
	flags.StringVarP(&cfg.daemonServerAddr, "server", "S", ":8980", "host:port to serve API on (default :8980)")
	flags.BoolVarP(&cfg.noAlgod, "no-algod", "", false, "disable connecting to algod for block following")
	flags.StringVarP(&cfg.tokenString, "token", "t", "", "an optional auth token, when set REST calls must use this token in a bearer format, or in a 'X-Indexer-API-Token' header")
	flags.BoolVarP(&cfg.developerMode, "dev-mode", "", false, "allow performance intensive operations like searching for accounts at a particular round")
	flags.BoolVarP(&cfg.allowMigration, "allow-migration", "", false, "allow migrations to happen even when no algod connected")
	flags.StringVarP(&cfg.metricsMode, "metrics-mode", "", "OFF", "configure the /metrics endpoint to [ON, OFF, VERBOSE]")
	flags.DurationVarP(&cfg.writeTimeout, "write-timeout", "", 30*time.Second, "set the maximum duration to wait before timing out writes to a http response, breaking connection")
	flags.DurationVarP(&cfg.readTimeout, "read-timeout", "", 5*time.Second, "set the maximum duration for reading the entire request")
	flags.Uint32VarP(&cfg.maxConn, "max-conn", "", 0, "set the maximum connections allowed in the connection pool, if the maximum is reached subsequent connections will wait until a connection becomes available, or timeout according to the read-timeout setting")

	flags.StringVar(&cfg.suppliedAPIConfigFile, "api-config-file", "", "supply an API config file to enable/disable parameters")
	flags.BoolVar(&cfg.enableAllParameters, "enable-all-parameters", false, "override default configuration and enable all parameters. Can't be used with --api-config-file")
	flags.Uint32VarP(&cfg.maxAPIResourcesPerAccount, "max-api-resources-per-account", "", 1000, "set the maximum total number of resources (created assets, created apps, asset holdings, and application local state) per account that will be allowed in REST API lookupAccountByID and searchForAccounts responses before returning a 400 Bad Request. Set zero for no limit")
	flags.Uint32VarP(&cfg.maxTransactionsLimit, "max-transactions-limit", "", 10000, "set the maximum allowed Limit parameter for querying transactions")
	flags.Uint32VarP(&cfg.defaultTransactionsLimit, "default-transactions-limit", "", 1000, "set the default Limit parameter for querying transactions, if none is provided")
	flags.Uint32VarP(&cfg.maxAccountsLimit, "max-accounts-limit", "", 1000, "set the maximum allowed Limit parameter for querying accounts")
	flags.Uint32VarP(&cfg.defaultAccountsLimit, "default-accounts-limit", "", 100, "set the default Limit parameter for querying accounts, if none is provided")
	flags.Uint32VarP(&cfg.maxAssetsLimit, "max-assets-limit", "", 1000, "set the maximum allowed Limit parameter for querying assets")
	flags.Uint32VarP(&cfg.defaultAssetsLimit, "default-assets-limit", "", 100, "set the default Limit parameter for querying assets, if none is provided")
	flags.Uint32VarP(&cfg.maxBalancesLimit, "max-balances-limit", "", 10000, "set the maximum allowed Limit parameter for querying balances")
	flags.Uint32VarP(&cfg.defaultBalancesLimit, "default-balances-limit", "", 1000, "set the default Limit parameter for querying balances, if none is provided")
	flags.Uint32VarP(&cfg.maxApplicationsLimit, "max-applications-limit", "", 1000, "set the maximum allowed Limit parameter for querying applications")
	flags.Uint32VarP(&cfg.defaultApplicationsLimit, "default-applications-limit", "", 100, "set the default Limit parameter for querying applications, if none is provided")

	flags.StringVarP(&cfg.indexerDataDir, "data-dir", "i", "", "path to indexer data dir, or $INDEXER_DATA")
	flags.BoolVar(&cfg.initLedger, "init-ledger", true, "initialize local ledger using sequential mode")
	flags.StringVarP(&cfg.catchpoint, "catchpoint", "", "", "initialize local ledger using fast catchup")

	flags.StringVarP(&cfg.cpuProfile, "cpuprofile", "", "", "file to record cpu profile to")
	flags.StringVarP(&cfg.pidFilePath, "pidfile", "", "", "file to write daemon's process id to")
	flags.StringVarP(&cfg.configFile, "configfile", "c", "", "file path to configuration file (indexer.yml)")
}

func init() {
	viper.RegisterAlias("algod", "algod-data-dir")
	viper.RegisterAlias("algod-net", "algod-address")
	viper.RegisterAlias("server", "server-address")
	viper.RegisterAlias("token", "api-token")
	viper.RegisterAlias("data-dir", "data")
}

// makeOptions converts CLI options to server options
func makeOptions(daemonConfig *daemonConfig) (options api.ExtraOptions) {
	options.DeveloperMode = daemonConfig.developerMode
	if daemonConfig.tokenString != "" {
		options.Tokens = append(options.Tokens, daemonConfig.tokenString)
	}
	switch strings.ToUpper(daemonConfig.metricsMode) {
	case "OFF":
		options.MetricsEndpoint = false
		options.MetricsEndpointVerbose = false
	case "ON":
		options.MetricsEndpoint = true
		options.MetricsEndpointVerbose = false
	case "VERBOSE":
		options.MetricsEndpoint = true
		options.MetricsEndpointVerbose = true

	}
	options.WriteTimeout = daemonConfig.writeTimeout
	options.ReadTimeout = daemonConfig.readTimeout

	options.MaxAPIResourcesPerAccount = uint64(daemonConfig.maxAPIResourcesPerAccount)
	options.MaxTransactionsLimit = uint64(daemonConfig.maxTransactionsLimit)
	options.DefaultTransactionsLimit = uint64(daemonConfig.defaultTransactionsLimit)
	options.MaxAccountsLimit = uint64(daemonConfig.maxAccountsLimit)
	options.DefaultAccountsLimit = uint64(daemonConfig.defaultAccountsLimit)
	options.MaxAssetsLimit = uint64(daemonConfig.maxAssetsLimit)
	options.DefaultAssetsLimit = uint64(daemonConfig.defaultAssetsLimit)
	options.MaxBalancesLimit = uint64(daemonConfig.maxBalancesLimit)
	options.DefaultBalancesLimit = uint64(daemonConfig.defaultBalancesLimit)
	options.MaxApplicationsLimit = uint64(daemonConfig.maxApplicationsLimit)
	options.DefaultApplicationsLimit = uint64(daemonConfig.defaultApplicationsLimit)

	if daemonConfig.enableAllParameters {
		options.DisabledMapConfig = api.MakeDisabledMapConfig()
	} else {
		options.DisabledMapConfig = api.GetDefaultDisabledMapConfigForPostgres()
	}

	if daemonConfig.suppliedAPIConfigFile != "" {
		swag, err := generated.GetSwagger()
		if err != nil {
			fmt.Fprintf(os.Stderr, "failed to get swagger: %v", err)
			panic(exit{1})
		}

		logger.Infof("supplied api configuration file located at: %s", daemonConfig.suppliedAPIConfigFile)
		potentialDisabledMapConfig, err := api.MakeDisabledMapConfigFromFile(swag, daemonConfig.suppliedAPIConfigFile)
		if err != nil {
			fmt.Fprintf(os.Stderr, "failed to created disabled map config from file: %v", err)
			panic(exit{1})
		}
		options.DisabledMapConfig = potentialDisabledMapConfig
	}

	return
}

// blockHandler creates a handler complying to the fetcher block handler interface. In case of a failure it keeps
// attempting to add the block until the fetcher shuts down.
func blockHandler(proc processor.Processor, retryDelay time.Duration) func(context.Context, *rpcs.EncodedBlockCert) error {
	return func(ctx context.Context, block *rpcs.EncodedBlockCert) error {
		for {
			err := handleBlock(block, proc)
			if err == nil {
				// return on success.
				return nil
			}

			// Delay or terminate before next attempt.
			select {
			case <-ctx.Done():
				return err
			case <-time.After(retryDelay):
				break
			}
		}
	}
}

func handleBlock(block *rpcs.EncodedBlockCert, proc processor.Processor) error {
	start := time.Now()
	err := proc.Process(block)
	if err != nil {
		logger.WithError(err).Errorf(
			"block %d import failed", block.Block.Round())
		return fmt.Errorf("handleBlock() err: %w", err)
	}
	dt := time.Since(start)

	// Ignore round 0 (which is empty).
	if block.Block.Round() > 0 {
		metrics.BlockImportTimeSeconds.Observe(dt.Seconds())
		metrics.ImportedTxnsPerBlock.Observe(float64(len(block.Block.Payset)))
		metrics.ImportedRoundGauge.Set(float64(block.Block.Round()))
		txnCountByType := make(map[string]int)
		for _, txn := range block.Block.Payset {
			txnCountByType[string(txn.Txn.Type)]++
		}
		for k, v := range txnCountByType {
			metrics.ImportedTxns.WithLabelValues(k).Set(float64(v))
		}
	}

	logger.Infof("round r=%d (%d txn) imported in %s", block.Block.Round(), len(block.Block.Payset), dt.String())

	return nil
}

func readGenesis(reader io.Reader) (bookkeeping.Genesis, error) {
	var genesis bookkeeping.Genesis
	if reader == nil {
		return bookkeeping.Genesis{}, fmt.Errorf("readGenesis() err: reader is nil")
	}
	gbytes, err := ioutil.ReadAll(reader)
	if err != nil {
		return bookkeeping.Genesis{}, fmt.Errorf("readGenesis() err: %w", err)
	}
	err = protocol.DecodeJSON(gbytes, &genesis)
	if err != nil {
		return bookkeeping.Genesis{}, fmt.Errorf("readGenesis() err: %w", err)
	}
	return genesis, nil
}<|MERGE_RESOLUTION|>--- conflicted
+++ resolved
@@ -264,7 +264,6 @@
 		}()
 	}
 
-<<<<<<< HEAD
 	var bot fetcher.Fetcher
 	if daemonConfig.noAlgod {
 		logger.Info("algod block following disabled")
@@ -329,86 +328,6 @@
 		if cfg.catchpoint != "" {
 			err = localledger.RunMigrationFastCatchup(logging.NewLogger(), cfg.catchpoint, opts)
 			maybeFail(err, "Error running ledger migration in fast catchup mode")
-=======
-		opts.MaxConn = maxConn
-		opts.IndexerDatadir = indexerDataDir
-		opts.AlgodDataDir = algodDataDir
-		opts.AlgodToken = algodToken
-		opts.AlgodAddr = algodAddr
-
-		db, availableCh := indexerDbFromFlags(opts)
-		defer db.Close()
-		var wg sync.WaitGroup
-		if bot != nil {
-			if indexerDataDir == "" {
-				fmt.Fprint(os.Stderr, "missing indexer data directory")
-				panic(exit{1})
-			}
-			wg.Add(1)
-			go func() {
-				// Need to redefine exitHandler() for every go-routine
-				defer exitHandler()
-				defer wg.Done()
-
-				// Wait until the database is available.
-				<-availableCh
-
-				// Initial import if needed.
-				genesisReader := importer.GetGenesisFile(genesisJSONPath, bot.Algod(), logger)
-				_, err := importer.EnsureInitialImport(db, genesisReader, logger)
-				maybeFail(err, "importer.EnsureInitialImport() error")
-
-				// sync local ledger
-				nextDBRound, err := db.GetNextRoundToAccount()
-				maybeFail(err, "Error getting DB round")
-				if nextDBRound > 0 {
-					if catchpoint != "" {
-						round, _, err := ledgercore.ParseCatchpointLabel(catchpoint)
-						if err != nil {
-							maybeFail(err, "catchpoint error")
-						}
-						if uint64(round) >= nextDBRound {
-							logger.Warnf("round for given catchpoint is ahead of db round. skip fast catchup")
-						} else {
-							err = localledger.RunMigrationFastCatchup(logging.NewLogger(), catchpoint, &opts)
-							maybeFail(err, "Error running ledger migration in fast catchup mode")
-						}
-
-					}
-					err = localledger.RunMigrationSimple(nextDBRound-1, &opts)
-					maybeFail(err, "Error running ledger migration")
-				}
-
-				logger.Info("Initializing block import handler.")
-				imp := importer.NewImporter(db)
-
-				logger.Info("Initializing local ledger.")
-				genesisReader = importer.GetGenesisFile(genesisJSONPath, bot.Algod(), logger)
-				genesis, err := readGenesis(genesisReader)
-				maybeFail(err, "Error reading genesis file")
-
-				proc, err := blockprocessor.MakeProcessor(&genesis, nextDBRound, indexerDataDir, imp.ImportBlock)
-				if err != nil {
-					maybeFail(err, "blockprocessor.MakeProcessor() err %v", err)
-				}
-
-				bot.SetNextRound(proc.NextRoundToProcess())
-				handler := blockHandler(proc, 1*time.Second)
-				bot.SetBlockHandler(handler)
-
-				logger.Info("Starting block importer.")
-				err = bot.Run(ctx)
-				if err != nil {
-					// If context is not expired.
-					if ctx.Err() == nil {
-						logger.WithError(err).Errorf("fetcher exited with error")
-						panic(exit{1})
-					}
-				}
-			}()
-		} else {
-			logger.Info("No block importer configured.")
->>>>>>> 5f5c7fec
 		}
 		err = localledger.RunMigrationSimple(nextDBRound-1, opts)
 		maybeFail(err, "Error running ledger migration")
