package main

import (
	"context"
	"fmt"
	"os"
	"os/signal"
	"strings"
	"sync"
	"syscall"
	"time"

	"github.com/spf13/cobra"
	"github.com/spf13/viper"

	"github.com/algorand/go-algorand/rpcs"
	"github.com/algorand/indexer/api"
	"github.com/algorand/indexer/api/generated/v2"
	"github.com/algorand/indexer/config"
	"github.com/algorand/indexer/fetcher"
	"github.com/algorand/indexer/idb"
	"github.com/algorand/indexer/importer"
	"github.com/algorand/indexer/util/metrics"
)

var (
<<<<<<< HEAD
	algodDataDir              string
	algodAddr                 string
	algodToken                string
	daemonServerAddr          string
	noAlgod                   bool
	developerMode             bool
	allowMigration            bool
	metricsMode               string
	tokenString               string
	writeTimeout              time.Duration
	readTimeout               time.Duration
	maxConn                   uint32
	maxAPIResourcesPerAccount uint32
	maxTransactionsLimit      uint32
	defaultTransactionsLimit  uint32
	maxAccountsLimit          uint32
	defaultAccountsLimit      uint32
	maxAssetsLimit            uint32
	defaultAssetsLimit        uint32
	maxBalancesLimit          uint32
	defaultBalancesLimit      uint32
	maxApplicationsLimit      uint32
	defaultApplicationsLimit  uint32
=======
	algodDataDir        string
	algodAddr           string
	algodToken          string
	daemonServerAddr    string
	noAlgod             bool
	developerMode       bool
	allowMigration      bool
	metricsMode         string
	tokenString         string
	writeTimeout        time.Duration
	readTimeout         time.Duration
	maxConn             uint32
	enableAllParameters bool
>>>>>>> 82b9fe3e
)

var daemonCmd = &cobra.Command{
	Use:   "daemon",
	Short: "run indexer daemon",
	Long:  "run indexer daemon. Serve api on HTTP.",
	//Args:
	Run: func(cmd *cobra.Command, args []string) {
		var err error
		config.BindFlags(cmd)
		err = configureLogger()
		if err != nil {
			fmt.Fprintf(os.Stderr, "failed to configure logger: %v", err)
			os.Exit(1)
		}

		// If someone supplied a configuration file but also said to enable all parameters,
		// that's an error
		if suppliedAPIConfigFile != "" && enableAllParameters {
			fmt.Fprint(os.Stderr, "not allowed to supply an api config file and enable all parameters")
			os.Exit(1)
		}

		if algodDataDir == "" {
			algodDataDir = os.Getenv("ALGORAND_DATA")
		}

		ctx, cf := context.WithCancel(context.Background())
		defer cf()
		{
			cancelCh := make(chan os.Signal, 1)
			signal.Notify(cancelCh, syscall.SIGTERM, syscall.SIGINT)
			go func() {
				<-cancelCh
				logger.Println("Stopping Indexer.")
				cf()
			}()
		}

		var bot fetcher.Fetcher
		if noAlgod {
			logger.Info("algod block following disabled")
		} else if algodAddr != "" && algodToken != "" {
			bot, err = fetcher.ForNetAndToken(algodAddr, algodToken, logger)
			maybeFail(err, "fetcher setup, %v", err)
		} else if algodDataDir != "" {
			bot, err = fetcher.ForDataDir(algodDataDir, logger)
			maybeFail(err, "fetcher setup, %v", err)
		} else {
			// no algod was found
			noAlgod = true
		}
		opts := idb.IndexerDbOptions{}
		if noAlgod && !allowMigration {
			opts.ReadOnly = true
		}

		opts.MaxConn = maxConn

		db, availableCh := indexerDbFromFlags(opts)
		defer db.Close()
		var wg sync.WaitGroup
		if bot != nil {
			wg.Add(1)
			go func() {
				defer wg.Done()

				// Wait until the database is available.
				<-availableCh

				// Initial import if needed.
				genesisReader := importer.GetGenesisFile(genesisJSONPath, bot.Algod(), logger)
				_, err := importer.EnsureInitialImport(db, genesisReader, logger)
				maybeFail(err, "importer.EnsureInitialImport() error")
				logger.Info("Initializing block import handler.")

				nextRound, err := db.GetNextRoundToAccount()
				maybeFail(err, "failed to get next round, %v", err)
				bot.SetNextRound(nextRound)

				imp := importer.NewImporter(db)
				handler := blockHandler(imp, 1*time.Second)
				bot.SetBlockHandler(handler)

				logger.Info("Starting block importer.")
				err = bot.Run(ctx)
				if err != nil {
					// If context is not expired.
					if ctx.Err() == nil {
						logger.WithError(err).Errorf("fetcher exited with error")
						os.Exit(1)
					}
				}
			}()
		} else {
			logger.Info("No block importer configured.")
		}

		fmt.Printf("serving on %s\n", daemonServerAddr)
		logger.Infof("serving on %s", daemonServerAddr)

		options := makeOptions()

		swag, err := generated.GetSwagger()
		if err != nil {
			fmt.Fprintf(os.Stderr, "failed to get swagger: %v", err)
			os.Exit(1)
		}

		if suppliedAPIConfigFile != "" {
			logger.Infof("supplied api configuration file located at: %s", suppliedAPIConfigFile)
			potentialDisabledMapConfig, err := api.MakeDisabledMapConfigFromFile(swag, suppliedAPIConfigFile)
			if err != nil {
				fmt.Fprintf(os.Stderr, "failed to created disabled map config from file: %v", err)
				os.Exit(1)
			}
			options.DisabledMapConfig = potentialDisabledMapConfig
		}

		api.Serve(ctx, daemonServerAddr, db, bot, logger, options)
		wg.Wait()
	},
}

func init() {
	daemonCmd.Flags().StringVarP(&algodDataDir, "algod", "d", "", "path to algod data dir, or $ALGORAND_DATA")
	daemonCmd.Flags().StringVarP(&algodAddr, "algod-net", "", "", "host:port of algod")
	daemonCmd.Flags().StringVarP(&algodToken, "algod-token", "", "", "api access token for algod")
	daemonCmd.Flags().StringVarP(&genesisJSONPath, "genesis", "g", "", "path to genesis.json (defaults to genesis.json in algod data dir if that was set)")
	daemonCmd.Flags().StringVarP(&daemonServerAddr, "server", "S", ":8980", "host:port to serve API on (default :8980)")
	daemonCmd.Flags().BoolVarP(&noAlgod, "no-algod", "", false, "disable connecting to algod for block following")
	daemonCmd.Flags().StringVarP(&tokenString, "token", "t", "", "an optional auth token, when set REST calls must use this token in a bearer format, or in a 'X-Indexer-API-Token' header")
	daemonCmd.Flags().BoolVarP(&developerMode, "dev-mode", "", false, "allow performance intensive operations like searching for accounts at a particular round")
	daemonCmd.Flags().BoolVarP(&allowMigration, "allow-migration", "", false, "allow migrations to happen even when no algod connected")
	daemonCmd.Flags().StringVarP(&metricsMode, "metrics-mode", "", "OFF", "configure the /metrics endpoint to [ON, OFF, VERBOSE]")
	daemonCmd.Flags().DurationVarP(&writeTimeout, "write-timeout", "", 30*time.Second, "set the maximum duration to wait before timing out writes to a http response, breaking connection")
	daemonCmd.Flags().DurationVarP(&readTimeout, "read-timeout", "", 5*time.Second, "set the maximum duration for reading the entire request")
	daemonCmd.Flags().Uint32VarP(&maxConn, "max-conn", "", 0, "set the maximum connections allowed in the connection pool, if the maximum is reached subsequent connections will wait until a connection becomes available, or timeout according to the read-timeout setting")
	daemonCmd.Flags().StringVar(&suppliedAPIConfigFile, "api-config-file", "", "supply an API config file to enable/disable parameters")
	daemonCmd.Flags().BoolVar(&enableAllParameters, "enable-all-parameters", false, "override default configuration and enable all parameters. Can't be used with --api-config-file")

	daemonCmd.Flags().Uint32VarP(&maxAPIResourcesPerAccount, "max-api-resources-per-account", "", 0, "set the maximum total number of resources (created assets, created apps, asset holdings, and application local state) per account that will be allowed in REST API lookupAccountByID and searchForAccounts responses before returning a 400 Bad Request. Set zero for no limit (default: unlimited)")

	daemonCmd.Flags().Uint32VarP(&maxTransactionsLimit, "max-transactions-limit", "", 10000, "set the maximum allowed Limit parameter for querying transactions")
	daemonCmd.Flags().Uint32VarP(&defaultTransactionsLimit, "default-transactions-limit", "", 1000, "set the default Limit parameter for querying transactions, if none is provided")
	daemonCmd.Flags().Uint32VarP(&maxAccountsLimit, "max-accounts-limit", "", 1000, "set the maximum allowed Limit parameter for querying accounts")
	daemonCmd.Flags().Uint32VarP(&defaultAccountsLimit, "default-accounts-limit", "", 100, "set the default Limit parameter for querying accounts, if none is provided")
	daemonCmd.Flags().Uint32VarP(&maxAssetsLimit, "max-assets-limit", "", 1000, "set the maximum allowed Limit parameter for querying assets")
	daemonCmd.Flags().Uint32VarP(&defaultAssetsLimit, "default-assets-limit", "", 100, "set the default Limit parameter for querying assets, if none is provided")
	daemonCmd.Flags().Uint32VarP(&maxBalancesLimit, "max-balances-limit", "", 10000, "set the maximum allowed Limit parameter for querying balances")
	daemonCmd.Flags().Uint32VarP(&defaultBalancesLimit, "default-balances-limit", "", 1000, "set the default Limit parameter for querying balances, if none is provided")
	daemonCmd.Flags().Uint32VarP(&maxApplicationsLimit, "max-applications-limit", "", 1000, "set the maximum allowed Limit parameter for querying applications")
	daemonCmd.Flags().Uint32VarP(&defaultApplicationsLimit, "default-applications-limit", "", 100, "set the default Limit parameter for querying applications, if none is provided")

	viper.RegisterAlias("algod", "algod-data-dir")
	viper.RegisterAlias("algod-net", "algod-address")
	viper.RegisterAlias("server", "server-address")
	viper.RegisterAlias("token", "api-token")
}

// makeOptions converts CLI options to server options
func makeOptions() (options api.ExtraOptions) {
	options.DeveloperMode = developerMode
	if tokenString != "" {
		options.Tokens = append(options.Tokens, tokenString)
	}
	switch strings.ToUpper(metricsMode) {
	case "OFF":
		options.MetricsEndpoint = false
		options.MetricsEndpointVerbose = false
	case "ON":
		options.MetricsEndpoint = true
		options.MetricsEndpointVerbose = false
	case "VERBOSE":
		options.MetricsEndpoint = true
		options.MetricsEndpointVerbose = true

	}
	options.WriteTimeout = writeTimeout
	options.ReadTimeout = readTimeout

<<<<<<< HEAD
	options.MaxAPIResourcesPerAccount = uint64(maxAPIResourcesPerAccount)
	options.MaxTransactionsLimit = uint64(maxTransactionsLimit)
	options.DefaultTransactionsLimit = uint64(defaultTransactionsLimit)
	options.MaxAccountsLimit = uint64(maxAccountsLimit)
	options.DefaultAccountsLimit = uint64(defaultAccountsLimit)
	options.MaxAssetsLimit = uint64(maxAssetsLimit)
	options.DefaultAssetsLimit = uint64(defaultAssetsLimit)
	options.MaxBalancesLimit = uint64(maxBalancesLimit)
	options.DefaultBalancesLimit = uint64(defaultBalancesLimit)
	options.MaxApplicationsLimit = uint64(maxApplicationsLimit)
	options.DefaultApplicationsLimit = uint64(defaultApplicationsLimit)

	// TODO enable this when command line options allows for disabling/enabling overrides
	//disabledMapConfig := api.GetDefaultDisabledMapConfigForPostgres()
	disabledMapConfig := api.MakeDisabledMapConfig()

	options.DisabledMapConfig = disabledMapConfig
=======
	if enableAllParameters {
		options.DisabledMapConfig = api.MakeDisabledMapConfig()
	} else {
		options.DisabledMapConfig = api.GetDefaultDisabledMapConfigForPostgres()
	}
>>>>>>> 82b9fe3e

	return
}

// blockHandler creates a handler complying to the fetcher block handler interface. In case of a failure it keeps
// attempting to add the block until the fetcher shuts down.
func blockHandler(imp importer.Importer, retryDelay time.Duration) func(context.Context, *rpcs.EncodedBlockCert) error {
	return func(ctx context.Context, block *rpcs.EncodedBlockCert) error {
		for {
			err := handleBlock(block, imp)
			if err == nil {
				// return on success.
				return nil
			}

			// Delay or terminate before next attempt.
			select {
			case <-ctx.Done():
				return err
			case <-time.After(retryDelay):
				break
			}
		}
	}
}

func handleBlock(block *rpcs.EncodedBlockCert, imp importer.Importer) error {
	start := time.Now()
	err := imp.ImportBlock(block)
	if err != nil {
		logger.WithError(err).Errorf(
			"adding block %d to database failed", block.Block.Round())
		return fmt.Errorf("handleBlock() err: %w", err)
	}
	dt := time.Since(start)

	// Ignore round 0 (which is empty).
	if block.Block.Round() > 0 {
		metrics.BlockImportTimeSeconds.Observe(dt.Seconds())
		metrics.ImportedTxnsPerBlock.Observe(float64(len(block.Block.Payset)))
		metrics.ImportedRoundGauge.Set(float64(block.Block.Round()))
		txnCountByType := make(map[string]int)
		for _, txn := range block.Block.Payset {
			txnCountByType[string(txn.Txn.Type)]++
		}
		for k, v := range txnCountByType {
			metrics.ImportedTxns.WithLabelValues(k).Set(float64(v))
		}
	}

	logger.Infof("round r=%d (%d txn) imported in %s", block.Block.Round(), len(block.Block.Payset), dt.String())

	return nil
}<|MERGE_RESOLUTION|>--- conflicted
+++ resolved
@@ -24,7 +24,6 @@
 )
 
 var (
-<<<<<<< HEAD
 	algodDataDir              string
 	algodAddr                 string
 	algodToken                string
@@ -48,21 +47,7 @@
 	defaultBalancesLimit      uint32
 	maxApplicationsLimit      uint32
 	defaultApplicationsLimit  uint32
-=======
-	algodDataDir        string
-	algodAddr           string
-	algodToken          string
-	daemonServerAddr    string
-	noAlgod             bool
-	developerMode       bool
-	allowMigration      bool
-	metricsMode         string
-	tokenString         string
-	writeTimeout        time.Duration
-	readTimeout         time.Duration
-	maxConn             uint32
-	enableAllParameters bool
->>>>>>> 82b9fe3e
+	enableAllParameters       bool
 )
 
 var daemonCmd = &cobra.Command{
@@ -244,7 +229,6 @@
 	options.WriteTimeout = writeTimeout
 	options.ReadTimeout = readTimeout
 
-<<<<<<< HEAD
 	options.MaxAPIResourcesPerAccount = uint64(maxAPIResourcesPerAccount)
 	options.MaxTransactionsLimit = uint64(maxTransactionsLimit)
 	options.DefaultTransactionsLimit = uint64(defaultTransactionsLimit)
@@ -262,13 +246,11 @@
 	disabledMapConfig := api.MakeDisabledMapConfig()
 
 	options.DisabledMapConfig = disabledMapConfig
-=======
 	if enableAllParameters {
 		options.DisabledMapConfig = api.MakeDisabledMapConfig()
 	} else {
 		options.DisabledMapConfig = api.GetDefaultDisabledMapConfigForPostgres()
 	}
->>>>>>> 82b9fe3e
 
 	return
 }
