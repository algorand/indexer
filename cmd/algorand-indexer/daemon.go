package main

import (
	"context"
	"fmt"
	"io"
	"io/ioutil"
	"os"
	"os/signal"
	"path/filepath"
	"runtime/pprof"
	"strings"
	"sync"
	"syscall"
	"time"

	"github.com/algorand/go-algorand-sdk/client/v2/algod"
	"github.com/algorand/go-algorand/data/bookkeeping"
	"github.com/algorand/go-algorand/protocol"
	"github.com/algorand/go-algorand/rpcs"
	"github.com/algorand/go-algorand/util"
	"github.com/algorand/indexer/api"
	"github.com/algorand/indexer/api/generated/v2"
	"github.com/algorand/indexer/config"
	"github.com/algorand/indexer/fetcher"
	"github.com/algorand/indexer/idb"
	"github.com/algorand/indexer/importer"
	"github.com/algorand/indexer/processor"
	"github.com/algorand/indexer/processor/blockprocessor"
	"github.com/algorand/indexer/util/metrics"
	"github.com/spf13/cobra"
	"github.com/spf13/viper"
)

var (
	algodDataDir              string
	algodAddr                 string
	algodToken                string
	daemonServerAddr          string
	noAlgod                   bool
	developerMode             bool
	allowMigration            bool
	metricsMode               string
	tokenString               string
	writeTimeout              time.Duration
	readTimeout               time.Duration
	maxConn                   uint32
	maxAPIResourcesPerAccount uint32
	maxTransactionsLimit      uint32
	defaultTransactionsLimit  uint32
	maxAccountsLimit          uint32
	defaultAccountsLimit      uint32
	maxAssetsLimit            uint32
	defaultAssetsLimit        uint32
	maxBalancesLimit          uint32
	defaultBalancesLimit      uint32
	maxApplicationsLimit      uint32
	defaultApplicationsLimit  uint32
	enableAllParameters       bool
	indexerDataDir            string
	cpuProfile                string
	pidFilePath               string
	configFile                string
)

var daemonCmd = &cobra.Command{
	Use:   "daemon",
	Short: "run indexer daemon",
	Long:  "run indexer daemon. Serve api on HTTP.",
	Run: func(cmd *cobra.Command, args []string) {
		var err error
		config.BindFlags(cmd)
		err = configureLogger()
		if err != nil {
			fmt.Fprintf(os.Stderr, "failed to configure logger: %v", err)
			panic(exit{1})
		}

		if indexerDataDir == "" {
			fmt.Fprint(os.Stderr, "indexer data directory was not provided")
			panic(exit{1})
		}

		// Create the directory if it doesn't exist
		if _, err := os.Stat(indexerDataDir); os.IsNotExist(err) {
			err := os.Mkdir(indexerDataDir, 0755)
			maybeFail(err, "failure while creating data directory: %v", err)
		}

		// Detect the various auto-loading configs from data directory
		indexerConfigFound := util.FileExists(filepath.Join(indexerDataDir, autoLoadIndexerConfigName))
		paramConfigFound := util.FileExists(filepath.Join(indexerDataDir, autoLoadParameterConfigName))

		// If we auto-loaded configs but a user supplied them as well, we have an error
		if indexerConfigFound {
			if configFile != "" {
				logger.Errorf(
					"indexer configuration was found in data directory (%s) as well as supplied via command line.  Only provide one.",
					filepath.Join(indexerDataDir, autoLoadIndexerConfigName))
				panic(exit{1})
			}
			// No config file supplied via command line, auto-load it
			configs, err := os.Open(configFile)
			if err != nil {
				maybeFail(err, "%v", err)
			}
			defer configs.Close()
			err = viper.ReadConfig(configs)
			if err != nil {
				maybeFail(err, "invalid config file (%s): %v", viper.ConfigFileUsed(), err)
			}
		}

		if paramConfigFound {
			if suppliedAPIConfigFile != "" {
				logger.Errorf(
					"api parameter configuration was found in data directory (%s) as well as supplied via command line.  Only provide one.",
					filepath.Join(indexerDataDir, autoLoadParameterConfigName))
				panic(exit{1})
			}
			suppliedAPIConfigFile = filepath.Join(indexerDataDir, autoLoadParameterConfigName)
			fmt.Printf("Auto-loading parameter configuration file: %s", suppliedAPIConfigFile)

		}

		if pidFilePath != "" {
			fmt.Printf("Creating PID file at: %s\n", pidFilePath)
			fout, err := os.Create(pidFilePath)
			maybeFail(err, "%s: could not create pid file, %v", pidFilePath, err)
			_, err = fmt.Fprintf(fout, "%d", os.Getpid())
			maybeFail(err, "%s: could not write pid file, %v", pidFilePath, err)
			err = fout.Close()
			maybeFail(err, "%s: could not close pid file, %v", pidFilePath, err)
			defer func(name string) {
				err := os.Remove(name)
				if err != nil {
					logger.WithError(err).Errorf("%s: could not remove pid file", pidFilePath)
				}
			}(pidFilePath)
		}

		if cpuProfile != "" {
			var err error
			profFile, err = os.Create(cpuProfile)
			maybeFail(err, "%s: create, %v", cpuProfile, err)
			defer profFile.Close()
			err = pprof.StartCPUProfile(profFile)
			maybeFail(err, "%s: start pprof, %v", cpuProfile, err)
			defer pprof.StopCPUProfile()
		}

		if configFile != "" {
			configs, err := os.Open(configFile)
			if err != nil {
				maybeFail(err, "%v", err)
			}
			defer configs.Close()
			err = viper.ReadConfig(configs)
			if err != nil {
				maybeFail(err, "invalid config file (%s): %v", viper.ConfigFileUsed(), err)
			}
			fmt.Printf("Using configuration file: %s\n", configFile)
		}

		// If someone supplied a configuration file but also said to enable all parameters,
		// that's an error
		if suppliedAPIConfigFile != "" && enableAllParameters {
			fmt.Fprint(os.Stderr, "not allowed to supply an api config file and enable all parameters")
			panic(exit{1})
		}

		if algodDataDir == "" {
			algodDataDir = os.Getenv("ALGORAND_DATA")
		}

<<<<<<< HEAD
		if indexerDataDir != "" {
			if _, err := os.Stat(indexerDataDir); os.IsNotExist(err) {
				err := os.Mkdir(indexerDataDir, 0755)
				maybeFail(err, "indexer data directory error, %v", err)
			}
		}

=======
>>>>>>> c9f5dc07
		ctx, cf := context.WithCancel(context.Background())
		defer cf()
		{
			cancelCh := make(chan os.Signal, 1)
			signal.Notify(cancelCh, syscall.SIGTERM, syscall.SIGINT)
			go func() {
				// Need to redefine exitHandler() for every go-routine
				defer exitHandler()
				<-cancelCh
				logger.Println("Stopping Indexer.")
				cf()
			}()
		}

		var bot fetcher.Fetcher
		if noAlgod {
			logger.Info("algod block following disabled")
		} else if algodAddr != "" && algodToken != "" {
			bot, err = fetcher.ForNetAndToken(algodAddr, algodToken, logger)
			maybeFail(err, "fetcher setup, %v", err)
		} else if algodDataDir != "" {
			bot, err = fetcher.ForDataDir(algodDataDir, logger)
			maybeFail(err, "fetcher setup, %v", err)
		} else {
			// no algod was found
			noAlgod = true
		}
		opts := idb.IndexerDbOptions{}
		if noAlgod && !allowMigration {
			opts.ReadOnly = true
		}

		opts.MaxConn = maxConn
		opts.IndexerDatadir = indexerDataDir
		opts.AlgodDataDir = algodDataDir
		opts.AlgodToken = algodToken
		opts.AlgodAddr = algodAddr

		db, availableCh := indexerDbFromFlags(opts)
		defer db.Close()
		var wg sync.WaitGroup
		if bot != nil {
			if indexerDataDir == "" {
				fmt.Fprint(os.Stderr, "missing indexer data directory")
<<<<<<< HEAD
				os.Exit(1)
=======
				panic(exit{1})
>>>>>>> c9f5dc07
			}
			wg.Add(1)
			go func() {
				// Need to redefine exitHandler() for every go-routine
				defer exitHandler()
				defer wg.Done()

				// Wait until the database is available.
				<-availableCh

				// Initial import if needed.
				genesisReader := importer.GetGenesisFile(genesisJSONPath, bot.Algod(), logger)
				_, err := importer.EnsureInitialImport(db, genesisReader, logger)
				maybeFail(err, "importer.EnsureInitialImport() error")
				logger.Info("Initializing block import handler.")
				imp := importer.NewImporter(db)

				logger.Info("Initializing local ledger.")
				genesisReader = importer.GetGenesisFile(genesisJSONPath, bot.Algod(), logger)
				genesis, err := readGenesis(genesisReader)
				maybeFail(err, "Error reading genesis file")
				genesisBlock, err := getGenesisBlock(bot.Algod())
				maybeFail(err, "Error getting genesis block")

				proc, err := blockprocessor.MakeProcessor(&genesis, &genesisBlock, indexerDataDir, imp.ImportBlock)
				if err != nil {
					maybeFail(err, "blockprocessor.MakeProcessor() err %v", err)
				}

				bot.SetNextRound(proc.NextRoundToProcess())
				handler := blockHandler(proc, 1*time.Second)
				bot.SetBlockHandler(handler)

				logger.Info("Starting block importer.")
				err = bot.Run(ctx)
				if err != nil {
					// If context is not expired.
					if ctx.Err() == nil {
						logger.WithError(err).Errorf("fetcher exited with error")
						panic(exit{1})
					}
				}
			}()
		} else {
			logger.Info("No block importer configured.")
		}

		fmt.Printf("serving on %s\n", daemonServerAddr)
		logger.Infof("serving on %s", daemonServerAddr)

		options := makeOptions()

		api.Serve(ctx, daemonServerAddr, db, bot, logger, options)
		wg.Wait()
	},
}

func init() {
	daemonCmd.Flags().StringVarP(&algodDataDir, "algod", "d", "", "path to algod data dir, or $ALGORAND_DATA")
	daemonCmd.Flags().StringVarP(&algodAddr, "algod-net", "", "", "host:port of algod")
	daemonCmd.Flags().StringVarP(&algodToken, "algod-token", "", "", "api access token for algod")
	daemonCmd.Flags().StringVarP(&genesisJSONPath, "genesis", "g", "", "path to genesis.json (defaults to genesis.json in algod data dir if that was set)")
	daemonCmd.Flags().StringVarP(&daemonServerAddr, "server", "S", ":8980", "host:port to serve API on (default :8980)")
	daemonCmd.Flags().BoolVarP(&noAlgod, "no-algod", "", false, "disable connecting to algod for block following")
	daemonCmd.Flags().StringVarP(&tokenString, "token", "t", "", "an optional auth token, when set REST calls must use this token in a bearer format, or in a 'X-Indexer-API-Token' header")
	daemonCmd.Flags().BoolVarP(&developerMode, "dev-mode", "", false, "allow performance intensive operations like searching for accounts at a particular round")
	daemonCmd.Flags().BoolVarP(&allowMigration, "allow-migration", "", false, "allow migrations to happen even when no algod connected")
	daemonCmd.Flags().StringVarP(&metricsMode, "metrics-mode", "", "OFF", "configure the /metrics endpoint to [ON, OFF, VERBOSE]")
	daemonCmd.Flags().DurationVarP(&writeTimeout, "write-timeout", "", 30*time.Second, "set the maximum duration to wait before timing out writes to a http response, breaking connection")
	daemonCmd.Flags().DurationVarP(&readTimeout, "read-timeout", "", 5*time.Second, "set the maximum duration for reading the entire request")
	daemonCmd.Flags().Uint32VarP(&maxConn, "max-conn", "", 0, "set the maximum connections allowed in the connection pool, if the maximum is reached subsequent connections will wait until a connection becomes available, or timeout according to the read-timeout setting")

	daemonCmd.Flags().StringVar(&suppliedAPIConfigFile, "api-config-file", "", "supply an API config file to enable/disable parameters")
	daemonCmd.Flags().BoolVar(&enableAllParameters, "enable-all-parameters", false, "override default configuration and enable all parameters. Can't be used with --api-config-file")
	daemonCmd.Flags().Uint32VarP(&maxAPIResourcesPerAccount, "max-api-resources-per-account", "", 1000, "set the maximum total number of resources (created assets, created apps, asset holdings, and application local state) per account that will be allowed in REST API lookupAccountByID and searchForAccounts responses before returning a 400 Bad Request. Set zero for no limit")
	daemonCmd.Flags().Uint32VarP(&maxTransactionsLimit, "max-transactions-limit", "", 10000, "set the maximum allowed Limit parameter for querying transactions")
	daemonCmd.Flags().Uint32VarP(&defaultTransactionsLimit, "default-transactions-limit", "", 1000, "set the default Limit parameter for querying transactions, if none is provided")
	daemonCmd.Flags().Uint32VarP(&maxAccountsLimit, "max-accounts-limit", "", 1000, "set the maximum allowed Limit parameter for querying accounts")
	daemonCmd.Flags().Uint32VarP(&defaultAccountsLimit, "default-accounts-limit", "", 100, "set the default Limit parameter for querying accounts, if none is provided")
	daemonCmd.Flags().Uint32VarP(&maxAssetsLimit, "max-assets-limit", "", 1000, "set the maximum allowed Limit parameter for querying assets")
	daemonCmd.Flags().Uint32VarP(&defaultAssetsLimit, "default-assets-limit", "", 100, "set the default Limit parameter for querying assets, if none is provided")
	daemonCmd.Flags().Uint32VarP(&maxBalancesLimit, "max-balances-limit", "", 10000, "set the maximum allowed Limit parameter for querying balances")
	daemonCmd.Flags().Uint32VarP(&defaultBalancesLimit, "default-balances-limit", "", 1000, "set the default Limit parameter for querying balances, if none is provided")
	daemonCmd.Flags().Uint32VarP(&maxApplicationsLimit, "max-applications-limit", "", 1000, "set the maximum allowed Limit parameter for querying applications")
	daemonCmd.Flags().Uint32VarP(&defaultApplicationsLimit, "default-applications-limit", "", 100, "set the default Limit parameter for querying applications, if none is provided")

	daemonCmd.Flags().StringVarP(&indexerDataDir, "data-dir", "i", "", "path to indexer data dir, or $INDEXER_DATA")

	daemonCmd.Flags().StringVarP(&cpuProfile, "cpuprofile", "", "", "file to record cpu profile to")
	daemonCmd.Flags().StringVarP(&pidFilePath, "pidfile", "", "", "file to write daemon's process id to")
	daemonCmd.Flags().StringVarP(&configFile, "configfile", "c", "", "file path to configuration file (indexer.yml)")

	viper.RegisterAlias("algod", "algod-data-dir")
	viper.RegisterAlias("algod-net", "algod-address")
	viper.RegisterAlias("server", "server-address")
	viper.RegisterAlias("token", "api-token")
	viper.RegisterAlias("data-dir", "data")
<<<<<<< HEAD

=======
>>>>>>> c9f5dc07
}

// makeOptions converts CLI options to server options
func makeOptions() (options api.ExtraOptions) {
	options.DeveloperMode = developerMode
	if tokenString != "" {
		options.Tokens = append(options.Tokens, tokenString)
	}
	switch strings.ToUpper(metricsMode) {
	case "OFF":
		options.MetricsEndpoint = false
		options.MetricsEndpointVerbose = false
	case "ON":
		options.MetricsEndpoint = true
		options.MetricsEndpointVerbose = false
	case "VERBOSE":
		options.MetricsEndpoint = true
		options.MetricsEndpointVerbose = true

	}
	options.WriteTimeout = writeTimeout
	options.ReadTimeout = readTimeout

	options.MaxAPIResourcesPerAccount = uint64(maxAPIResourcesPerAccount)
	options.MaxTransactionsLimit = uint64(maxTransactionsLimit)
	options.DefaultTransactionsLimit = uint64(defaultTransactionsLimit)
	options.MaxAccountsLimit = uint64(maxAccountsLimit)
	options.DefaultAccountsLimit = uint64(defaultAccountsLimit)
	options.MaxAssetsLimit = uint64(maxAssetsLimit)
	options.DefaultAssetsLimit = uint64(defaultAssetsLimit)
	options.MaxBalancesLimit = uint64(maxBalancesLimit)
	options.DefaultBalancesLimit = uint64(defaultBalancesLimit)
	options.MaxApplicationsLimit = uint64(maxApplicationsLimit)
	options.DefaultApplicationsLimit = uint64(defaultApplicationsLimit)

	if enableAllParameters {
		options.DisabledMapConfig = api.MakeDisabledMapConfig()
	} else {
		options.DisabledMapConfig = api.GetDefaultDisabledMapConfigForPostgres()
	}

	if suppliedAPIConfigFile != "" {
		swag, err := generated.GetSwagger()
		if err != nil {
			fmt.Fprintf(os.Stderr, "failed to get swagger: %v", err)
			panic(exit{1})
		}

		logger.Infof("supplied api configuration file located at: %s", suppliedAPIConfigFile)
		potentialDisabledMapConfig, err := api.MakeDisabledMapConfigFromFile(swag, suppliedAPIConfigFile)
		if err != nil {
			fmt.Fprintf(os.Stderr, "failed to created disabled map config from file: %v", err)
			panic(exit{1})
		}
		options.DisabledMapConfig = potentialDisabledMapConfig
	}

	return
}

// blockHandler creates a handler complying to the fetcher block handler interface. In case of a failure it keeps
// attempting to add the block until the fetcher shuts down.
func blockHandler(proc processor.Processor, retryDelay time.Duration) func(context.Context, *rpcs.EncodedBlockCert) error {
	return func(ctx context.Context, block *rpcs.EncodedBlockCert) error {
		for {
			err := handleBlock(block, proc)
			if err == nil {
				// return on success.
				return nil
			}

			// Delay or terminate before next attempt.
			select {
			case <-ctx.Done():
				return err
			case <-time.After(retryDelay):
				break
			}
		}
	}
}

func handleBlock(block *rpcs.EncodedBlockCert, proc processor.Processor) error {
	start := time.Now()
	err := proc.Process(block)
	if err != nil {
		logger.WithError(err).Errorf(
			"block %d import failed", block.Block.Round())
		return fmt.Errorf("handleBlock() err: %w", err)
	}
	dt := time.Since(start)

	// Ignore round 0 (which is empty).
	if block.Block.Round() > 0 {
		metrics.BlockImportTimeSeconds.Observe(dt.Seconds())
		metrics.ImportedTxnsPerBlock.Observe(float64(len(block.Block.Payset)))
		metrics.ImportedRoundGauge.Set(float64(block.Block.Round()))
		txnCountByType := make(map[string]int)
		for _, txn := range block.Block.Payset {
			txnCountByType[string(txn.Txn.Type)]++
		}
		for k, v := range txnCountByType {
			metrics.ImportedTxns.WithLabelValues(k).Set(float64(v))
		}
	}

	logger.Infof("round r=%d (%d txn) imported in %s", block.Block.Round(), len(block.Block.Payset), dt.String())

	return nil
}

func readGenesis(reader io.Reader) (bookkeeping.Genesis, error) {
	var genesis bookkeeping.Genesis
	if reader == nil {
		return bookkeeping.Genesis{}, fmt.Errorf("readGenesis() err: reader is nil")
	}
	gbytes, err := ioutil.ReadAll(reader)
	if err != nil {
		return bookkeeping.Genesis{}, fmt.Errorf("readGenesis() err: %w", err)
	}
	err = protocol.DecodeJSON(gbytes, &genesis)
	if err != nil {
		return bookkeeping.Genesis{}, fmt.Errorf("readGenesis() err: %w", err)
	}
	return genesis, nil
}

func getGenesisBlock(client *algod.Client) (bookkeeping.Block, error) {
	data, err := client.BlockRaw(0).Do(context.Background())
	if err != nil {
		return bookkeeping.Block{}, fmt.Errorf("getGenesisBlock() client err: %w", err)
	}

	var block rpcs.EncodedBlockCert
	err = protocol.Decode(data, &block)
	if err != nil {
		return bookkeeping.Block{}, fmt.Errorf("getGenesisBlock() decode err: %w", err)
	}

	return block.Block, nil
}<|MERGE_RESOLUTION|>--- conflicted
+++ resolved
@@ -80,7 +80,6 @@
 			fmt.Fprint(os.Stderr, "indexer data directory was not provided")
 			panic(exit{1})
 		}
-
 		// Create the directory if it doesn't exist
 		if _, err := os.Stat(indexerDataDir); os.IsNotExist(err) {
 			err := os.Mkdir(indexerDataDir, 0755)
@@ -173,16 +172,6 @@
 			algodDataDir = os.Getenv("ALGORAND_DATA")
 		}
 
-<<<<<<< HEAD
-		if indexerDataDir != "" {
-			if _, err := os.Stat(indexerDataDir); os.IsNotExist(err) {
-				err := os.Mkdir(indexerDataDir, 0755)
-				maybeFail(err, "indexer data directory error, %v", err)
-			}
-		}
-
-=======
->>>>>>> c9f5dc07
 		ctx, cf := context.WithCancel(context.Background())
 		defer cf()
 		{
@@ -227,11 +216,7 @@
 		if bot != nil {
 			if indexerDataDir == "" {
 				fmt.Fprint(os.Stderr, "missing indexer data directory")
-<<<<<<< HEAD
-				os.Exit(1)
-=======
 				panic(exit{1})
->>>>>>> c9f5dc07
 			}
 			wg.Add(1)
 			go func() {
@@ -329,10 +314,6 @@
 	viper.RegisterAlias("server", "server-address")
 	viper.RegisterAlias("token", "api-token")
 	viper.RegisterAlias("data-dir", "data")
-<<<<<<< HEAD
-
-=======
->>>>>>> c9f5dc07
 }
 
 // makeOptions converts CLI options to server options
