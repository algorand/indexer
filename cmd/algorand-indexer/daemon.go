package main

import (
	"context"
	"fmt"
	"os"
	"os/signal"
	"path/filepath"
	"runtime/pprof"
	"strings"
	"sync"
	"syscall"
	"time"

	"github.com/spf13/cobra"
	"github.com/spf13/viper"

	"github.com/algorand/go-algorand/rpcs"
	"github.com/algorand/go-algorand/util"
	"github.com/algorand/indexer/api"
	"github.com/algorand/indexer/api/generated/v2"
	"github.com/algorand/indexer/config"
	"github.com/algorand/indexer/fetcher"
	"github.com/algorand/indexer/idb"
	"github.com/algorand/indexer/importer"
	"github.com/algorand/indexer/processor"
	"github.com/algorand/indexer/processor/blockprocessor"
	iutil "github.com/algorand/indexer/util"
	"github.com/algorand/indexer/util/metrics"
)

var (
	algodDataDir              string
	algodAddr                 string
	algodToken                string
	daemonServerAddr          string
	noAlgod                   bool
	developerMode             bool
	allowMigration            bool
	metricsMode               string
	tokenString               string
	writeTimeout              time.Duration
	readTimeout               time.Duration
	maxConn                   uint32
	maxAPIResourcesPerAccount uint32
	maxTransactionsLimit      uint32
	defaultTransactionsLimit  uint32
	maxAccountsLimit          uint32
	defaultAccountsLimit      uint32
	maxAssetsLimit            uint32
	defaultAssetsLimit        uint32
	maxBalancesLimit          uint32
	defaultBalancesLimit      uint32
	maxApplicationsLimit      uint32
	defaultApplicationsLimit  uint32
	enableAllParameters       bool
	indexerDataDir            string
<<<<<<< HEAD
	initLedger                bool
	catchpoint                string
=======
>>>>>>> 03b140cf
	cpuProfile                string
	pidFilePath               string
	configFile                string
)

var daemonCmd = &cobra.Command{
	Use:   "daemon",
	Short: "run indexer daemon",
	Long:  "run indexer daemon. Serve api on HTTP.",
	Run: func(cmd *cobra.Command, args []string) {
		var err error
		config.BindFlags(cmd)
		err = configureLogger()
		if err != nil {
			fmt.Fprintf(os.Stderr, "failed to configure logger: %v", err)
			panic(exit{1})
		}

		if indexerDataDir == "" {
			fmt.Fprint(os.Stderr, "indexer data directory was not provided")
			panic(exit{1})
		}
<<<<<<< HEAD
=======

>>>>>>> 03b140cf
		// Create the directory if it doesn't exist
		if _, err := os.Stat(indexerDataDir); os.IsNotExist(err) {
			err := os.Mkdir(indexerDataDir, 0755)
			maybeFail(err, "failure while creating data directory: %v", err)
		}

		// Detect the various auto-loading configs from data directory
		indexerConfigFound := util.FileExists(filepath.Join(indexerDataDir, autoLoadIndexerConfigName))
		paramConfigFound := util.FileExists(filepath.Join(indexerDataDir, autoLoadParameterConfigName))

		// If we auto-loaded configs but a user supplied them as well, we have an error
		if indexerConfigFound {
			if configFile != "" {
				logger.Errorf(
					"indexer configuration was found in data directory (%s) as well as supplied via command line.  Only provide one.",
					filepath.Join(indexerDataDir, autoLoadIndexerConfigName))
				panic(exit{1})
			}

			configFile = filepath.Join(indexerDataDir, autoLoadIndexerConfigName)
			fmt.Printf("Auto-loading indexer configuration found: %s\n", configFile)
		}

		if configFile != "" {
			configs, err := os.Open(configFile)
			if err != nil {
				maybeFail(err, "error with config file (%s): %v", configFile, err)
			}
			defer configs.Close()
			err = viper.ReadConfig(configs)
			if err != nil {
				maybeFail(err, "invalid config file (%s): %v", viper.ConfigFileUsed(), err)
			}
			fmt.Printf("Using configuration file: %s\n", configFile)
<<<<<<< HEAD
=======
			config.BindFlags(cmd)
>>>>>>> 03b140cf
		}

		if paramConfigFound {
			if suppliedAPIConfigFile != "" {
				logger.Errorf(
					"api parameter configuration was found in data directory (%s) as well as supplied via command line.  Only provide one.",
					filepath.Join(indexerDataDir, autoLoadParameterConfigName))
				panic(exit{1})
			}
			suppliedAPIConfigFile = filepath.Join(indexerDataDir, autoLoadParameterConfigName)
<<<<<<< HEAD
			fmt.Printf("Auto-loading parameter configuration file: %s", suppliedAPIConfigFile)
=======
			fmt.Printf("Auto-loading parameter configuration file: %s\n", suppliedAPIConfigFile)
>>>>>>> 03b140cf

		}

		if pidFilePath != "" {
			fmt.Printf("Creating PID file at: %s\n", pidFilePath)
			fout, err := os.Create(pidFilePath)
			maybeFail(err, "%s: could not create pid file, %v", pidFilePath, err)
			_, err = fmt.Fprintf(fout, "%d", os.Getpid())
			maybeFail(err, "%s: could not write pid file, %v", pidFilePath, err)
			err = fout.Close()
			maybeFail(err, "%s: could not close pid file, %v", pidFilePath, err)
			defer func(name string) {
				err := os.Remove(name)
				if err != nil {
					logger.WithError(err).Errorf("%s: could not remove pid file", pidFilePath)
				}
			}(pidFilePath)
		}

		if cpuProfile != "" {
			var err error
			profFile, err = os.Create(cpuProfile)
			maybeFail(err, "%s: create, %v", cpuProfile, err)
			defer profFile.Close()
			err = pprof.StartCPUProfile(profFile)
			maybeFail(err, "%s: start pprof, %v", cpuProfile, err)
			defer pprof.StopCPUProfile()
		}

		// If someone supplied a configuration file but also said to enable all parameters,
		// that's an error
		if suppliedAPIConfigFile != "" && enableAllParameters {
			fmt.Fprint(os.Stderr, "not allowed to supply an api config file and enable all parameters")
			panic(exit{1})
		}

		if algodDataDir == "" {
			algodDataDir = os.Getenv("ALGORAND_DATA")
		}

		ctx, cf := context.WithCancel(context.Background())
		defer cf()
		{
			cancelCh := make(chan os.Signal, 1)
			signal.Notify(cancelCh, syscall.SIGTERM, syscall.SIGINT)
			go func() {
				// Need to redefine exitHandler() for every go-routine
				defer exitHandler()
				<-cancelCh
				logger.Println("Stopping Indexer.")
				cf()
			}()
		}

		var bot fetcher.Fetcher
		if noAlgod {
			logger.Info("algod block following disabled")
		} else if algodAddr != "" && algodToken != "" {
			bot, err = fetcher.ForNetAndToken(algodAddr, algodToken, logger)
			maybeFail(err, "fetcher setup, %v", err)
		} else if algodDataDir != "" {
			bot, err = fetcher.ForDataDir(algodDataDir, logger)
			maybeFail(err, "fetcher setup, %v", err)
		} else {
			// no algod was found
			noAlgod = true
		}
		opts := idb.IndexerDbOptions{}
		if noAlgod && !allowMigration {
			opts.ReadOnly = true
		}

		opts.MaxConn = maxConn
		opts.IndexerDatadir = indexerDataDir
		opts.AlgodDataDir = algodDataDir
		opts.AlgodToken = algodToken
		opts.AlgodAddr = algodAddr

		db, availableCh := indexerDbFromFlags(opts)
		defer db.Close()
		var wg sync.WaitGroup
		if bot != nil {
			if indexerDataDir == "" {
				fmt.Fprint(os.Stderr, "missing indexer data directory")
				panic(exit{1})
			}
			wg.Add(1)
			go func() {
				// Need to redefine exitHandler() for every go-routine
				defer exitHandler()
				defer wg.Done()

				// Wait until the database is available.
				<-availableCh

				// Initial import if needed.
				genesisReader := importer.GetGenesisFile(genesisJSONPath, bot.Algod(), logger)
				genesis, err := iutil.ReadGenesis(genesisReader)
				maybeFail(err, "Error reading genesis file")

				_, err = importer.EnsureInitialImport(db, genesis, logger)
				maybeFail(err, "importer.EnsureInitialImport() error")

				// sync local ledger
				nextDBRound, err := db.GetNextRoundToAccount()
				maybeFail(err, "Error getting DB round")

				logger.Info("Initializing block import handler.")
				imp := importer.NewImporter(db)

				logger.Info("Initializing local ledger.")
				proc, err := blockprocessor.MakeProcessorWithLedgerInit(ctx, logger, catchpoint, &genesis, nextDBRound, opts, imp.ImportBlock)
				if err != nil {
					maybeFail(err, "blockprocessor.MakeProcessor() err %v", err)
				}

				bot.SetNextRound(proc.NextRoundToProcess())
				handler := blockHandler(proc, 1*time.Second)
				bot.SetBlockHandler(handler)

				logger.Info("Starting block importer.")
				err = bot.Run(ctx)
				if err != nil {
					// If context is not expired.
					if ctx.Err() == nil {
						logger.WithError(err).Errorf("fetcher exited with error")
						panic(exit{1})
					}
				}
			}()
		} else {
			logger.Info("No block importer configured.")
		}

		fmt.Printf("serving on %s\n", daemonServerAddr)
		logger.Infof("serving on %s", daemonServerAddr)

		options := makeOptions()

		api.Serve(ctx, daemonServerAddr, db, bot, logger, options)
		wg.Wait()
	},
}

func init() {
	daemonCmd.Flags().StringVarP(&algodDataDir, "algod", "d", "", "path to algod data dir, or $ALGORAND_DATA")
	daemonCmd.Flags().StringVarP(&algodAddr, "algod-net", "", "", "host:port of algod")
	daemonCmd.Flags().StringVarP(&algodToken, "algod-token", "", "", "api access token for algod")
	daemonCmd.Flags().StringVarP(&genesisJSONPath, "genesis", "g", "", "path to genesis.json (defaults to genesis.json in algod data dir if that was set)")
	daemonCmd.Flags().StringVarP(&daemonServerAddr, "server", "S", ":8980", "host:port to serve API on (default :8980)")
	daemonCmd.Flags().BoolVarP(&noAlgod, "no-algod", "", false, "disable connecting to algod for block following")
	daemonCmd.Flags().StringVarP(&tokenString, "token", "t", "", "an optional auth token, when set REST calls must use this token in a bearer format, or in a 'X-Indexer-API-Token' header")
	daemonCmd.Flags().BoolVarP(&developerMode, "dev-mode", "", false, "allow performance intensive operations like searching for accounts at a particular round")
	daemonCmd.Flags().BoolVarP(&allowMigration, "allow-migration", "", false, "allow migrations to happen even when no algod connected")
	daemonCmd.Flags().StringVarP(&metricsMode, "metrics-mode", "", "OFF", "configure the /metrics endpoint to [ON, OFF, VERBOSE]")
	daemonCmd.Flags().DurationVarP(&writeTimeout, "write-timeout", "", 30*time.Second, "set the maximum duration to wait before timing out writes to a http response, breaking connection")
	daemonCmd.Flags().DurationVarP(&readTimeout, "read-timeout", "", 5*time.Second, "set the maximum duration for reading the entire request")
	daemonCmd.Flags().Uint32VarP(&maxConn, "max-conn", "", 0, "set the maximum connections allowed in the connection pool, if the maximum is reached subsequent connections will wait until a connection becomes available, or timeout according to the read-timeout setting")

	daemonCmd.Flags().StringVar(&suppliedAPIConfigFile, "api-config-file", "", "supply an API config file to enable/disable parameters")
	daemonCmd.Flags().BoolVar(&enableAllParameters, "enable-all-parameters", false, "override default configuration and enable all parameters. Can't be used with --api-config-file")
	daemonCmd.Flags().Uint32VarP(&maxAPIResourcesPerAccount, "max-api-resources-per-account", "", 1000, "set the maximum total number of resources (created assets, created apps, asset holdings, and application local state) per account that will be allowed in REST API lookupAccountByID and searchForAccounts responses before returning a 400 Bad Request. Set zero for no limit")
	daemonCmd.Flags().Uint32VarP(&maxTransactionsLimit, "max-transactions-limit", "", 10000, "set the maximum allowed Limit parameter for querying transactions")
	daemonCmd.Flags().Uint32VarP(&defaultTransactionsLimit, "default-transactions-limit", "", 1000, "set the default Limit parameter for querying transactions, if none is provided")
	daemonCmd.Flags().Uint32VarP(&maxAccountsLimit, "max-accounts-limit", "", 1000, "set the maximum allowed Limit parameter for querying accounts")
	daemonCmd.Flags().Uint32VarP(&defaultAccountsLimit, "default-accounts-limit", "", 100, "set the default Limit parameter for querying accounts, if none is provided")
	daemonCmd.Flags().Uint32VarP(&maxAssetsLimit, "max-assets-limit", "", 1000, "set the maximum allowed Limit parameter for querying assets")
	daemonCmd.Flags().Uint32VarP(&defaultAssetsLimit, "default-assets-limit", "", 100, "set the default Limit parameter for querying assets, if none is provided")
	daemonCmd.Flags().Uint32VarP(&maxBalancesLimit, "max-balances-limit", "", 10000, "set the maximum allowed Limit parameter for querying balances")
	daemonCmd.Flags().Uint32VarP(&defaultBalancesLimit, "default-balances-limit", "", 1000, "set the default Limit parameter for querying balances, if none is provided")
	daemonCmd.Flags().Uint32VarP(&maxApplicationsLimit, "max-applications-limit", "", 1000, "set the maximum allowed Limit parameter for querying applications")
	daemonCmd.Flags().Uint32VarP(&defaultApplicationsLimit, "default-applications-limit", "", 100, "set the default Limit parameter for querying applications, if none is provided")

	daemonCmd.Flags().StringVarP(&indexerDataDir, "data-dir", "i", "", "path to indexer data dir, or $INDEXER_DATA")
	daemonCmd.Flags().BoolVar(&initLedger, "init-ledger", true, "initialize local ledger using sequential mode")
	daemonCmd.Flags().StringVarP(&catchpoint, "catchpoint", "", "", "initialize local ledger using fast catchup")

	daemonCmd.Flags().StringVarP(&cpuProfile, "cpuprofile", "", "", "file to record cpu profile to")
	daemonCmd.Flags().StringVarP(&pidFilePath, "pidfile", "", "", "file to write daemon's process id to")
	daemonCmd.Flags().StringVarP(&configFile, "configfile", "c", "", "file path to configuration file (indexer.yml)")

	daemonCmd.Flags().StringVarP(&cpuProfile, "cpuprofile", "", "", "file to record cpu profile to")
	daemonCmd.Flags().StringVarP(&pidFilePath, "pidfile", "", "", "file to write daemon's process id to")
	daemonCmd.Flags().StringVarP(&configFile, "configfile", "c", "", "file path to configuration file (indexer.yml)")

	viper.RegisterAlias("algod", "algod-data-dir")
	viper.RegisterAlias("algod-net", "algod-address")
	viper.RegisterAlias("server", "server-address")
	viper.RegisterAlias("token", "api-token")
	viper.RegisterAlias("data-dir", "data")
}

// makeOptions converts CLI options to server options
func makeOptions() (options api.ExtraOptions) {
	options.DeveloperMode = developerMode
	if tokenString != "" {
		options.Tokens = append(options.Tokens, tokenString)
	}
	switch strings.ToUpper(metricsMode) {
	case "OFF":
		options.MetricsEndpoint = false
		options.MetricsEndpointVerbose = false
	case "ON":
		options.MetricsEndpoint = true
		options.MetricsEndpointVerbose = false
	case "VERBOSE":
		options.MetricsEndpoint = true
		options.MetricsEndpointVerbose = true

	}
	options.WriteTimeout = writeTimeout
	options.ReadTimeout = readTimeout

	options.MaxAPIResourcesPerAccount = uint64(maxAPIResourcesPerAccount)
	options.MaxTransactionsLimit = uint64(maxTransactionsLimit)
	options.DefaultTransactionsLimit = uint64(defaultTransactionsLimit)
	options.MaxAccountsLimit = uint64(maxAccountsLimit)
	options.DefaultAccountsLimit = uint64(defaultAccountsLimit)
	options.MaxAssetsLimit = uint64(maxAssetsLimit)
	options.DefaultAssetsLimit = uint64(defaultAssetsLimit)
	options.MaxBalancesLimit = uint64(maxBalancesLimit)
	options.DefaultBalancesLimit = uint64(defaultBalancesLimit)
	options.MaxApplicationsLimit = uint64(maxApplicationsLimit)
	options.DefaultApplicationsLimit = uint64(defaultApplicationsLimit)

	if enableAllParameters {
		options.DisabledMapConfig = api.MakeDisabledMapConfig()
	} else {
		options.DisabledMapConfig = api.GetDefaultDisabledMapConfigForPostgres()
	}

	if suppliedAPIConfigFile != "" {
		swag, err := generated.GetSwagger()
		if err != nil {
			fmt.Fprintf(os.Stderr, "failed to get swagger: %v", err)
			panic(exit{1})
		}

		logger.Infof("supplied api configuration file located at: %s", suppliedAPIConfigFile)
		potentialDisabledMapConfig, err := api.MakeDisabledMapConfigFromFile(swag, suppliedAPIConfigFile)
		if err != nil {
			fmt.Fprintf(os.Stderr, "failed to created disabled map config from file: %v", err)
			panic(exit{1})
		}

		if len((*potentialDisabledMapConfig).Data) == 0 {
			logger.Warnf("All parameters are enabled since the provided parameter configuration file (%s) is empty.", suppliedAPIConfigFile)
		}

		options.DisabledMapConfig = potentialDisabledMapConfig
	} else {
		logger.Infof("Enable all parameters flag is set to: %v", enableAllParameters)
	}

	return
}

// blockHandler creates a handler complying to the fetcher block handler interface. In case of a failure it keeps
// attempting to add the block until the fetcher shuts down.
func blockHandler(proc processor.Processor, retryDelay time.Duration) func(context.Context, *rpcs.EncodedBlockCert) error {
	return func(ctx context.Context, block *rpcs.EncodedBlockCert) error {
		for {
			err := handleBlock(block, proc)
			if err == nil {
				// return on success.
				return nil
			}

			// Delay or terminate before next attempt.
			select {
			case <-ctx.Done():
				return err
			case <-time.After(retryDelay):
				break
			}
		}
	}
}

func handleBlock(block *rpcs.EncodedBlockCert, proc processor.Processor) error {
	start := time.Now()
	err := proc.Process(block)
	if err != nil {
		logger.WithError(err).Errorf(
			"block %d import failed", block.Block.Round())
		return fmt.Errorf("handleBlock() err: %w", err)
	}
	dt := time.Since(start)

	// Ignore round 0 (which is empty).
	if block.Block.Round() > 0 {
		metrics.BlockImportTimeSeconds.Observe(dt.Seconds())
		metrics.ImportedTxnsPerBlock.Observe(float64(len(block.Block.Payset)))
		metrics.ImportedRoundGauge.Set(float64(block.Block.Round()))
		txnCountByType := make(map[string]int)
		for _, txn := range block.Block.Payset {
			txnCountByType[string(txn.Txn.Type)]++
		}
		for k, v := range txnCountByType {
			metrics.ImportedTxns.WithLabelValues(k).Set(float64(v))
		}
	}

	logger.Infof("round r=%d (%d txn) imported in %s", block.Block.Round(), len(block.Block.Payset), dt.String())

	return nil
}<|MERGE_RESOLUTION|>--- conflicted
+++ resolved
@@ -55,11 +55,6 @@
 	defaultApplicationsLimit  uint32
 	enableAllParameters       bool
 	indexerDataDir            string
-<<<<<<< HEAD
-	initLedger                bool
-	catchpoint                string
-=======
->>>>>>> 03b140cf
 	cpuProfile                string
 	pidFilePath               string
 	configFile                string
@@ -82,10 +77,6 @@
 			fmt.Fprint(os.Stderr, "indexer data directory was not provided")
 			panic(exit{1})
 		}
-<<<<<<< HEAD
-=======
-
->>>>>>> 03b140cf
 		// Create the directory if it doesn't exist
 		if _, err := os.Stat(indexerDataDir); os.IsNotExist(err) {
 			err := os.Mkdir(indexerDataDir, 0755)
@@ -120,10 +111,7 @@
 				maybeFail(err, "invalid config file (%s): %v", viper.ConfigFileUsed(), err)
 			}
 			fmt.Printf("Using configuration file: %s\n", configFile)
-<<<<<<< HEAD
-=======
 			config.BindFlags(cmd)
->>>>>>> 03b140cf
 		}
 
 		if paramConfigFound {
@@ -134,11 +122,7 @@
 				panic(exit{1})
 			}
 			suppliedAPIConfigFile = filepath.Join(indexerDataDir, autoLoadParameterConfigName)
-<<<<<<< HEAD
-			fmt.Printf("Auto-loading parameter configuration file: %s", suppliedAPIConfigFile)
-=======
 			fmt.Printf("Auto-loading parameter configuration file: %s\n", suppliedAPIConfigFile)
->>>>>>> 03b140cf
 
 		}
 
