--- conflicted
+++ resolved
@@ -199,7 +199,6 @@
 	options.WriteTimeout = writeTimeout
 	options.ReadTimeout = readTimeout
 
-<<<<<<< HEAD
 	options.MaxAPIResourcesPerAccount = uint64(maxAPIResourcesPerAccount)
 	options.MaxTransactionsLimit = uint64(maxTransactionsLimit)
 	options.DefaultTransactionsLimit = uint64(defaultTransactionsLimit)
@@ -211,13 +210,12 @@
 	options.DefaultBalancesLimit = uint64(defaultBalancesLimit)
 	options.MaxApplicationsLimit = uint64(maxApplicationsLimit)
 	options.DefaultApplicationsLimit = uint64(defaultApplicationsLimit)
-=======
+
 	// TODO enable this when command line options allows for disabling/enabling overrides
 	//disabledMapConfig := api.GetDefaultDisabledMapConfigForPostgres()
 	disabledMapConfig := api.MakeDisabledMapConfig()
 
 	options.DisabledMapConfig = disabledMapConfig
->>>>>>> 4eaadebb
 
 	return
 }
@@ -257,17 +255,14 @@
 	// Ignore round 0 (which is empty).
 	if block.Block.Round() > 0 {
 		metrics.BlockImportTimeSeconds.Observe(dt.Seconds())
+		metrics.ImportedTxnsPerBlock.Observe(float64(len(block.Block.Payset)))
 		metrics.ImportedRoundGauge.Set(float64(block.Block.Round()))
 		txnCountByType := make(map[string]int)
 		for _, txn := range block.Block.Payset {
 			txnCountByType[string(txn.Txn.Type)]++
 		}
 		for k, v := range txnCountByType {
-<<<<<<< HEAD
-			metrics.ImportedTxnsPerBlock.WithLabelValues(k).Set(float64(v))
-=======
 			metrics.ImportedTxns.WithLabelValues(k).Set(float64(v))
->>>>>>> 4eaadebb
 		}
 	}
 
