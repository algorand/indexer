package main

import (
	"bytes"
	"context"
	"errors"
	"fmt"
	"io/fs"
	"os"
	"path"
	"path/filepath"
	"sync"
	"testing"
	"time"

	"github.com/sirupsen/logrus/hooks/test"
	"github.com/spf13/pflag"
	"github.com/stretchr/testify/assert"

	"github.com/algorand/go-algorand/data/bookkeeping"
	"github.com/algorand/go-algorand/ledger/ledgercore"
	"github.com/algorand/go-algorand/rpcs"

	"github.com/algorand/indexer/processor/blockprocessor"
	itest "github.com/algorand/indexer/util/test"
)

type mockImporter struct {
}

var errMockImportBlock = errors.New("Process() invalid round blockCert.Block.Round(): 1234 nextRoundToProcess: 1")

func (imp *mockImporter) ImportBlock(vb *ledgercore.ValidatedBlock) error {
	return nil
}

func TestImportRetryAndCancel(t *testing.T) {
	// connect debug logger
	nullLogger, hook := test.NewNullLogger()
	logger = nullLogger

	// cancellable context
	ctx := context.Background()
	cctx, cancel := context.WithCancel(ctx)

	// create handler with mock importer and start, it should generate errors until cancelled.
	imp := &mockImporter{}
	ledgerLogger, _ := test.NewNullLogger()
	l, err := itest.MakeTestLedger(ledgerLogger)
	assert.NoError(t, err)
	defer l.Close()
<<<<<<< HEAD
	proc, err := blockprocessor.MakeProcessorWithLedger(l, nil)
=======
	proc, err := blockprocessor.MakeProcessorWithLedger(logger, l, nil)
>>>>>>> 54d39d78
	assert.Nil(t, err)
	proc.SetHandler(imp.ImportBlock)
	handler := blockHandler(proc, 50*time.Millisecond)
	var wg sync.WaitGroup
	wg.Add(1)
	go func() {
		defer wg.Done()
		block := rpcs.EncodedBlockCert{
			Block: bookkeeping.Block{
				BlockHeader: bookkeeping.BlockHeader{
					Round: 1234,
				},
			},
		}
		handler(cctx, &block)
	}()

	// accumulate some errors
	for len(hook.Entries) < 5 {
		time.Sleep(25 * time.Millisecond)
	}

	for _, entry := range hook.Entries {
		assert.Equal(t, entry.Message, "block 1234 import failed")
		assert.Equal(t, entry.Data["error"], errMockImportBlock)
	}

	// Wait for handler to exit.
	cancel()
	wg.Wait()
}

func createTempDir(t *testing.T) string {
	dir, err := os.MkdirTemp("", "indexer")
	if err != nil {
		t.Fatalf(err.Error())
	}
	return dir
}

// Make sure we output and return an error when both an API Config and
// enable all parameters are provided together.
func TestConfigWithEnableAllParamsExpectError(t *testing.T) {
	indexerDataDir := createTempDir(t)
	defer os.RemoveAll(indexerDataDir)
	autoloadPath := filepath.Join(indexerDataDir, autoLoadIndexerConfigName)
	os.WriteFile(autoloadPath, []byte{}, fs.ModePerm)
	daemonConfig := &daemonConfig{}
	daemonConfig.flags = pflag.NewFlagSet("indexer", 0)
	daemonConfig.indexerDataDir = indexerDataDir
	daemonConfig.enableAllParameters = true
	daemonConfig.suppliedAPIConfigFile = "foobar"
	err := runDaemon(daemonConfig)
	errorStr := "not allowed to supply an api config file and enable all parameters"
	assert.EqualError(t, err, errorStr)
}

func TestConfigDoesNotExistExpectError(t *testing.T) {
	indexerDataDir := createTempDir(t)
	defer os.RemoveAll(indexerDataDir)
	tempConfigFile := indexerDataDir + "/indexer.yml"
	daemonConfig := &daemonConfig{}
	daemonConfig.flags = pflag.NewFlagSet("indexer", 0)
	daemonConfig.indexerDataDir = indexerDataDir
	daemonConfig.configFile = tempConfigFile
	err := runDaemon(daemonConfig)
	// This error string is probably OS-specific
	errorStr := fmt.Sprintf("open %s: no such file or directory", tempConfigFile)
	assert.EqualError(t, err, errorStr)
}

func TestConfigInvalidExpectError(t *testing.T) {
	b := bytes.NewBufferString("")
	indexerDataDir := createTempDir(t)
	defer os.RemoveAll(indexerDataDir)
	tempConfigFile := indexerDataDir + "/indexer-alt.yml"
	os.WriteFile(tempConfigFile, []byte(";;;"), fs.ModePerm)
	daemonConfig := &daemonConfig{}
	daemonConfig.flags = pflag.NewFlagSet("indexer", 0)
	daemonConfig.indexerDataDir = indexerDataDir
	daemonConfig.configFile = tempConfigFile
	logger.SetOutput(b)
	err := runDaemon(daemonConfig)
	errorStr := "While parsing config: yaml: unmarshal errors:\n  line 1: cannot unmarshal !!str `;;;` into map[string]interface {}"
	assert.EqualError(t, err, errorStr)
}

func TestConfigSpecifiedTwiceExpectError(t *testing.T) {
	indexerDataDir := createTempDir(t)
	defer os.RemoveAll(indexerDataDir)
	tempConfigFile := indexerDataDir + "/indexer.yml"
	os.WriteFile(tempConfigFile, []byte{}, fs.ModePerm)
	daemonConfig := &daemonConfig{}
	daemonConfig.flags = pflag.NewFlagSet("indexer", 0)
	daemonConfig.indexerDataDir = indexerDataDir
	daemonConfig.configFile = tempConfigFile
	err := runDaemon(daemonConfig)
	errorStr := fmt.Sprintf("indexer configuration was found in data directory (%s) as well as supplied via command line.  Only provide one",
		filepath.Join(indexerDataDir, "indexer.yml"))
	assert.EqualError(t, err, errorStr)
}

func TestLoadAPIConfigGivenAutoLoadAndUserSuppliedExpectError(t *testing.T) {
	indexerDataDir := createTempDir(t)
	defer os.RemoveAll(indexerDataDir)

	autoloadPath := filepath.Join(indexerDataDir, autoLoadParameterConfigName)
	userSuppliedPath := filepath.Join(indexerDataDir, "foobar.yml")
	os.WriteFile(autoloadPath, []byte{}, fs.ModePerm)
	cfg := &daemonConfig{}
	cfg.indexerDataDir = indexerDataDir
	cfg.suppliedAPIConfigFile = userSuppliedPath

	err := loadIndexerParamConfig(cfg)
	errorStr := fmt.Sprintf("api parameter configuration was found in data directory (%s) as well as supplied via command line.  Only provide one",
		autoloadPath)
	assert.EqualError(t, err, errorStr)
}

func TestLoadAPIConfigGivenUserSuppliedExpectSuccess(t *testing.T) {
	indexerDataDir := createTempDir(t)
	defer os.RemoveAll(indexerDataDir)

	userSuppliedPath := filepath.Join(indexerDataDir, "foobar.yml")
	cfg := &daemonConfig{}
	cfg.indexerDataDir = indexerDataDir
	cfg.suppliedAPIConfigFile = userSuppliedPath

	err := loadIndexerParamConfig(cfg)
	assert.NoError(t, err)
}

func TestLoadAPIConfigGivenAutoLoadExpectSuccess(t *testing.T) {
	indexerDataDir := createTempDir(t)
	defer os.RemoveAll(indexerDataDir)

	autoloadPath := filepath.Join(indexerDataDir, autoLoadParameterConfigName)
	os.WriteFile(autoloadPath, []byte{}, fs.ModePerm)
	cfg := &daemonConfig{}
	cfg.indexerDataDir = indexerDataDir

	err := loadIndexerParamConfig(cfg)
	assert.NoError(t, err)
	assert.Equal(t, autoloadPath, cfg.suppliedAPIConfigFile)
}

func TestIndexerDataDirNotProvidedExpectError(t *testing.T) {
	errorStr := "indexer data directory was not provided"

	assert.EqualError(t, configureIndexerDataDir(""), errorStr)
}

func TestIndexerDataDirCreateFailExpectError(t *testing.T) {
	invalidDir := filepath.Join("foo", "bar")

	assert.Error(t, configureIndexerDataDir(invalidDir))
}

func TestIndexerPidFileExpectSuccess(t *testing.T) {
	indexerDataDir := createTempDir(t)
	defer os.RemoveAll(indexerDataDir)

	pidFilePath := path.Join(indexerDataDir, "pidFile")
	assert.NoError(t, createIndexerPidFile(pidFilePath))
}

func TestIndexerPidFileCreateFailExpectError(t *testing.T) {
	indexerDataDir := createTempDir(t)
	defer os.RemoveAll(indexerDataDir)
	autoloadPath := filepath.Join(indexerDataDir, autoLoadIndexerConfigName)
	os.WriteFile(autoloadPath, []byte{}, fs.ModePerm)

	invalidDir := filepath.Join(indexerDataDir, "foo", "bar")
	cfg := &daemonConfig{}
	cfg.pidFilePath = invalidDir

	cfg.flags = pflag.NewFlagSet("indexer", 0)
	cfg.indexerDataDir = indexerDataDir

	assert.ErrorContains(t, runDaemon(cfg), "pid file")
	assert.Error(t, createIndexerPidFile(cfg.pidFilePath))
}<|MERGE_RESOLUTION|>--- conflicted
+++ resolved
@@ -49,11 +49,7 @@
 	l, err := itest.MakeTestLedger(ledgerLogger)
 	assert.NoError(t, err)
 	defer l.Close()
-<<<<<<< HEAD
-	proc, err := blockprocessor.MakeProcessorWithLedger(l, nil)
-=======
 	proc, err := blockprocessor.MakeProcessorWithLedger(logger, l, nil)
->>>>>>> 54d39d78
 	assert.Nil(t, err)
 	proc.SetHandler(imp.ImportBlock)
 	handler := blockHandler(proc, 50*time.Millisecond)
