--- conflicted
+++ resolved
@@ -22,11 +22,7 @@
 type mockImporter struct {
 }
 
-<<<<<<< HEAD
-var errMockImportBlock = errors.New("Process() invalid round blockCert.Block.Round(): 1234 proc.nextRoundToProcess: 1")
-=======
 var errMockImportBlock = errors.New("Process() invalid round blockCert.Block.Round(): 1234 nextRoundToProcess: 1")
->>>>>>> 12f8c2f6
 
 func (imp *mockImporter) ImportBlock(vb *ledgercore.ValidatedBlock) error {
 	return nil
@@ -45,11 +41,7 @@
 	imp := &mockImporter{}
 	l := itest.MakeTestLedger("ledger")
 	defer l.Close()
-<<<<<<< HEAD
-	proc, err := blockprocessor.MakeProcessor(l, nil)
-=======
 	proc, err := blockprocessor.MakeProcessorWithLedger(l, nil)
->>>>>>> 12f8c2f6
 	assert.Nil(t, err)
 	proc.SetHandler(imp.ImportBlock)
 	handler := blockHandler(proc, 50*time.Millisecond)
