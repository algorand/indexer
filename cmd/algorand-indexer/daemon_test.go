--- conflicted
+++ resolved
@@ -4,17 +4,13 @@
 	"bytes"
 	"context"
 	"errors"
-<<<<<<< HEAD
 	"fmt"
 	"github.com/spf13/pflag"
-	"io"
 	"io/fs"
 	"os"
 	"path"
 	"path/filepath"
 	"strings"
-=======
->>>>>>> 409d725a
 	"sync"
 	"testing"
 	"time"
@@ -86,36 +82,6 @@
 	// Wait for handler to exit.
 	cancel()
 	wg.Wait()
-<<<<<<< HEAD
-}
-
-func TestReadGenesis(t *testing.T) {
-	var reader io.Reader
-	// nil reader
-	_, err := readGenesis(reader)
-	assert.Contains(t, err.Error(), "readGenesis() err: reader is nil")
-	// no match struct field
-	genesisStr := "{\"version\": 2}"
-	reader = strings.NewReader(genesisStr)
-	_, err = readGenesis(reader)
-	assert.Contains(t, err.Error(), "json decode error")
-
-	genesis := bookkeeping.Genesis{
-		SchemaID:    "1",
-		Network:     "test",
-		Proto:       "test",
-		RewardsPool: "AAAA",
-		FeeSink:     "AAAA",
-	}
-
-	// read and decode genesis
-	reader = strings.NewReader(string(json.Encode(genesis)))
-	_, err = readGenesis(reader)
-	assert.Nil(t, err)
-	// read from empty reader
-	_, err = readGenesis(reader)
-	assert.Contains(t, err.Error(), "readGenesis() err: EOF")
-
 }
 
 func createTempDir(t *testing.T) string {
@@ -131,6 +97,8 @@
 func TestConfigWithEnableAllParamsExpectError(t *testing.T) {
 	indexerDataDir := createTempDir(t)
 	defer os.RemoveAll(indexerDataDir)
+	autoloadPath := filepath.Join(indexerDataDir, autoLoadIndexerConfigName)
+	os.WriteFile(autoloadPath, []byte{}, fs.ModePerm)
 	daemonConfig := &daemonConfig{}
 	daemonConfig.flags = pflag.NewFlagSet("indexer", 0)
 	daemonConfig.indexerDataDir = indexerDataDir
@@ -277,6 +245,8 @@
 func TestIndexerPidFileCreateFailExpectError(t *testing.T) {
 	indexerDataDir := createTempDir(t)
 	defer os.RemoveAll(indexerDataDir)
+	autoloadPath := filepath.Join(indexerDataDir, autoLoadIndexerConfigName)
+	os.WriteFile(autoloadPath, []byte{}, fs.ModePerm)
 
 	invalidDir := filepath.Join(indexerDataDir, "foo", "bar")
 	cfg := &daemonConfig{}
@@ -287,6 +257,4 @@
 
 	assert.ErrorContains(t, runDaemon(cfg), "pid file")
 	assert.Error(t, createIndexerPidFile(cfg))
-=======
->>>>>>> 409d725a
 }