--- conflicted
+++ resolved
@@ -2,6 +2,7 @@
 
 import (
 	"context"
+
 	"github.com/algorand/go-algorand/data/bookkeeping"
 	"github.com/algorand/indexer/data"
 	"github.com/algorand/indexer/exporters"
@@ -34,11 +35,7 @@
 }
 
 // Init provides the opportunity for your Exporter to initialize connections, store config variables, etc.
-<<<<<<< HEAD
-func (exp *exampleExporter) Init(_ data.InitProvider, _ plugins.PluginConfig, _ *logrus.Logger) error {
-=======
-func (exp *exampleExporter) Init(_ context.Context, _ plugins.PluginConfig, _ *logrus.Logger) error {
->>>>>>> 6e135342
+func (exp *exampleExporter) Init(_ context.Context, _ data.InitProvider, _ plugins.PluginConfig, _ *logrus.Logger) error {
 	panic("not implemented")
 }
 
