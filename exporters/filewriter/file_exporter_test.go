--- conflicted
+++ resolved
@@ -2,48 +2,31 @@
 
 import (
 	"context"
-	"encoding/json"
 	"fmt"
-	"os"
-	"path/filepath"
+	"github.com/algorand/indexer/util"
+	"gopkg.in/yaml.v3"
 	"testing"
 
-<<<<<<< HEAD
 	"github.com/sirupsen/logrus"
 	"github.com/sirupsen/logrus/hooks/test"
 	"github.com/stretchr/testify/assert"
 	"github.com/stretchr/testify/require"
-	"gopkg.in/yaml.v3"
 
 	"github.com/algorand/go-algorand/agreement"
-	"github.com/algorand/go-algorand/crypto"
-=======
->>>>>>> 99a848cb
 	"github.com/algorand/go-algorand/data/basics"
 	"github.com/algorand/go-algorand/data/bookkeeping"
 	"github.com/algorand/go-algorand/ledger/ledgercore"
 
 	"github.com/algorand/indexer/data"
-<<<<<<< HEAD
 	"github.com/algorand/indexer/exporters"
 	"github.com/algorand/indexer/plugins"
-	"github.com/algorand/indexer/util"
-=======
-	"github.com/algorand/indexer/plugins"
 	testutil "github.com/algorand/indexer/util/test"
-	"github.com/sirupsen/logrus"
-	"github.com/sirupsen/logrus/hooks/test"
-	"github.com/stretchr/testify/assert"
->>>>>>> 99a848cb
 )
 
 var logger *logrus.Logger
 var fileCons = &Constructor{}
-<<<<<<< HEAD
 var configTemplate = "block-dir: %s/blocks\n"
-=======
 var round = basics.Round(2)
->>>>>>> 99a848cb
 
 func init() {
 	logger, _ = test.NewNullLogger()
@@ -65,115 +48,25 @@
 }
 
 func TestExporterInit(t *testing.T) {
-<<<<<<< HEAD
-	config, tempdir := getConfig(t)
-	ctx := context.Background()
+	config, _ := getConfig(t)
 	fileExp := fileCons.New()
-	assert.Equal(t, uint64(0), fileExp.Round())
+	defer fileExp.Close()
+
 	// creates a new output file
-	err := fileExp.Init(ctx, plugins.PluginConfig(config), logger)
-	assert.NoError(t, err)
+	err := fileExp.Init(context.Background(), testutil.MockedInitProvider(&round), plugins.PluginConfig(config), logger)
 	pluginConfig := fileExp.Config()
 	configWithDefault := config + "filename-pattern: '%[1]d_block.json'\n" + "drop-certificate: false\n"
 	assert.Equal(t, configWithDefault, string(pluginConfig))
-	assert.Equal(t, uint64(0), fileExp.Round())
 	fileExp.Close()
+
 	// can open existing file
-	err = fileExp.Init(ctx, plugins.PluginConfig(config), logger)
-	assert.NoError(t, err)
-	fileExp.Close()
-	// re-initializes empty file
-	path := fmt.Sprintf("%s/blocks/metadata.json", tempdir)
-	assert.NoError(t, os.Remove(path))
-	f, err := os.Create(path)
-	f.Close()
-	assert.NoError(t, err)
-	err = fileExp.Init(ctx, plugins.PluginConfig(config), logger)
+	err = fileExp.Init(context.Background(), testutil.MockedInitProvider(&round), plugins.PluginConfig(config), logger)
 	assert.NoError(t, err)
 	fileExp.Close()
 }
 
-func TestExporterHandleGenesis(t *testing.T) {
-	config, tempdir := getConfig(t)
-	ctx := context.Background()
-	fileExp := fileCons.New()
-	fileExp.Init(ctx, plugins.PluginConfig(config), logger)
-	genesisA := bookkeeping.Genesis{
-		SchemaID:    "test",
-		Network:     "test",
-		Proto:       "test",
-		Allocation:  nil,
-		RewardsPool: "AAAAAAA",
-		FeeSink:     "AAAAAAA",
-		Timestamp:   1234,
-		Comment:     "",
-		DevMode:     true,
-	}
-	err := fileExp.HandleGenesis(genesisA)
-	fileExp.Close()
-	assert.NoError(t, err)
-
-	{
-		// Check that metadata.json is written
-		metadataFile := fmt.Sprintf("%s/blocks/metadata.json", tempdir)
-		require.FileExists(t, metadataFile)
-		configs, err := ioutil.ReadFile(metadataFile)
-		assert.NoError(t, err)
-		var blockMetaData BlockMetaData
-		err = json.Unmarshal(configs, &blockMetaData)
-		assert.NoError(t, err)
-		assert.Equal(t, uint64(0), blockMetaData.NextRound)
-		assert.Equal(t, string(genesisA.Network), blockMetaData.Network)
-		assert.Equal(t, crypto.HashObj(genesisA).String(), blockMetaData.GenesisHash)
-	}
-
-	{
-		// Check that genesis.json is written.
-		genesisFile := fmt.Sprintf("%s/blocks/genesis.json", tempdir)
-		require.FileExists(t, genesisFile)
-		var genesis bookkeeping.Genesis
-		err := util.DecodeFromFile(genesisFile, &genesis)
-		assert.NoError(t, err)
-		assert.Equal(t, genesisA, genesis)
-	}
-
-	// genesis mismatch
-	fileExp.Init(ctx, plugins.PluginConfig(config), logger)
-	genesisB := bookkeeping.Genesis{
-		SchemaID:    "test",
-		Network:     "test",
-		Proto:       "test",
-		Allocation:  nil,
-		RewardsPool: "AAAAAAA",
-		FeeSink:     "AAAAAAA",
-		Timestamp:   5678,
-		Comment:     "",
-		DevMode:     false,
-	}
-
-	err = fileExp.HandleGenesis(genesisB)
-	assert.Contains(t, err.Error(), "genesis hash in metadata does not match expected value")
-	fileExp.Close()
-}
-
 func sendData(t *testing.T, fileExp exporters.Exporter, config string, numRounds int) {
-	ctx := context.Background()
-=======
-	config := fmt.Sprintf("block-dir: %s/blocks\n", t.TempDir())
-	fileExp := fileExporter{}
-	defer fileExp.Close()
-	err := fileExp.Init(context.Background(), testutil.MockedInitProvider(&round), plugins.PluginConfig(config), logger)
-	assert.NoError(t, err)
-	pluginConfig := fileExp.Config()
-	assert.Equal(t, config, string(pluginConfig))
-	assert.Equal(t, uint64(round), fileExp.round)
-}
-
-func TestExporterReceive(t *testing.T) {
-	config := fmt.Sprintf("block-dir: %s/blocks\n", t.TempDir())
-	fileExp := fileExporter{}
-	defer fileExp.Close()
->>>>>>> 99a848cb
+	// Test invalid block receive
 	block := data.BlockData{
 		BlockHeader: bookkeeping.BlockHeader{
 			Round: 3,
@@ -184,43 +77,19 @@
 	}
 
 	err := fileExp.Receive(block)
-	assert.Contains(t, err.Error(), "exporter not initialized")
+	require.Contains(t, err.Error(), "exporter not initialized")
 
-<<<<<<< HEAD
 	// initialize
-	err = fileExp.Init(ctx, plugins.PluginConfig(config), logger)
+	rnd := basics.Round(0)
+	err = fileExp.Init(context.Background(), testutil.MockedInitProvider(&rnd), plugins.PluginConfig(config), logger)
 	require.NoError(t, err)
 
 	// incorrect round
-=======
-	err = fileExp.Init(context.Background(), testutil.MockedInitProvider(&round), plugins.PluginConfig(config), logger)
-	assert.Nil(t, err)
->>>>>>> 99a848cb
 	err = fileExp.Receive(block)
-	assert.Contains(t, err.Error(), "received round 3, expected round 2")
-
-<<<<<<< HEAD
-	// genesis
-	genesis := bookkeeping.Genesis{
-		SchemaID:    "test",
-		Network:     "test",
-		Proto:       "test",
-		Allocation:  nil,
-		RewardsPool: "AAAAAAA",
-		FeeSink:     "AAAAAAA",
-		Timestamp:   1234,
-		Comment:     "",
-		DevMode:     true,
-	}
-	err = fileExp.HandleGenesis(genesis)
-	assert.NoError(t, err)
+	require.Contains(t, err.Error(), "received round 3, expected round 0")
 
 	// write block to file
 	for i := 0; i < numRounds; i++ {
-=======
-	// write block to file; pipeline starts at round 2, set in MockedInitProvider
-	for i := 2; i < 7; i++ {
->>>>>>> 99a848cb
 		block = data.BlockData{
 			BlockHeader: bookkeeping.BlockHeader{
 				Round: basics.Round(i),
@@ -236,17 +105,14 @@
 			},
 		}
 		err = fileExp.Receive(block)
-		assert.NoError(t, err)
-<<<<<<< HEAD
-		assert.Equal(t, uint64(i+1), fileExp.Round())
+		require.NoError(t, err)
 	}
 
-	assert.NoError(t, fileExp.Close())
+	require.NoError(t, fileExp.Close())
 }
 
 func TestExporterReceive(t *testing.T) {
 	config, tempdir := getConfig(t)
-	ctx := context.Background()
 	fileExp := fileCons.New()
 	numRounds := 5
 	sendData(t, fileExp, config, numRounds)
@@ -256,54 +122,21 @@
 		filename := fmt.Sprintf(FilePattern, i)
 		path := fmt.Sprintf("%s/blocks/%s", tempdir, filename)
 		assert.FileExists(t, path)
-		b, _ := os.ReadFile(path)
-=======
-		assert.Equal(t, uint64(i+1), fileExp.round)
 
+		var blockData data.BlockData
+		err := util.DecodeFromFile(path, &blockData)
+		require.Equal(t, basics.Round(i), blockData.BlockHeader.Round)
+		require.NoError(t, err)
+		require.NotNil(t, blockData.Certificate)
 	}
-
-	// written data are valid
-	for i := 2; i < 7; i++ {
-		b, _ := os.ReadFile(filepath.Join(fileExp.cfg.BlocksDir, fmt.Sprintf("block_%d.json", i)))
->>>>>>> 99a848cb
-		var blockData data.BlockData
-		err := json.Unmarshal(b, &blockData)
-		assert.NoError(t, err)
-		assert.NotNil(t, blockData.Certificate)
-	}
-<<<<<<< HEAD
-
-	//	should continue from round 6 after restart
-	fileExp.Init(ctx, plugins.PluginConfig(config), logger)
-	assert.Equal(t, uint64(5), fileExp.Round())
-	fileExp.Close()
 }
 
 func TestExporterClose(t *testing.T) {
-	config, tempdir := getConfig(t)
-	ctx := context.Background()
+	config, _ := getConfig(t)
 	fileExp := fileCons.New()
-	fileExp.Init(ctx, plugins.PluginConfig(config), logger)
-	block := data.BlockData{
-		BlockHeader: bookkeeping.BlockHeader{
-			Round: 0,
-		},
-		Payset:      nil,
-		Delta:       nil,
-		Certificate: nil,
-	}
-	err := fileExp.Receive(block)
-	require.NoError(t, err)
-	err = fileExp.Close()
-	assert.NoError(t, err)
-	metadataFile := fmt.Sprintf("%s/blocks/metadata.json", tempdir)
-	require.FileExists(t, metadataFile)
-	// assert round is updated correctly
-	configs, err := ioutil.ReadFile(metadataFile)
-	assert.NoError(t, err)
-	var blockMetaData BlockMetaData
-	err = json.Unmarshal(configs, &blockMetaData)
-	assert.Equal(t, uint64(1), blockMetaData.NextRound)
+	rnd := basics.Round(0)
+	fileExp.Init(context.Background(), testutil.MockedInitProvider(&rnd), plugins.PluginConfig(config), logger)
+	require.NoError(t, fileExp.Close())
 }
 
 func TestPatternOverride(t *testing.T) {
@@ -321,10 +154,12 @@
 		filename := fmt.Sprintf(patternOverride, i)
 		path := fmt.Sprintf("%s/blocks/%s", tempdir, filename)
 		assert.FileExists(t, path)
-		b, _ := os.ReadFile(path)
+
 		var blockData data.BlockData
-		err := json.Unmarshal(b, &blockData)
-		assert.NoError(t, err)
+		err := util.DecodeFromFile(path, &blockData)
+		require.Equal(t, basics.Round(i), blockData.BlockHeader.Round)
+		require.NoError(t, err)
+		require.NotNil(t, blockData.Certificate)
 	}
 }
 
@@ -351,6 +186,4 @@
 		assert.NoError(t, err)
 		assert.Nil(t, blockData.Certificate)
 	}
-=======
->>>>>>> 99a848cb
 }