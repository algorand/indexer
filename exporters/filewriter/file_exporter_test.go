package filewriter

import (
	"context"
	"encoding/json"
	"fmt"
	"os"
	"path/filepath"
	"testing"

	"github.com/algorand/go-algorand/data/basics"
	"github.com/algorand/go-algorand/data/bookkeeping"
	"github.com/algorand/indexer/data"
	"github.com/algorand/indexer/plugins"
	testutil "github.com/algorand/indexer/util/test"
	"github.com/sirupsen/logrus"
	"github.com/sirupsen/logrus/hooks/test"
	"github.com/stretchr/testify/assert"
)

var logger *logrus.Logger
var fileCons = &Constructor{}
var round = basics.Round(2)

func init() {
	logger, _ = test.NewNullLogger()
	os.RemoveAll("/tmp/blocks")
}

func TestExporterMetadata(t *testing.T) {
	fileExp := fileCons.New()
	meta := fileExp.Metadata()
	assert.Equal(t, plugins.PluginType(plugins.Exporter), meta.Type())
	assert.Equal(t, "filewriter", meta.Name())
	assert.Equal(t, "Exporter for writing data to a file.", meta.Description())
	assert.Equal(t, false, meta.Deprecated())
}

func TestExporterInit(t *testing.T) {
<<<<<<< HEAD
	config := fmt.Sprintf("block-dir: %s/blocks\n", t.TempDir())
	fileExp := fileExporter{}
	defer fileExp.Close()
	err := fileExp.Init(testutil.MockedInitProvider(&round), plugins.PluginConfig(config), logger)
	assert.NoError(t, err)
	pluginConfig := fileExp.Config()
	assert.Equal(t, config, string(pluginConfig))
	assert.Equal(t, uint64(round), fileExp.round)
}

func TestExporterReceive(t *testing.T) {
	config := fmt.Sprintf("block-dir: %s/blocks\n", t.TempDir())
	fileExp := fileExporter{}
	defer fileExp.Close()
=======
	ctx := context.Background()
	fileExp := fileCons.New()
	assert.Equal(t, uint64(0), fileExp.Round())
	// creates a new output file
	err := fileExp.Init(ctx, plugins.PluginConfig(config), logger)
	assert.NoError(t, err)
	pluginConfig := fileExp.Config()
	assert.Equal(t, config, string(pluginConfig))
	assert.Equal(t, uint64(0), fileExp.Round())
	fileExp.Close()
	// can open existing file
	err = fileExp.Init(ctx, plugins.PluginConfig(config), logger)
	assert.NoError(t, err)
	fileExp.Close()
	// re-initializes empty file
	path := "/tmp/blocks/metadata.json"
	assert.NoError(t, os.Remove(path))
	f, err := os.Create(path)
	f.Close()
	assert.NoError(t, err)
	err = fileExp.Init(ctx, plugins.PluginConfig(config), logger)
	assert.NoError(t, err)
	fileExp.Close()
}

func TestExporterHandleGenesis(t *testing.T) {
	ctx := context.Background()
	fileExp := fileCons.New()
	fileExp.Init(ctx, plugins.PluginConfig(config), logger)
	genesisA := bookkeeping.Genesis{
		SchemaID:    "test",
		Network:     "test",
		Proto:       "test",
		Allocation:  nil,
		RewardsPool: "AAAAAAA",
		FeeSink:     "AAAAAAA",
		Timestamp:   1234,
		Comment:     "",
		DevMode:     true,
	}
	err := fileExp.HandleGenesis(genesisA)
	fileExp.Close()
	assert.NoError(t, err)
	configs, err := ioutil.ReadFile("/tmp/blocks/metadata.json")
	assert.NoError(t, err)
	var blockMetaData filewriter.BlockMetaData
	err = json.Unmarshal(configs, &blockMetaData)
	assert.Equal(t, uint64(0), blockMetaData.NextRound)
	assert.Equal(t, string(genesisA.Network), blockMetaData.Network)
	assert.Equal(t, crypto.HashObj(genesisA).String(), blockMetaData.GenesisHash)

	// genesis mismatch
	fileExp.Init(ctx, plugins.PluginConfig(config), logger)
	genesisB := bookkeeping.Genesis{
		SchemaID:    "test",
		Network:     "test",
		Proto:       "test",
		Allocation:  nil,
		RewardsPool: "AAAAAAA",
		FeeSink:     "AAAAAAA",
		Timestamp:   5678,
		Comment:     "",
		DevMode:     false,
	}

	err = fileExp.HandleGenesis(genesisB)
	assert.Contains(t, err.Error(), "genesis hash in metadata does not match expected value")
	fileExp.Close()

}

func TestExporterReceive(t *testing.T) {
	ctx := context.Background()
	fileExp := fileCons.New()
>>>>>>> 6e135342
	block := data.BlockData{
		BlockHeader: bookkeeping.BlockHeader{
			Round: 3,
		},
		Payset:      nil,
		Delta:       nil,
		Certificate: nil,
	}

	err := fileExp.Receive(block)
	assert.Contains(t, err.Error(), "exporter not initialized")

<<<<<<< HEAD
	err = fileExp.Init(testutil.MockedInitProvider(&round), plugins.PluginConfig(config), logger)
	assert.Nil(t, err)
=======
	// initialize
	fileExp.Init(ctx, plugins.PluginConfig(config), logger)

	// incorrect round
>>>>>>> 6e135342
	err = fileExp.Receive(block)
	assert.Contains(t, err.Error(), "received round 3, expected round 2")

	// write block to file; pipeline starts at round 2, set in MockedInitProvider
	for i := 2; i < 7; i++ {
		block = data.BlockData{
			BlockHeader: bookkeeping.BlockHeader{
				Round: basics.Round(i),
			},
			Payset:      nil,
			Delta:       nil,
			Certificate: nil,
		}
		err = fileExp.Receive(block)
		assert.NoError(t, err)
		assert.Equal(t, uint64(i+1), fileExp.round)

	}

	// written data are valid
	for i := 2; i < 7; i++ {
		b, _ := os.ReadFile(filepath.Join(fileExp.cfg.BlocksDir, fmt.Sprintf("block_%d.json", i)))
		var blockData data.BlockData
		err = json.Unmarshal(b, &blockData)
		assert.NoError(t, err)
	}
<<<<<<< HEAD
=======

	//	should continue from round 6 after restart
	fileExp.Init(ctx, plugins.PluginConfig(config), logger)
	assert.Equal(t, uint64(5), fileExp.Round())
	fileExp.Close()
}

func TestExporterClose(t *testing.T) {
	ctx := context.Background()
	fileExp := fileCons.New()
	fileExp.Init(ctx, plugins.PluginConfig(config), logger)
	block := data.BlockData{
		BlockHeader: bookkeeping.BlockHeader{
			Round: 5,
		},
		Payset:      nil,
		Delta:       nil,
		Certificate: nil,
	}
	fileExp.Receive(block)
	err := fileExp.Close()
	assert.NoError(t, err)
	// assert round is updated correctly
	configs, err := ioutil.ReadFile("/tmp/blocks/metadata.json")
	assert.NoError(t, err)
	var blockMetaData filewriter.BlockMetaData
	err = json.Unmarshal(configs, &blockMetaData)
	assert.Equal(t, uint64(6), blockMetaData.NextRound)
>>>>>>> 6e135342
}<|MERGE_RESOLUTION|>--- conflicted
+++ resolved
@@ -37,11 +37,10 @@
 }
 
 func TestExporterInit(t *testing.T) {
-<<<<<<< HEAD
 	config := fmt.Sprintf("block-dir: %s/blocks\n", t.TempDir())
 	fileExp := fileExporter{}
 	defer fileExp.Close()
-	err := fileExp.Init(testutil.MockedInitProvider(&round), plugins.PluginConfig(config), logger)
+	err := fileExp.Init(context.Background(), testutil.MockedInitProvider(&round), plugins.PluginConfig(config), logger)
 	assert.NoError(t, err)
 	pluginConfig := fileExp.Config()
 	assert.Equal(t, config, string(pluginConfig))
@@ -52,82 +51,6 @@
 	config := fmt.Sprintf("block-dir: %s/blocks\n", t.TempDir())
 	fileExp := fileExporter{}
 	defer fileExp.Close()
-=======
-	ctx := context.Background()
-	fileExp := fileCons.New()
-	assert.Equal(t, uint64(0), fileExp.Round())
-	// creates a new output file
-	err := fileExp.Init(ctx, plugins.PluginConfig(config), logger)
-	assert.NoError(t, err)
-	pluginConfig := fileExp.Config()
-	assert.Equal(t, config, string(pluginConfig))
-	assert.Equal(t, uint64(0), fileExp.Round())
-	fileExp.Close()
-	// can open existing file
-	err = fileExp.Init(ctx, plugins.PluginConfig(config), logger)
-	assert.NoError(t, err)
-	fileExp.Close()
-	// re-initializes empty file
-	path := "/tmp/blocks/metadata.json"
-	assert.NoError(t, os.Remove(path))
-	f, err := os.Create(path)
-	f.Close()
-	assert.NoError(t, err)
-	err = fileExp.Init(ctx, plugins.PluginConfig(config), logger)
-	assert.NoError(t, err)
-	fileExp.Close()
-}
-
-func TestExporterHandleGenesis(t *testing.T) {
-	ctx := context.Background()
-	fileExp := fileCons.New()
-	fileExp.Init(ctx, plugins.PluginConfig(config), logger)
-	genesisA := bookkeeping.Genesis{
-		SchemaID:    "test",
-		Network:     "test",
-		Proto:       "test",
-		Allocation:  nil,
-		RewardsPool: "AAAAAAA",
-		FeeSink:     "AAAAAAA",
-		Timestamp:   1234,
-		Comment:     "",
-		DevMode:     true,
-	}
-	err := fileExp.HandleGenesis(genesisA)
-	fileExp.Close()
-	assert.NoError(t, err)
-	configs, err := ioutil.ReadFile("/tmp/blocks/metadata.json")
-	assert.NoError(t, err)
-	var blockMetaData filewriter.BlockMetaData
-	err = json.Unmarshal(configs, &blockMetaData)
-	assert.Equal(t, uint64(0), blockMetaData.NextRound)
-	assert.Equal(t, string(genesisA.Network), blockMetaData.Network)
-	assert.Equal(t, crypto.HashObj(genesisA).String(), blockMetaData.GenesisHash)
-
-	// genesis mismatch
-	fileExp.Init(ctx, plugins.PluginConfig(config), logger)
-	genesisB := bookkeeping.Genesis{
-		SchemaID:    "test",
-		Network:     "test",
-		Proto:       "test",
-		Allocation:  nil,
-		RewardsPool: "AAAAAAA",
-		FeeSink:     "AAAAAAA",
-		Timestamp:   5678,
-		Comment:     "",
-		DevMode:     false,
-	}
-
-	err = fileExp.HandleGenesis(genesisB)
-	assert.Contains(t, err.Error(), "genesis hash in metadata does not match expected value")
-	fileExp.Close()
-
-}
-
-func TestExporterReceive(t *testing.T) {
-	ctx := context.Background()
-	fileExp := fileCons.New()
->>>>>>> 6e135342
 	block := data.BlockData{
 		BlockHeader: bookkeeping.BlockHeader{
 			Round: 3,
@@ -140,15 +63,8 @@
 	err := fileExp.Receive(block)
 	assert.Contains(t, err.Error(), "exporter not initialized")
 
-<<<<<<< HEAD
-	err = fileExp.Init(testutil.MockedInitProvider(&round), plugins.PluginConfig(config), logger)
+	err = fileExp.Init(context.Background(), testutil.MockedInitProvider(&round), plugins.PluginConfig(config), logger)
 	assert.Nil(t, err)
-=======
-	// initialize
-	fileExp.Init(ctx, plugins.PluginConfig(config), logger)
-
-	// incorrect round
->>>>>>> 6e135342
 	err = fileExp.Receive(block)
 	assert.Contains(t, err.Error(), "received round 3, expected round 2")
 
@@ -175,35 +91,4 @@
 		err = json.Unmarshal(b, &blockData)
 		assert.NoError(t, err)
 	}
-<<<<<<< HEAD
-=======
-
-	//	should continue from round 6 after restart
-	fileExp.Init(ctx, plugins.PluginConfig(config), logger)
-	assert.Equal(t, uint64(5), fileExp.Round())
-	fileExp.Close()
-}
-
-func TestExporterClose(t *testing.T) {
-	ctx := context.Background()
-	fileExp := fileCons.New()
-	fileExp.Init(ctx, plugins.PluginConfig(config), logger)
-	block := data.BlockData{
-		BlockHeader: bookkeeping.BlockHeader{
-			Round: 5,
-		},
-		Payset:      nil,
-		Delta:       nil,
-		Certificate: nil,
-	}
-	fileExp.Receive(block)
-	err := fileExp.Close()
-	assert.NoError(t, err)
-	// assert round is updated correctly
-	configs, err := ioutil.ReadFile("/tmp/blocks/metadata.json")
-	assert.NoError(t, err)
-	var blockMetaData filewriter.BlockMetaData
-	err = json.Unmarshal(configs, &blockMetaData)
-	assert.Equal(t, uint64(6), blockMetaData.NextRound)
->>>>>>> 6e135342
 }