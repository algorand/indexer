package filewriter

import (
	"context"
	"encoding/json"
	"errors"
	"fmt"
	"os"
	"path"

	"github.com/sirupsen/logrus"
	"gopkg.in/yaml.v3"

	"github.com/algorand/indexer/data"
	"github.com/algorand/indexer/exporters"
	"github.com/algorand/indexer/plugins"
)

const exporterName = "filewriter"

type fileExporter struct {
	round  uint64
	cfg    ExporterConfig
	logger *logrus.Logger
}

var fileExporterMetadata = exporters.ExporterMetadata{
	ExpName:        exporterName,
	ExpDescription: "Exporter for writing data to a file.",
	ExpDeprecated:  false,
}

// Constructor is the ExporterConstructor implementation for the filewriter exporter
type Constructor struct{}

// New initializes a fileExporter
func (c *Constructor) New() exporters.Exporter {
	return &fileExporter{}
}

func (exp *fileExporter) Metadata() exporters.ExporterMetadata {
	return fileExporterMetadata
}

<<<<<<< HEAD
func (exp *fileExporter) Init(initProvider data.InitProvider, cfg plugins.PluginConfig, logger *logrus.Logger) error {
=======
func (exp *fileExporter) Init(_ context.Context, cfg plugins.PluginConfig, logger *logrus.Logger) error {
>>>>>>> 6e135342
	exp.logger = logger
	if err := exp.unmarhshalConfig(string(cfg)); err != nil {
		return fmt.Errorf("connect failure in unmarshalConfig: %w", err)
	}
	// create block directory
	err := os.Mkdir(exp.cfg.BlocksDir, 0755)
	if err != nil && errors.Is(err, os.ErrExist) {
	} else if err != nil {
		return fmt.Errorf("Init() error: %w", err)
	}
	exp.round = uint64(initProvider.NextDBRound())
	return err
}

func (exp *fileExporter) Config() plugins.PluginConfig {
	ret, _ := yaml.Marshal(exp.cfg)
	return plugins.PluginConfig(ret)
}

func (exp *fileExporter) Close() error {
	exp.logger.Infof("latest round on file: %d", exp.round)
	return nil
}

func (exp *fileExporter) Receive(exportData data.BlockData) error {
	if exp.logger == nil {
		return fmt.Errorf("exporter not initialized")
	}
	if exportData.Round() != exp.round {
		return fmt.Errorf("Receive(): wrong block: received round %d, expected round %d", exportData.Round(), exp.round)
	}
	//write block to file
	blockFile := path.Join(exp.cfg.BlocksDir, fmt.Sprintf("block_%d.json", exportData.Round()))
	file, err := os.OpenFile(blockFile, os.O_WRONLY|os.O_CREATE, 0755)
	if err != nil {
		return fmt.Errorf("Receive(): error opening file %s: %w", blockFile, err)
	}
	defer file.Close()
	err = json.NewEncoder(file).Encode(exportData)
	if err != nil {
		return fmt.Errorf("Receive(): error encoding exportData: %w", err)
	}
	exp.logger.Infof("Added block %d", exportData.Round())
	exp.round++
	return nil
}

func (exp *fileExporter) unmarhshalConfig(cfg string) error {
	return yaml.Unmarshal([]byte(cfg), &exp.cfg)
}

func init() {
	exporters.RegisterExporter(exporterName, &Constructor{})
}<|MERGE_RESOLUTION|>--- conflicted
+++ resolved
@@ -42,11 +42,7 @@
 	return fileExporterMetadata
 }
 
-<<<<<<< HEAD
-func (exp *fileExporter) Init(initProvider data.InitProvider, cfg plugins.PluginConfig, logger *logrus.Logger) error {
-=======
-func (exp *fileExporter) Init(_ context.Context, cfg plugins.PluginConfig, logger *logrus.Logger) error {
->>>>>>> 6e135342
+func (exp *fileExporter) Init(_ context.Context, initProvider data.InitProvider, cfg plugins.PluginConfig, logger *logrus.Logger) error {
 	exp.logger = logger
 	if err := exp.unmarhshalConfig(string(cfg)); err != nil {
 		return fmt.Errorf("connect failure in unmarshalConfig: %w", err)
