--- conflicted
+++ resolved
@@ -1,11 +1,8 @@
 package exporters
 
 import (
-<<<<<<< HEAD
-=======
 	"context"
-	"github.com/algorand/go-algorand/data/bookkeeping"
->>>>>>> 6e135342
+
 	"github.com/algorand/indexer/data"
 	"github.com/algorand/indexer/plugins"
 	"github.com/sirupsen/logrus"
@@ -20,11 +17,7 @@
 	// Typically used for things like initializing network connections.
 	// The ExporterConfig passed to Connect will contain the Unmarhsalled config file specific to this plugin.
 	// Should return an error if it fails--this will result in the Indexer process terminating.
-<<<<<<< HEAD
-	Init(initProvider data.InitProvider, cfg plugins.PluginConfig, logger *logrus.Logger) error
-=======
-	Init(ctx context.Context, cfg plugins.PluginConfig, logger *logrus.Logger) error
->>>>>>> 6e135342
+	Init(ctx context.Context, initProvider data.InitProvider, cfg plugins.PluginConfig, logger *logrus.Logger) error
 
 	// Config returns the configuration options used to create an Exporter.
 	// Initialized during Connect, it should return nil until the Exporter has been Connected.
