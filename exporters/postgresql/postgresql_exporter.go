package postgresql

import (
	"context"
	"fmt"
	"sync"
	"sync/atomic"

<<<<<<< HEAD
	"github.com/algorand/indexer/importer"
=======
	"github.com/algorand/indexer/exporters/util"
>>>>>>> d0aef010
	"github.com/sirupsen/logrus"
	"gopkg.in/yaml.v3"

	"github.com/algorand/go-algorand/data/bookkeeping"
	"github.com/algorand/go-algorand/ledger/ledgercore"

	"github.com/algorand/indexer/data"
	"github.com/algorand/indexer/exporters"
	"github.com/algorand/indexer/idb"
	// Necessary to ensure the postgres implementation has been registered in the idb factory
	_ "github.com/algorand/indexer/idb/postgres"
	"github.com/algorand/indexer/plugins"
)

const exporterName = "postgresql"

type postgresqlExporter struct {
	round  uint64
	cfg    ExporterConfig
	db     idb.IndexerDb
	logger *logrus.Logger
	wg     sync.WaitGroup
	ctx    context.Context
	cf     context.CancelFunc
	dm     util.DataManager
}

var postgresqlExporterMetadata = exporters.ExporterMetadata{
	ExpName:        exporterName,
	ExpDescription: "Exporter for writing data to a postgresql instance.",
	ExpDeprecated:  false,
}

// Constructor is the ExporterConstructor implementation for the "postgresql" exporter
type Constructor struct{}

// New initializes a postgresqlExporter
func (c *Constructor) New() exporters.Exporter {
	return &postgresqlExporter{}
}

func (exp *postgresqlExporter) Metadata() exporters.ExporterMetadata {
	return postgresqlExporterMetadata
}

<<<<<<< HEAD
func (exp *postgresqlExporter) Init(_ context.Context, initProvider data.InitProvider, cfg plugins.PluginConfig, logger *logrus.Logger) error {
=======
func (exp *postgresqlExporter) Init(ctx context.Context, cfg plugins.PluginConfig, logger *logrus.Logger) error {
	exp.ctx, exp.cf = context.WithCancel(ctx)
>>>>>>> d0aef010
	dbName := "postgres"
	exp.logger = logger
	if err := exp.unmarhshalConfig(string(cfg)); err != nil {
		return fmt.Errorf("connect failure in unmarshalConfig: %v", err)
	}
	// Inject a dummy db for unit testing
	if exp.cfg.Test {
		dbName = "dummy"
	}
	var opts idb.IndexerDbOptions
	opts.MaxConn = exp.cfg.MaxConn
	opts.ReadOnly = false

	// for some reason when ConnectionString is empty, it's automatically
	// connecting to a local instance that's running.
	// this behavior can be reproduced in TestConnectDbFailure.
	if !exp.cfg.Test && exp.cfg.ConnectionString == "" {
		return fmt.Errorf("connection string is empty for %s", dbName)
	}

	db, ready, err := idb.IndexerDbByName(dbName, exp.cfg.ConnectionString, opts, exp.logger)
	if err != nil {
		return fmt.Errorf("connect failure constructing db, %s: %v", dbName, err)
	}
	exp.db = db
	<-ready
<<<<<<< HEAD
	_, err = importer.EnsureInitialImport(exp.db, *initProvider.GetGenesis())
	if err != nil {
		return fmt.Errorf("error importing genesis: %v", err)
	}
	dbRound, err := db.GetNextRoundToAccount()
	if err != nil {
		return fmt.Errorf("error getting next db round : %v", err)
	}
	if uint64(initProvider.NextDBRound()) != dbRound {
		return fmt.Errorf("initializing block round %d but next round to account is %d", initProvider.NextDBRound(), dbRound)
	}
	exp.round = uint64(initProvider.NextDBRound())
	return err
=======
	rnd, err := exp.db.GetNextRoundToAccount()
	if err == nil {
		exp.round = rnd
	} else if err == idb.ErrorNotInitialized {
		exp.round = 0
	} else {
		return fmt.Errorf("Init() err getting next round: %v", err)
	}
	// if data pruning is enabled
	if !exp.cfg.Test && exp.cfg.Delete.Rounds > 0 {
		exp.dm = util.MakeDataManager(exp.ctx, &exp.cfg.Delete, exp.db, logger)
		exp.wg.Add(1)
		go exp.dm.DeleteLoop(&exp.wg, &exp.round)
	}
	return nil
>>>>>>> d0aef010
}

func (exp *postgresqlExporter) Config() plugins.PluginConfig {
	ret, _ := yaml.Marshal(exp.cfg)
	return plugins.PluginConfig(ret)
}

func (exp *postgresqlExporter) Close() error {
	if exp.db != nil {
		exp.db.Close()
	}

	exp.cf()
	exp.wg.Wait()
	return nil
}

func (exp *postgresqlExporter) Receive(exportData data.BlockData) error {
	if exportData.Delta == nil {
		return fmt.Errorf("receive got an invalid block: %#v", exportData)
	}
	// Do we need to test for consensus protocol here?
	/*
		_, ok := config.Consensus[block.CurrentProtocol]
			if !ok {
				return fmt.Errorf("protocol %s not found", block.CurrentProtocol)
		}
	*/
	var delta ledgercore.StateDelta
	if exportData.Delta != nil {
		delta = *exportData.Delta
	}
	vb := ledgercore.MakeValidatedBlock(
		bookkeeping.Block{
			BlockHeader: exportData.BlockHeader,
			Payset:      exportData.Payset,
		},
		delta)
	if err := exp.db.AddBlock(&vb); err != nil {
		return err
	}
	atomic.StoreUint64(&exp.round, exportData.Round()+1)
	return nil
}

func (exp *postgresqlExporter) unmarhshalConfig(cfg string) error {
	return yaml.Unmarshal([]byte(cfg), &exp.cfg)
}

func init() {
	exporters.RegisterExporter(exporterName, &Constructor{})
}<|MERGE_RESOLUTION|>--- conflicted
+++ resolved
@@ -6,11 +6,8 @@
 	"sync"
 	"sync/atomic"
 
-<<<<<<< HEAD
 	"github.com/algorand/indexer/importer"
-=======
 	"github.com/algorand/indexer/exporters/util"
->>>>>>> d0aef010
 	"github.com/sirupsen/logrus"
 	"gopkg.in/yaml.v3"
 
@@ -56,12 +53,8 @@
 	return postgresqlExporterMetadata
 }
 
-<<<<<<< HEAD
-func (exp *postgresqlExporter) Init(_ context.Context, initProvider data.InitProvider, cfg plugins.PluginConfig, logger *logrus.Logger) error {
-=======
-func (exp *postgresqlExporter) Init(ctx context.Context, cfg plugins.PluginConfig, logger *logrus.Logger) error {
+func (exp *postgresqlExporter) Init(ctx context.Context, initProvider data.InitProvider, cfg plugins.PluginConfig, logger *logrus.Logger) error {
 	exp.ctx, exp.cf = context.WithCancel(ctx)
->>>>>>> d0aef010
 	dbName := "postgres"
 	exp.logger = logger
 	if err := exp.unmarhshalConfig(string(cfg)); err != nil {
@@ -81,14 +74,12 @@
 	if !exp.cfg.Test && exp.cfg.ConnectionString == "" {
 		return fmt.Errorf("connection string is empty for %s", dbName)
 	}
-
 	db, ready, err := idb.IndexerDbByName(dbName, exp.cfg.ConnectionString, opts, exp.logger)
 	if err != nil {
 		return fmt.Errorf("connect failure constructing db, %s: %v", dbName, err)
 	}
 	exp.db = db
 	<-ready
-<<<<<<< HEAD
 	_, err = importer.EnsureInitialImport(exp.db, *initProvider.GetGenesis())
 	if err != nil {
 		return fmt.Errorf("error importing genesis: %v", err)
@@ -101,16 +92,7 @@
 		return fmt.Errorf("initializing block round %d but next round to account is %d", initProvider.NextDBRound(), dbRound)
 	}
 	exp.round = uint64(initProvider.NextDBRound())
-	return err
-=======
-	rnd, err := exp.db.GetNextRoundToAccount()
-	if err == nil {
-		exp.round = rnd
-	} else if err == idb.ErrorNotInitialized {
-		exp.round = 0
-	} else {
-		return fmt.Errorf("Init() err getting next round: %v", err)
-	}
+
 	// if data pruning is enabled
 	if !exp.cfg.Test && exp.cfg.Delete.Rounds > 0 {
 		exp.dm = util.MakeDataManager(exp.ctx, &exp.cfg.Delete, exp.db, logger)
@@ -118,7 +100,6 @@
 		go exp.dm.DeleteLoop(&exp.wg, &exp.round)
 	}
 	return nil
->>>>>>> d0aef010
 }
 
 func (exp *postgresqlExporter) Config() plugins.PluginConfig {
