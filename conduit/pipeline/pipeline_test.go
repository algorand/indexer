--- conflicted
+++ resolved
@@ -202,23 +202,14 @@
 type mockImporter struct {
 	mock.Mock
 	importers.Importer
-<<<<<<< HEAD
+	cfg             plugins.PluginConfig
 	genesis         sdk.Genesis
-=======
-	cfg             plugins.PluginConfig
-	genesis         bookkeeping.Genesis
->>>>>>> 79f1b0e3
 	finalRound      basics.Round
 	returnError     bool
 	onCompleteError bool
 }
 
-<<<<<<< HEAD
 func (m *mockImporter) Init(_ context.Context, _ plugins.PluginConfig, _ *log.Logger) (*sdk.Genesis, error) {
-=======
-func (m *mockImporter) Init(_ context.Context, cfg plugins.PluginConfig, _ *log.Logger) (*bookkeeping.Genesis, error) {
-	m.cfg = cfg
->>>>>>> 79f1b0e3
 	return &m.genesis, nil
 }
 
@@ -769,52 +760,6 @@
 	assert.Contains(t, err.Error(), "genesis hash in metadata does not match")
 }
 
-<<<<<<< HEAD
-func TestInitError(t *testing.T) {
-	var pImporter importers.Importer = &mockImporter{genesis: sdk.Genesis{Network: "test"}}
-	var pProcessor processors.Processor = &mockProcessor{}
-	var pExporter exporters.Exporter = &mockExporter{}
-	datadir := "data"
-	pImpl := pipelineImpl{
-		cfg: &Config{
-			ConduitConfig: &conduit.Config{
-				Flags:          nil,
-				ConduitDataDir: datadir,
-			},
-			Importer: NameConfigPair{
-				Name:   "",
-				Config: map[string]interface{}{},
-			},
-			Processors: []NameConfigPair{
-				{
-					Name:   "",
-					Config: map[string]interface{}{},
-				},
-			},
-			Exporter: NameConfigPair{
-				Name:   "unknown",
-				Config: map[string]interface{}{},
-			},
-		},
-		logger:       log.New(),
-		initProvider: nil,
-		importer:     &pImporter,
-		processors:   []*processors.Processor{&pProcessor},
-		exporter:     &pExporter,
-		pipelineMetadata: state{
-			GenesisHash: "",
-			Network:     "",
-			NextRound:   3,
-		},
-	}
-
-	// could not read metadata
-	err := pImpl.Init()
-	assert.Contains(t, err.Error(), "could not read metadata")
-}
-
-=======
->>>>>>> 79f1b0e3
 func TestPipelineMetricsConfigs(t *testing.T) {
 	var pImporter importers.Importer = &mockImporter{}
 	var pProcessor processors.Processor = &mockProcessor{}
@@ -943,7 +888,7 @@
 
 // an importer that simply errors out when GetBlock() is called
 type errorImporter struct {
-	genesis       *bookkeeping.Genesis
+	genesis       *sdk.Genesis
 	GetBlockCount uint64
 }
 
@@ -963,7 +908,7 @@
 	return errorImporterMetadata
 }
 
-func (e *errorImporter) Init(_ context.Context, _ plugins.PluginConfig, _ *log.Logger) (*bookkeeping.Genesis, error) {
+func (e *errorImporter) Init(_ context.Context, _ plugins.PluginConfig, _ *log.Logger) (*sdk.Genesis, error) {
 	return e.genesis, nil
 }
 
@@ -997,7 +942,7 @@
 	for _, testCase := range tests {
 		t.Run(testCase.name, func(t *testing.T) {
 
-			errImporter := &errorImporter{genesis: &bookkeeping.Genesis{Network: "test"}}
+			errImporter := &errorImporter{genesis: &sdk.Genesis{Network: "test"}}
 			var pImporter importers.Importer = errImporter
 			var pProcessor processors.Processor = &mockProcessor{}
 			var pExporter exporters.Exporter = &mockExporter{}
