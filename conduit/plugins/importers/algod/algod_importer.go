package algodimporter

import (
	"context"
	_ "embed" // used to embed config
	"fmt"
	"net/url"
	"reflect"
	"time"

	"github.com/prometheus/client_golang/prometheus"
	"github.com/sirupsen/logrus"
	"gopkg.in/yaml.v3"

	"github.com/algorand/indexer/conduit"
	"github.com/algorand/indexer/conduit/plugins"
	"github.com/algorand/indexer/conduit/plugins/importers"
	"github.com/algorand/indexer/data"
	"github.com/algorand/indexer/types"

	"github.com/algorand/go-algorand-sdk/v2/client/v2/algod"
	"github.com/algorand/go-algorand-sdk/v2/encoding/json"
	"github.com/algorand/go-algorand-sdk/v2/encoding/msgpack"
	sdk "github.com/algorand/go-algorand-sdk/v2/types"
)

const (
	importerName    = "algod"
	archivalModeStr = "archival"
	followerModeStr = "follower"
)

const (
	archivalMode = iota
	followerMode
)

// Retry w/ exponential backoff
const (
	initialWait    = time.Millisecond * 200
	waitMultiplier = 1.5
	retries        = 5
)

type algodImporter struct {
	aclient *algod.Client
	logger  *logrus.Logger
	cfg     Config
	ctx     context.Context
	cancel  context.CancelFunc
	mode    int
}

//go:embed sample.yaml
var sampleConfig string

var algodImporterMetadata = conduit.Metadata{
	Name:         importerName,
	Description:  "Importer for fetching blocks from an algod REST API.",
	Deprecated:   false,
	SampleConfig: sampleConfig,
}

// New initializes an algod importer
func New() importers.Importer {
	return &algodImporter{}
}

func (algodImp *algodImporter) OnComplete(input data.BlockData) error {
	if algodImp.mode != followerMode {
		return nil
	}
	_, err := algodImp.aclient.SetSyncRound(input.Round() + 1).Do(algodImp.ctx)
	return err
}

func (algodImp *algodImporter) Metadata() conduit.Metadata {
	return algodImporterMetadata
}

// package-wide init function
func init() {
	importers.Register(importerName, importers.ImporterConstructorFunc(func() importers.Importer {
		return &algodImporter{}
	}))
}

func (algodImp *algodImporter) Init(ctx context.Context, cfg plugins.PluginConfig, logger *logrus.Logger) (*sdk.Genesis, error) {
	algodImp.ctx, algodImp.cancel = context.WithCancel(ctx)
	algodImp.logger = logger
	err := cfg.UnmarshalConfig(&algodImp.cfg)
	if err != nil {
		return nil, fmt.Errorf("connect failure in unmarshalConfig: %v", err)
	}

	// To support backwards compatibility with the daemon we default to archival mode
	if algodImp.cfg.Mode == "" {
		algodImp.cfg.Mode = archivalModeStr
	}

	switch algodImp.cfg.Mode {
	case archivalModeStr:
		algodImp.mode = archivalMode
		break
	case followerModeStr:
		algodImp.mode = followerMode
		break
	default:
		return nil, fmt.Errorf("algod importer was set to a mode (%s) that wasn't supported", algodImp.cfg.Mode)
	}

	var client *algod.Client
	u, err := url.Parse(algodImp.cfg.NetAddr)
	if err != nil {
		return nil, err
	}

	if u.Scheme != "http" && u.Scheme != "https" {
		algodImp.cfg.NetAddr = "http://" + algodImp.cfg.NetAddr
		algodImp.logger.Infof("Algod Importer added http prefix to NetAddr: %s", algodImp.cfg.NetAddr)
	}
	client, err = algod.MakeClient(algodImp.cfg.NetAddr, algodImp.cfg.Token)
	if err != nil {
		return nil, err
	}
	algodImp.aclient = client

	genesisResponse, err := client.GetGenesis().Do(ctx)
	if err != nil {
		return nil, err
	}

	genesis := sdk.Genesis{}

	// Don't fail on unknown properties here since the go-algorand and SDK genesis types differ slightly
	err = json.LenientDecode([]byte(genesisResponse), &genesis)
	if err != nil {
		return nil, err
	}
	if reflect.DeepEqual(genesis, sdk.Genesis{}) {
		return nil, fmt.Errorf("unable to fetch genesis file from API at %s", algodImp.cfg.NetAddr)
	}

	return &genesis, err
}

func (algodImp *algodImporter) Config() string {
	s, _ := yaml.Marshal(algodImp.cfg)
	return string(s)
}

func (algodImp *algodImporter) Close() error {
	if algodImp.cancel != nil {
		algodImp.cancel()
	}
	return nil
}

func (algodImp *algodImporter) GetBlock(rnd uint64) (data.BlockData, error) {
	var blockbytes []byte
	var err error
	var blk data.BlockData

	for r := 0; r < retries; r++ {
		time.Sleep(time.Duration(waitMultiplier*float64(r)) * initialWait)
		// If context has expired.
		if algodImp.ctx.Err() != nil {
			return blk, fmt.Errorf("GetBlock ctx error: %w", err)
		}
		start := time.Now()
		blockbytes, err = algodImp.aclient.BlockRaw(rnd).Do(algodImp.ctx)
		dt := time.Since(start)
		getAlgodRawBlockTimeSeconds.Observe(dt.Seconds())
		if err != nil {
			algodImp.logger.Errorf(
				"r=%d error getting block %d", r, rnd)
			continue
		}
<<<<<<< HEAD
		tmpBlk := new(types.EncodedBlockCert)
		err = msgpack.Decode(blockbytes, tmpBlk)
=======
		tmpBlk := new(rpcs.EncodedBlockCert)
		err = protocol.Decode(blockbytes, tmpBlk)
		if err != nil {
			return blk, err
		}

		if algodImp.mode == followerMode {
			// We aren't going to do anything with the new delta until we get everything
			// else converted over
			// Round 0 has no delta associated with it
			if rnd != 0 {
				_, err = algodImp.aclient.GetLedgerStateDelta(rnd).Do(algodImp.ctx)
				if err != nil {
					algodImp.logger.Errorf(
						"r=%d error getting delta %d", r, rnd)
					continue
				}
			}
		}
>>>>>>> d37f8284

		blk = data.BlockData{
			BlockHeader: tmpBlk.Block.BlockHeader,
			Payset:      tmpBlk.Block.Payset,
			Certificate: &tmpBlk.Certificate,
		}
		return blk, err
	}
	algodImp.logger.Error("GetBlock finished retries without fetching a block. Check that the indexer is set to start at a round that the current algod node can handle")
	return blk, fmt.Errorf("finished retries without fetching a block. Check that the indexer is set to start at a round that the current algod node can handle")
}

func (algodImp *algodImporter) ProvideMetrics(subsystem string) []prometheus.Collector {
	getAlgodRawBlockTimeSeconds = initGetAlgodRawBlockTimeSeconds(subsystem)
	return []prometheus.Collector{
		getAlgodRawBlockTimeSeconds,
	}
}<|MERGE_RESOLUTION|>--- conflicted
+++ resolved
@@ -8,6 +8,8 @@
 	"reflect"
 	"time"
 
+	"github.com/algorand/go-algorand-sdk/v2/encoding/msgpack"
+	"github.com/algorand/indexer/types"
 	"github.com/prometheus/client_golang/prometheus"
 	"github.com/sirupsen/logrus"
 	"gopkg.in/yaml.v3"
@@ -16,11 +18,9 @@
 	"github.com/algorand/indexer/conduit/plugins"
 	"github.com/algorand/indexer/conduit/plugins/importers"
 	"github.com/algorand/indexer/data"
-	"github.com/algorand/indexer/types"
 
 	"github.com/algorand/go-algorand-sdk/v2/client/v2/algod"
 	"github.com/algorand/go-algorand-sdk/v2/encoding/json"
-	"github.com/algorand/go-algorand-sdk/v2/encoding/msgpack"
 	sdk "github.com/algorand/go-algorand-sdk/v2/types"
 )
 
@@ -176,12 +176,8 @@
 				"r=%d error getting block %d", r, rnd)
 			continue
 		}
-<<<<<<< HEAD
 		tmpBlk := new(types.EncodedBlockCert)
 		err = msgpack.Decode(blockbytes, tmpBlk)
-=======
-		tmpBlk := new(rpcs.EncodedBlockCert)
-		err = protocol.Decode(blockbytes, tmpBlk)
 		if err != nil {
 			return blk, err
 		}
@@ -199,7 +195,6 @@
 				}
 			}
 		}
->>>>>>> d37f8284
 
 		blk = data.BlockData{
 			BlockHeader: tmpBlk.Block.BlockHeader,
