package filterprocessor

import (
	"context"
	_ "embed" // used to embed config
	"fmt"

	log "github.com/sirupsen/logrus"
	"gopkg.in/yaml.v3"

	"github.com/algorand/indexer/conduit"
	"github.com/algorand/indexer/conduit/plugins"
	"github.com/algorand/indexer/conduit/plugins/processors"
	"github.com/algorand/indexer/conduit/plugins/processors/filterprocessor/expression"
	"github.com/algorand/indexer/conduit/plugins/processors/filterprocessor/fields"
	"github.com/algorand/indexer/data"

	sdk "github.com/algorand/go-algorand-sdk/v2/types"
)

// PluginName to use when configuring.
const PluginName = "filter_processor"

// package-wide init function
func init() {
	processors.Register(PluginName, processors.ProcessorConstructorFunc(func() processors.Processor {
		return &FilterProcessor{}
	}))
}

// FilterProcessor filters transactions by a variety of means
type FilterProcessor struct {
	FieldFilters []fields.Filter

	logger *log.Logger
	cfg    Config
	ctx    context.Context
}

//go:embed sample.yaml
var sampleConfig string

// Metadata returns metadata
func (a *FilterProcessor) Metadata() conduit.Metadata {
	return conduit.Metadata{
<<<<<<< HEAD
		Name:         implementationName,
		Description:  "Filter transactions out of the results according to a configurable pattern.",
=======
		Name:         PluginName,
		Description:  "FilterProcessor Filter Processor",
>>>>>>> ffcd97f3
		Deprecated:   false,
		SampleConfig: sampleConfig,
	}
}

// Config returns the config
func (a *FilterProcessor) Config() string {
	s, _ := yaml.Marshal(a.cfg)
	return string(s)
}

// Init initializes the filter processor
func (a *FilterProcessor) Init(ctx context.Context, _ data.InitProvider, cfg plugins.PluginConfig, logger *log.Logger) error {
	a.logger = logger
	a.ctx = ctx

	err := cfg.UnmarshalConfig(&a.cfg)
	if err != nil {
		return fmt.Errorf("filter processor init error: %w", err)
	}

	// configMaps is the "- any: ...." portion of the filter config
	for _, configMaps := range a.cfg.Filters {

		// We only want one key in the map (i.e. either "any" or "all").  The reason we use a list is that want
		// to maintain ordering of the filters and a straight-up map doesn't do that.
		if len(configMaps) != 1 {
			return fmt.Errorf("filter processor Init(): illegal filter tag formation.  tag length was: %d", len(configMaps))
		}

		for key, subConfigs := range configMaps {

			if !fields.ValidFieldOperation(key) {
				return fmt.Errorf("filter processor Init(): filter key was not a valid value: %s", key)
			}

			var searcherList []*fields.Searcher

			for _, subConfig := range subConfigs {

				t, err := fields.LookupFieldByTag(subConfig.FilterTag, &sdk.SignedTxnWithAD{})
				if err != nil {
					return err
				}

				exp, err := expression.MakeExpression(subConfig.ExpressionType, subConfig.Expression, t)
				if err != nil {
					return fmt.Errorf("filter processor Init(): could not make expression: %w", err)
				}

				searcher, err := fields.MakeFieldSearcher(exp, subConfig.ExpressionType, subConfig.FilterTag, a.cfg.SearchInner)
				if err != nil {
					return fmt.Errorf("filter processor Init(): error making field searcher - %w", err)
				}

				searcherList = append(searcherList, searcher)
			}

			ff := fields.Filter{
				Op:        fields.Operation(key),
				Searchers: searcherList,
			}

			a.FieldFilters = append(a.FieldFilters, ff)

		}
	}

	return nil

}

// Close a no-op for this processor
func (a *FilterProcessor) Close() error {
	return nil
}

// Process processes the input data
func (a *FilterProcessor) Process(input data.BlockData) (data.BlockData, error) {
	var err error
	payset := input.Payset
	for _, searcher := range a.FieldFilters {
		payset, err = searcher.SearchAndFilter(payset)
		if err != nil {
			return data.BlockData{}, err
		}
	}
	input.Payset = payset
	return input, err
}<|MERGE_RESOLUTION|>--- conflicted
+++ resolved
@@ -43,13 +43,8 @@
 // Metadata returns metadata
 func (a *FilterProcessor) Metadata() conduit.Metadata {
 	return conduit.Metadata{
-<<<<<<< HEAD
-		Name:         implementationName,
+		Name:         PluginName,
 		Description:  "Filter transactions out of the results according to a configurable pattern.",
-=======
-		Name:         PluginName,
-		Description:  "FilterProcessor Filter Processor",
->>>>>>> ffcd97f3
 		Deprecated:   false,
 		SampleConfig: sampleConfig,
 	}
