--- conflicted
+++ resolved
@@ -5,11 +5,8 @@
 	"encoding/json"
 	"errors"
 	"fmt"
-<<<<<<< HEAD
 	"io/ioutil"
-=======
 	"net/http"
->>>>>>> ea8c774a
 	"os"
 	"path"
 	"path/filepath"
