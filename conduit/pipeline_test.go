package conduit

import (
	"context"
	"fmt"
	"io/ioutil"
	"net/http"
	"os"
	"path/filepath"
	"testing"
	"time"

	"github.com/algorand/go-algorand/crypto"
	log "github.com/sirupsen/logrus"
	"github.com/stretchr/testify/assert"
	"github.com/stretchr/testify/mock"

	"github.com/algorand/go-algorand/data/basics"
	"github.com/algorand/go-algorand/data/bookkeeping"
	"github.com/algorand/indexer/data"
	"github.com/algorand/indexer/exporters"
	"github.com/algorand/indexer/importers"
	"github.com/algorand/indexer/plugins"
	"github.com/algorand/indexer/processors"
)

// TestPipelineConfigValidity tests the Valid() function for the PipelineConfig
func TestPipelineConfigValidity(t *testing.T) {
	tests := []struct {
		name        string
		toTest      PipelineConfig
		errContains string
	}{
		{"valid", PipelineConfig{
			ConduitConfig:    &Config{ConduitDataDir: ""},
			PipelineLogLevel: "info",
			Importer:         NameConfigPair{"test", map[string]interface{}{"a": "a"}},
			Processors:       nil,
			Exporter:         NameConfigPair{"test", map[string]interface{}{"a": "a"}},
		}, ""},

		{"valid 2", PipelineConfig{
			ConduitConfig:    &Config{ConduitDataDir: ""},
			PipelineLogLevel: "info",
			Importer:         NameConfigPair{"test", map[string]interface{}{"a": "a"}},
			Processors:       []NameConfigPair{{"test", map[string]interface{}{"a": "a"}}},
			Exporter:         NameConfigPair{"test", map[string]interface{}{"a": "a"}},
		}, ""},

		{"empty config", PipelineConfig{ConduitConfig: nil}, "PipelineConfig.Valid(): conduit configuration was nil"},
		{"invalid log level", PipelineConfig{ConduitConfig: &Config{ConduitDataDir: ""}, PipelineLogLevel: "asdf"}, "PipelineConfig.Valid(): pipeline log level (asdf) was invalid:"},
		{"importer config was 0",
			PipelineConfig{
				ConduitConfig:    &Config{ConduitDataDir: ""},
				PipelineLogLevel: "info",
				Importer:         NameConfigPair{"test", map[string]interface{}{}},
			}, "PipelineConfig.Valid(): importer configuration was empty"},

		{"exporter config was 0",
			PipelineConfig{
				ConduitConfig:    &Config{ConduitDataDir: ""},
				PipelineLogLevel: "info",
				Importer:         NameConfigPair{"test", map[string]interface{}{"a": "a"}},
				Processors:       []NameConfigPair{{"test", map[string]interface{}{"a": "a"}}},
				Exporter:         NameConfigPair{"test", map[string]interface{}{}},
			}, "PipelineConfig.Valid(): exporter configuration was empty"},
	}
	for _, test := range tests {
		t.Run(test.name, func(t *testing.T) {
			err := test.toTest.Valid()

			if test.errContains == "" {
				assert.Nil(t, err)
				return
			}

			assert.Contains(t, err.Error(), test.errContains)
		})
	}
}

// TestMakePipelineConfig tests making the pipeline configuration
func TestMakePipelineConfig(t *testing.T) {

	l := log.New()

	_, err := MakePipelineConfig(l, nil)
	assert.Equal(t, fmt.Errorf("MakePipelineConfig(): empty conduit config"), err)

	// "" for dir will use os.TempDir()
	dataDir, err := ioutil.TempDir("", "conduit_data_dir")
	assert.Nil(t, err)
	defer os.RemoveAll(dataDir)

	validConfigFile := `---
log-level: info
importer:
  name: "algod"
  config:
    netaddr: "http://127.0.0.1:8080"
    token: "e36c01fc77e490f23e61899c0c22c6390d0fff1443af2c95d056dc5ce4e61302"
processors:
  - name: "noop"
    config:
      catchpoint: "7560000#3OUX3TLXZNOK6YJXGETKRRV2MHMILF5CCIVZUOJCT6SLY5H2WWTQ"
exporter:
  name: "noop"
  config:
    connectionstring: ""`

	err = os.WriteFile(filepath.Join(dataDir, DefaultConfigName), []byte(validConfigFile), 0777)
	assert.Nil(t, err)

	cfg := &Config{ConduitDataDir: dataDir}

	pCfg, err := MakePipelineConfig(l, cfg)
	assert.Nil(t, err)
	assert.Equal(t, pCfg.PipelineLogLevel, "info")
	assert.Equal(t, pCfg.Valid(), nil)
	assert.Equal(t, pCfg.Importer.Name, "algod")
	assert.Equal(t, pCfg.Importer.Config["token"], "e36c01fc77e490f23e61899c0c22c6390d0fff1443af2c95d056dc5ce4e61302")
	assert.Equal(t, pCfg.Processors[0].Name, "noop")
	assert.Equal(t, pCfg.Processors[0].Config["catchpoint"], "7560000#3OUX3TLXZNOK6YJXGETKRRV2MHMILF5CCIVZUOJCT6SLY5H2WWTQ")
	assert.Equal(t, pCfg.Exporter.Name, "noop")
	assert.Equal(t, pCfg.Exporter.Config["connectionstring"], "")

	// "" for dir will use os.TempDir()
	// invalidDataDir has no auto load file
	invalidDataDir, err := ioutil.TempDir("", "conduit_data_dir")
	assert.Nil(t, err)
	defer os.RemoveAll(invalidDataDir)

	cfgBad := &Config{ConduitDataDir: invalidDataDir}
	_, err = MakePipelineConfig(l, cfgBad)
	assert.Equal(t, err,
		fmt.Errorf("MakePipelineConfig(): could not find %s in data directory (%s)", DefaultConfigName, cfgBad.ConduitDataDir))

}

// a unique block data to validate with tests
var uniqueBlockData = data.BlockData{
	BlockHeader: bookkeeping.BlockHeader{
		Round: 1337,
	},
}

type mockImporter struct {
	mock.Mock
	importers.Importer
	genesis         bookkeeping.Genesis
	finalRound      basics.Round
	returnError     bool
	onCompleteError bool
}

func (m *mockImporter) Init(_ context.Context, _ plugins.PluginConfig, _ *log.Logger) (*bookkeeping.Genesis, error) {
	return &m.genesis, nil
}

func (m *mockImporter) Close() error {
	return nil
}

func (m *mockImporter) Metadata() importers.ImporterMetadata {
	return importers.ImporterMetadata{ImpName: "mockImporter"}
}

func (m *mockImporter) GetBlock(rnd uint64) (data.BlockData, error) {
	var err error
	if m.returnError {
		err = fmt.Errorf("importer")
	}
	m.Called(rnd)
	// Return an error to make sure we
	return uniqueBlockData, err
}

func (m *mockImporter) OnComplete(input data.BlockData) error {
	var err error
	if m.onCompleteError {
		err = fmt.Errorf("on complete")
	}
	m.finalRound = input.BlockHeader.Round
	m.Called(input)
	return err
}

type mockProcessor struct {
	mock.Mock
	processors.Processor
	finalRound      basics.Round
	returnError     bool
	onCompleteError bool
}

func (m *mockProcessor) Init(_ context.Context, _ data.InitProvider, _ plugins.PluginConfig, _ *log.Logger) error {
	return nil
}

func (m *mockProcessor) Close() error {
	return nil
}

func (m *mockProcessor) Metadata() processors.ProcessorMetadata {
	return processors.MakeProcessorMetadata("mockProcessor", "", false)
}

func (m *mockProcessor) Process(input data.BlockData) (data.BlockData, error) {
	var err error
	if m.returnError {
		err = fmt.Errorf("process")
	}
	m.Called(input)
	input.BlockHeader.Round++
	return input, err
}

func (m *mockProcessor) OnComplete(input data.BlockData) error {
	var err error
	if m.onCompleteError {
		err = fmt.Errorf("on complete")
	}
	m.finalRound = input.BlockHeader.Round
	m.Called(input)
	return err
}

type mockExporter struct {
	mock.Mock
	exporters.Exporter
	finalRound      basics.Round
	returnError     bool
	onCompleteError bool
}

func (m *mockExporter) Metadata() exporters.ExporterMetadata {
	return exporters.ExporterMetadata{
		ExpName: "mockExporter",
	}
}

func (m *mockExporter) Init(_ context.Context, _ data.InitProvider, _ plugins.PluginConfig, _ *log.Logger) error {
	return nil
}

func (m *mockExporter) Close() error {
	return nil
}

func (m *mockExporter) Receive(exportData data.BlockData) error {
	var err error
	if m.returnError {
		err = fmt.Errorf("receive")
	}
	m.Called(exportData)
	return err
}

func (m *mockExporter) OnComplete(input data.BlockData) error {
	var err error
	if m.onCompleteError {
		err = fmt.Errorf("on complete")
	}
	m.finalRound = input.BlockHeader.Round
	m.Called(input)
	return err
}

// TestPipelineRun tests that running the pipeline calls the correct functions with mocking
func TestPipelineRun(t *testing.T) {

	mImporter := mockImporter{}
	mImporter.On("GetBlock", mock.Anything).Return(uniqueBlockData, nil)
	mProcessor := mockProcessor{}
	processorData := uniqueBlockData
	processorData.BlockHeader.Round++
	mProcessor.On("Process", mock.Anything).Return(processorData)
	mProcessor.On("OnComplete", mock.Anything).Return(nil)
	mExporter := mockExporter{}
	mExporter.On("Receive", mock.Anything).Return(nil)

	var pImporter importers.Importer = &mImporter
	var pProcessor processors.Processor = &mProcessor
	var pExporter exporters.Exporter = &mExporter
	var cbComplete Completed = &mProcessor

	ctx, cf := context.WithCancel(context.Background())

	pImpl := pipelineImpl{
		ctx:              ctx,
		cf:               cf,
		logger:           log.New(),
		initProvider:     nil,
		importer:         &pImporter,
		processors:       []*processors.Processor{&pProcessor},
		exporter:         &pExporter,
		completeCallback: []OnCompleteFunc{cbComplete.OnComplete},
		pipelineMetadata: PipelineMetaData{
			NextRound:   0,
			GenesisHash: "",
		},
		pipelineMetadataFilePath: filepath.Join(t.TempDir(), "metadata.json"),
	}

	go func() {
		time.Sleep(1 * time.Second)
		cf()
	}()

	pImpl.Start()
	pImpl.Wait()
	assert.NoError(t, pImpl.Error())

	assert.Equal(t, mProcessor.finalRound, uniqueBlockData.BlockHeader.Round+1)

	mock.AssertExpectationsForObjects(t, &mImporter, &mProcessor, &mExporter)

}

// TestPipelineCpuPidFiles tests that cpu and pid files are created when specified
func TestPipelineCpuPidFiles(t *testing.T) {

	var pImporter importers.Importer = &mockImporter{}
	var pProcessor processors.Processor = &mockProcessor{}
	var pExporter exporters.Exporter = &mockExporter{}

	pidFilePath := filepath.Join(t.TempDir(), "pidfile")
	cpuFilepath := filepath.Join(t.TempDir(), "cpufile")

	pImpl := pipelineImpl{
		cfg: &PipelineConfig{
			ConduitConfig: &Config{
				Flags:          nil,
				ConduitDataDir: t.TempDir(),
			},
			Importer: NameConfigPair{
				Name:   "",
				Config: map[string]interface{}{},
			},
			Processors: []NameConfigPair{
				{
					Name:   "",
					Config: map[string]interface{}{},
				},
			},
			Exporter: NameConfigPair{
				Name:   "",
				Config: map[string]interface{}{},
			},
		},
		logger:       log.New(),
		initProvider: nil,
		importer:     &pImporter,
		processors:   []*processors.Processor{&pProcessor},
		exporter:     &pExporter,
		pipelineMetadata: PipelineMetaData{
			GenesisHash: "",
			Network:     "",
			NextRound:   0,
		},
	}

	err := pImpl.Init()
	assert.NoError(t, err)

	// Test that file is not created
	_, err = os.Stat(pidFilePath)
	assert.ErrorIs(t, err, os.ErrNotExist)

	_, err = os.Stat(cpuFilepath)
	assert.ErrorIs(t, err, os.ErrNotExist)

	// Test that they were created

	pImpl.cfg.PIDFilePath = pidFilePath
	pImpl.cfg.CPUProfile = cpuFilepath

	err = pImpl.Init()
	assert.NoError(t, err)

	// Test that file is created
	_, err = os.Stat(cpuFilepath)
	assert.Nil(t, err)

	_, err = os.Stat(pidFilePath)
	assert.Nil(t, err)
}

// TestPipelineErrors tests the pipeline erroring out at different stages
func TestPipelineErrors(t *testing.T) {

	mImporter := mockImporter{}
	mImporter.On("GetBlock", mock.Anything).Return(uniqueBlockData, nil)
	mProcessor := mockProcessor{}
	processorData := uniqueBlockData
	processorData.BlockHeader.Round++
	mProcessor.On("Process", mock.Anything).Return(processorData)
	mProcessor.On("OnComplete", mock.Anything).Return(nil)
	mExporter := mockExporter{}
	mExporter.On("Receive", mock.Anything).Return(nil)

	var pImporter importers.Importer = &mImporter
	var pProcessor processors.Processor = &mProcessor
	var pExporter exporters.Exporter = &mExporter
	var cbComplete Completed = &mProcessor

	ctx, cf := context.WithCancel(context.Background())
	pImpl := pipelineImpl{
		ctx:              ctx,
		cf:               cf,
		cfg:              &PipelineConfig{},
		logger:           log.New(),
		initProvider:     nil,
		importer:         &pImporter,
		processors:       []*processors.Processor{&pProcessor},
		exporter:         &pExporter,
		completeCallback: []OnCompleteFunc{cbComplete.OnComplete},
		pipelineMetadata: PipelineMetaData{},
	}

	mImporter.returnError = true

	go pImpl.Start()
	time.Sleep(time.Millisecond)
	pImpl.cf()
	pImpl.Wait()
	assert.Error(t, pImpl.Error(), fmt.Errorf("importer"))

	mImporter.returnError = false
	mProcessor.returnError = true
	pImpl.ctx, pImpl.cf = context.WithCancel(context.Background())
	pImpl.setError(nil)
	go pImpl.Start()
	time.Sleep(time.Millisecond)
	pImpl.cf()
	pImpl.Wait()
	assert.Error(t, pImpl.Error(), fmt.Errorf("process"))

	mProcessor.returnError = false
	mProcessor.onCompleteError = true
	pImpl.ctx, pImpl.cf = context.WithCancel(context.Background())
	pImpl.setError(nil)
	go pImpl.Start()
	time.Sleep(time.Millisecond)
	pImpl.cf()
	pImpl.Wait()
	assert.Error(t, pImpl.Error(), fmt.Errorf("on complete"))

	mProcessor.onCompleteError = false
	mExporter.returnError = true
	pImpl.ctx, pImpl.cf = context.WithCancel(context.Background())
	pImpl.setError(nil)
	go pImpl.Start()
	time.Sleep(time.Millisecond)
	pImpl.cf()
	pImpl.Wait()
	assert.Error(t, pImpl.Error(), fmt.Errorf("exporter"))
}

func Test_pipelineImpl_registerLifecycleCallbacks(t *testing.T) {
	mImporter := mockImporter{}
	mImporter.On("GetBlock", mock.Anything).Return(uniqueBlockData, nil)
	mProcessor := mockProcessor{}
	processorData := uniqueBlockData
	processorData.BlockHeader.Round++
	mProcessor.On("Process", mock.Anything).Return(processorData)
	mProcessor.On("OnComplete", mock.Anything).Return(nil)
	mExporter := mockExporter{}
	mExporter.On("Receive", mock.Anything).Return(nil)

	var pImporter importers.Importer = &mImporter
	var pProcessor processors.Processor = &mProcessor
	var pExporter exporters.Exporter = &mExporter

	ctx, cf := context.WithCancel(context.Background())
	pImpl := pipelineImpl{
		ctx:          ctx,
		cf:           cf,
		cfg:          &PipelineConfig{},
		logger:       log.New(),
		initProvider: nil,
		importer:     &pImporter,
		processors:   []*processors.Processor{&pProcessor, &pProcessor},
		exporter:     &pExporter,
	}

<<<<<<< HEAD
	// Each plugin implements the Completed interface, so there should be 4
	// plugins registered (one of them is registered twice)
	pImpl.registerLifecycleCallbacks()
	assert.Len(t, pImpl.completeCallback, 4)
}

// TestBlockMetaDataFile tests that metadata.json file is created as expected
func TestBlockMetaDataFile(t *testing.T) {

	var pImporter importers.Importer = &mockImporter{}
	var pProcessor processors.Processor = &mockProcessor{}
	var pExporter exporters.Exporter = &mockExporter{}

	datadir := t.TempDir()
	pImpl := pipelineImpl{
		cfg: &PipelineConfig{
			ConduitConfig: &Config{
				Flags:          nil,
				ConduitDataDir: datadir,
			},
=======
}

func TestPipelineMetricsConfigs(t *testing.T) {
	var pImporter importers.Importer = &mockImporter{}
	var pProcessor processors.Processor = &mockProcessor{}
	var pExporter exporters.Exporter = &mockExporter{}
	ctx, cf := context.WithCancel(context.Background())
	pImpl := pipelineImpl{
		cfg: &PipelineConfig{
>>>>>>> a6d593e4
			Importer: NameConfigPair{
				Name:   "",
				Config: map[string]interface{}{},
			},
			Processors: []NameConfigPair{
				{
					Name:   "",
					Config: map[string]interface{}{},
				},
			},
			Exporter: NameConfigPair{
				Name:   "",
				Config: map[string]interface{}{},
			},
<<<<<<< HEAD
=======
			Metrics: Metrics{},
>>>>>>> a6d593e4
		},
		logger:       log.New(),
		initProvider: nil,
		importer:     &pImporter,
		processors:   []*processors.Processor{&pProcessor},
		exporter:     &pExporter,
<<<<<<< HEAD
		pipelineMetadata: PipelineMetaData{
			NextRound: 3,
		},
	}

	err := pImpl.Init()
	assert.NoError(t, err)

	// Test that file is created
	blockMetaDataFile := filepath.Join(datadir, "metadata.json")
	_, err = os.Stat(blockMetaDataFile)
	assert.NoError(t, err)

	// Test that file loads correctly
	metaData, err := pImpl.initializeOrLoadBlockMetadata()
	assert.NoError(t, err)
	assert.Equal(t, pImpl.pipelineMetadata.GenesisHash, metaData.GenesisHash)
	assert.Equal(t, pImpl.pipelineMetadata.NextRound, metaData.NextRound)
	assert.Equal(t, pImpl.pipelineMetadata.Network, metaData.Network)

	// Test that file encodes correctly
	pImpl.pipelineMetadata.GenesisHash = "HASH"
	pImpl.pipelineMetadata.NextRound = 7
	err = pImpl.encodeMetadataToFile()
	assert.NoError(t, err)
	metaData, err = pImpl.initializeOrLoadBlockMetadata()
	assert.NoError(t, err)
	assert.Equal(t, "HASH", metaData.GenesisHash)
	assert.Equal(t, uint64(7), metaData.NextRound)
	assert.Equal(t, pImpl.pipelineMetadata.Network, metaData.Network)

	// invalid file directory
	pImpl.cfg.ConduitConfig.ConduitDataDir = "datadir"
	metaData, err = pImpl.initializeOrLoadBlockMetadata()
	assert.Contains(t, err.Error(), "Init(): error creating file")
	err = pImpl.encodeMetadataToFile()
	assert.Contains(t, err.Error(), "encodeMetadataToFile(): failed to create temp metadata file")
}

func TestGenesisHash(t *testing.T) {
	var pImporter importers.Importer = &mockImporter{genesis: bookkeeping.Genesis{Network: "test"}}
	var pProcessor processors.Processor = &mockProcessor{}
	var pExporter exporters.Exporter = &mockExporter{}
	datadir := t.TempDir()
	pImpl := pipelineImpl{
		cfg: &PipelineConfig{
			ConduitConfig: &Config{
				Flags:          nil,
				ConduitDataDir: datadir,
			},
			Importer: NameConfigPair{
				Name:   "",
				Config: map[string]interface{}{},
			},
			Processors: []NameConfigPair{
				{
					Name:   "",
					Config: map[string]interface{}{},
				},
			},
			Exporter: NameConfigPair{
				Name:   "",
				Config: map[string]interface{}{},
			},
		},
		logger:       log.New(),
		initProvider: nil,
		importer:     &pImporter,
		processors:   []*processors.Processor{&pProcessor},
		exporter:     &pExporter,
		pipelineMetadata: PipelineMetaData{
			GenesisHash: "",
			Network:     "",
			NextRound:   3,
		},
	}

	// write genesis hash to metadata.json
	err := pImpl.Init()
	assert.NoError(t, err)

	// read genesis hash from metadata.json
	blockmetaData, err := pImpl.initializeOrLoadBlockMetadata()
	assert.NoError(t, err)
	assert.Equal(t, blockmetaData.GenesisHash, crypto.HashObj(&bookkeeping.Genesis{Network: "test"}).String())
	assert.Equal(t, blockmetaData.Network, "test")

	// mock a different genesis hash
	pImporter = &mockImporter{genesis: bookkeeping.Genesis{Network: "dev"}}
	pImpl.importer = &pImporter
	err = pImpl.Init()
	assert.Contains(t, err.Error(), "genesis hash in metadata does not match")
}

func TestInitError(t *testing.T) {
	var pImporter importers.Importer = &mockImporter{genesis: bookkeeping.Genesis{Network: "test"}}
	var pProcessor processors.Processor = &mockProcessor{}
	var pExporter exporters.Exporter = &mockExporter{}
	datadir := "data"
	pImpl := pipelineImpl{
		cfg: &PipelineConfig{
			ConduitConfig: &Config{
				Flags:          nil,
				ConduitDataDir: datadir,
			},
			Importer: NameConfigPair{
				Name:   "",
				Config: map[string]interface{}{},
			},
			Processors: []NameConfigPair{
				{
					Name:   "",
					Config: map[string]interface{}{},
				},
			},
			Exporter: NameConfigPair{
				Name:   "unknown",
				Config: map[string]interface{}{},
			},
		},
		logger:       log.New(),
		initProvider: nil,
		importer:     &pImporter,
		processors:   []*processors.Processor{&pProcessor},
		exporter:     &pExporter,
		pipelineMetadata: PipelineMetaData{
			GenesisHash: "",
			Network:     "",
			NextRound:   3,
		},
	}

	// could not read metadata
	err := pImpl.Init()
	assert.Contains(t, err.Error(), "could not read metadata")
=======
		round:        0,
		cf:           cf,
		ctx:          ctx,
	}
	defer pImpl.cf()

	getMetrics := func() (*http.Response, error) {
		resp0, err0 := http.Get(fmt.Sprintf("http://localhost%s/metrics", pImpl.cfg.Metrics.Addr))
		return resp0, err0
	}
	// metrics should be OFF by default
	err := pImpl.Init()
	assert.NoError(t, err)
	time.Sleep(1 * time.Second)
	_, err = getMetrics()
	assert.Error(t, err)

	// metrics mode OFF
	pImpl.cfg.Metrics = Metrics{
		Mode: "OFF",
		Addr: ":8081",
	}
	pImpl.Init()
	time.Sleep(1 * time.Second)
	_, err = getMetrics()
	assert.Error(t, err)

	// metrics mode ON
	pImpl.cfg.Metrics = Metrics{
		Mode: "ON",
		Addr: ":8081",
	}
	pImpl.Init()
	time.Sleep(1 * time.Second)
	resp, err := getMetrics()
	assert.NoError(t, err)
	assert.Equal(t, 200, resp.StatusCode)
>>>>>>> a6d593e4
}<|MERGE_RESOLUTION|>--- conflicted
+++ resolved
@@ -484,7 +484,6 @@
 		exporter:     &pExporter,
 	}
 
-<<<<<<< HEAD
 	// Each plugin implements the Completed interface, so there should be 4
 	// plugins registered (one of them is registered twice)
 	pImpl.registerLifecycleCallbacks()
@@ -505,17 +504,6 @@
 				Flags:          nil,
 				ConduitDataDir: datadir,
 			},
-=======
-}
-
-func TestPipelineMetricsConfigs(t *testing.T) {
-	var pImporter importers.Importer = &mockImporter{}
-	var pProcessor processors.Processor = &mockProcessor{}
-	var pExporter exporters.Exporter = &mockExporter{}
-	ctx, cf := context.WithCancel(context.Background())
-	pImpl := pipelineImpl{
-		cfg: &PipelineConfig{
->>>>>>> a6d593e4
 			Importer: NameConfigPair{
 				Name:   "",
 				Config: map[string]interface{}{},
@@ -530,17 +518,12 @@
 				Name:   "",
 				Config: map[string]interface{}{},
 			},
-<<<<<<< HEAD
-=======
-			Metrics: Metrics{},
->>>>>>> a6d593e4
 		},
 		logger:       log.New(),
 		initProvider: nil,
 		importer:     &pImporter,
 		processors:   []*processors.Processor{&pProcessor},
 		exporter:     &pExporter,
-<<<<<<< HEAD
 		pipelineMetadata: PipelineMetaData{
 			NextRound: 3,
 		},
@@ -676,7 +659,36 @@
 	// could not read metadata
 	err := pImpl.Init()
 	assert.Contains(t, err.Error(), "could not read metadata")
-=======
+}
+
+func TestPipelineMetricsConfigs(t *testing.T) {
+	var pImporter importers.Importer = &mockImporter{}
+	var pProcessor processors.Processor = &mockProcessor{}
+	var pExporter exporters.Exporter = &mockExporter{}
+	ctx, cf := context.WithCancel(context.Background())
+	pImpl := pipelineImpl{
+		cfg: &PipelineConfig{
+			Importer: NameConfigPair{
+				Name:   "",
+				Config: map[string]interface{}{},
+			},
+			Processors: []NameConfigPair{
+				{
+					Name:   "",
+					Config: map[string]interface{}{},
+				},
+			},
+			Exporter: NameConfigPair{
+				Name:   "",
+				Config: map[string]interface{}{},
+			},
+			Metrics: Metrics{},
+		},
+		logger:       log.New(),
+		initProvider: nil,
+		importer:     &pImporter,
+		processors:   []*processors.Processor{&pProcessor},
+		exporter:     &pExporter,
 		round:        0,
 		cf:           cf,
 		ctx:          ctx,
@@ -714,5 +726,4 @@
 	resp, err := getMetrics()
 	assert.NoError(t, err)
 	assert.Equal(t, 200, resp.StatusCode)
->>>>>>> a6d593e4
 }