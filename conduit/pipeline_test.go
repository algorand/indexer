--- conflicted
+++ resolved
@@ -146,14 +146,10 @@
 type mockImporter struct {
 	mock.Mock
 	importers.Importer
-<<<<<<< HEAD
-	genesis     bookkeeping.Genesis
-	returnError bool
-=======
+	genesis         bookkeeping.Genesis
 	finalRound      basics.Round
 	returnError     bool
 	onCompleteError bool
->>>>>>> ace18083
 }
 
 func (m *mockImporter) Init(_ context.Context, _ plugins.PluginConfig, _ *log.Logger) (*bookkeeping.Genesis, error) {
@@ -290,31 +286,19 @@
 	ctx, cf := context.WithCancel(context.Background())
 
 	pImpl := pipelineImpl{
-<<<<<<< HEAD
-		ctx:          ctx,
-		cf:           cf,
-		logger:       log.New(),
-		initProvider: nil,
-		importer:     &pImporter,
-		processors:   []*processors.Processor{&pProcessor},
-		exporter:     &pExporter,
-		pipelineMetadata: PipelineMetaData{
-			NextRound:   0,
-			GenesisHash: "",
-		},
-		pipelineMetadataFilePath: filepath.Join(t.TempDir(), "metadata.json"),
-=======
 		ctx:              ctx,
 		cf:               cf,
-		cfg:              &PipelineConfig{},
 		logger:           log.New(),
 		initProvider:     nil,
 		importer:         &pImporter,
 		processors:       []*processors.Processor{&pProcessor},
+		exporter:         &pExporter,
 		completeCallback: []OnCompleteFunc{cbComplete.OnComplete},
-		exporter:         &pExporter,
-		round:            0,
->>>>>>> ace18083
+		pipelineMetadata: PipelineMetaData{
+			NextRound:   0,
+			GenesisHash: "",
+		},
+		pipelineMetadataFilePath: filepath.Join(t.TempDir(), "metadata.json"),
 	}
 
 	go func() {
@@ -429,12 +413,8 @@
 		importer:         &pImporter,
 		processors:       []*processors.Processor{&pProcessor},
 		exporter:         &pExporter,
-<<<<<<< HEAD
+		completeCallback: []OnCompleteFunc{cbComplete.OnComplete},
 		pipelineMetadata: PipelineMetaData{},
-=======
-		completeCallback: []OnCompleteFunc{cbComplete.OnComplete},
-		round:            0,
->>>>>>> ace18083
 	}
 
 	mImporter.returnError = true
@@ -501,10 +481,12 @@
 		importer:     &pImporter,
 		processors:   []*processors.Processor{&pProcessor, &pProcessor},
 		exporter:     &pExporter,
-		round:        0,
-	}
-
-<<<<<<< HEAD
+	}
+
+	// Each plugin implements the Completed interface, so there should be 4
+	// plugins registered (one of them is registered twice)
+	pImpl.registerLifecycleCallbacks()
+	assert.Len(t, pImpl.completeCallback, 4)
 }
 
 // TestBlockMetaDataFile tests that metadata.json file is created as expected
@@ -676,10 +658,4 @@
 	// could not read metadata
 	err := pImpl.Init()
 	assert.Contains(t, err.Error(), "could not read metadata")
-=======
-	// Each plugin implements the Completed interface, so there should be 4
-	// plugins registered (one of them is registered twice)
-	pImpl.registerLifecycleCallbacks()
-	assert.Len(t, pImpl.completeCallback, 4)
->>>>>>> ace18083
 }