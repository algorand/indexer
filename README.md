--- conflicted
+++ resolved
@@ -196,11 +196,7 @@
 | default-balances-limit        |         | default-balances-limit        | INDEXER_DEFAULT_BALANCES_LIMIT        |
 | max-applications-limit        |         | max-applications-limit        | INDEXER_MAX_APPLICATIONS_LIMIT        |
 | default-applications-limit    |         | default-applications-limit    | INDEXER_DEFAULT_APPLICATIONS_LIMIT    |
-<<<<<<< HEAD
 | enable-all-parameters         |         | enable-all-parameters         | INDEXER_ENABLE_ALL_PARAMETERS         |
-=======
-| data-dir                      | i       | data-dir                      | INDEXER_DATA                      |
->>>>>>> 475f4163
 
 ## Command line
 
