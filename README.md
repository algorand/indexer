--- conflicted
+++ resolved
@@ -198,10 +198,6 @@
 | default-balances-limit        |         | default-balances-limit        | INDEXER_DEFAULT_BALANCES_LIMIT        |
 | max-applications-limit        |         | max-applications-limit        | INDEXER_MAX_APPLICATIONS_LIMIT        |
 | default-applications-limit    |         | default-applications-limit    | INDEXER_DEFAULT_APPLICATIONS_LIMIT    |
-<<<<<<< HEAD
-| data-dir                      | i       | data-dir                      | INDEXER_DATA                          |
-=======
->>>>>>> d39d70ad
 | enable-all-parameters         |         | enable-all-parameters         | INDEXER_ENABLE_ALL_PARAMETERS         |
 
 ## Command line
@@ -218,13 +214,8 @@
 
 **It is a required argument for Indexer daemon operation. Supply it to the Indexer via the `--data-dir` flag.**
 
-<<<<<<< HEAD
-
-=======
 **It is HIGHLY recommended placing the data directory in a separate, stateful directory for production usage of the Indexer.**
 
-
->>>>>>> d39d70ad
 ### Auto-Loading Configuration
 
 The Indexer will scan the data directory at startup and load certain configuration files if they are present.  The files are as follows:
