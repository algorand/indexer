| master <br> [![CircleCI](https://circleci.com/gh/algorand/indexer/tree/master.svg?style=svg)](https://circleci.com/gh/algorand/indexer/tree/master) | develop <br> [![CircleCI](https://circleci.com/gh/algorand/indexer/tree/develop.svg?style=svg)](https://circleci.com/gh/algorand/indexer/tree/develop) |
| --- | --- |

# Algorand Indexer

The Indexer is a standalone service that reads committed blocks from the Algorand blockchain and maintains a database of transactions and accounts that are searchable and indexed.

## Building from source ##

Development is done using the [Go Programming Language](https://golang.org/), the version is specified in the project's [go.mod](go.mod) file.

Run `make` to build Indexer, the binary is located at `cmd/algorand-indexer/algorand-indexer`.

# Requirements

All recommendations here should be be used as a starting point. Further benchmarking should be done to verify performance is acceptible for any application using Indexer.

## Versions

* Database: [Postgres 13](https://www.postgresql.org/download/)

## System

For a simple deployment the following configuration works well:
* Network: Indexer, Algod and PostgreSQL should all be on the same network.
* Indexer: 2 CPU and 8 GB of ram.
* Database: When hosted on AWS a `db.r5.xlarge` instance works well.

A database with replication can be used to scale read volume. Configure multiple Indexer daemons with a single writer and multiple readers.

# Quickstart

Indexer is part of the [sandbox](https://github.com/algorand/sandbox) private network configurations, which you can use to get started.

# Features

- Search and filter accounts, transactions, assets, and asset balances with many different parameters.
- Pagination of results.
- Enriched transaction and account data:
    - Confirmation round (block containing the transaction)
    - Confirmation time
    - Signature type
    - Close amounts
    - Create/delete rounds.
- Human readable field names instead of the space optimized protocol level names.

# Contributing

Contributions welcome! Please refer to our [CONTRIBUTING](https://github.com/algorand/go-algorand/blob/master/CONTRIBUTING.md) document.

<!-- USAGE_START_MARKER -->

# Usage

The most common usage of the Indexer is expecting to be getting validated blocks from a local `algod` Algorand node, adding them to a [PostgreSQL](https://www.postgresql.org/) database, and serving an API to make available a variety of prepared queries. Some users may wish to directly write SQL queries of the database.

Indexer works by fetching blocks one at a time, processing the block data, and loading it into a traditional database. There is a database abstraction layer to support different database implementations. In normal operation, the service will run as a daemon and always requires access to a database.

## Modes
There are two primary modes of operation:
* [Database updater](#database-updater)
* [Read only](#read-only)

In both configurations, a postgres connection string is required. Both DSN and URL formats are supported, [details are available here](https://pkg.go.dev/github.com/jackc/pgx/v4/pgxpool@v4.11.0#ParseConfig).

### Database updater
In this mode, the database will be populated with data fetched from an [Algorand archival node](https://developer.algorand.org/docs/run-a-node/setup/types/#archival-mode). Because every block must be fetched to bootstrap the database, the initial import for a ledger with a long history will take a while. If the daemon is terminated, it will resume processing wherever it left off.

Keeping the indexer daemon as close as possible to the database helps minimize latency. For example, if using AWS EC2 and RDS, we suggest putting EC2 in the same VPC, Region, and even Availability Zone.

You should use a process manager, like systemd, to ensure the daemon is always running. Indexer will continue to update the database as new blocks are created.

To start indexer as a daemon in update mode, provide the required fields:
```
~$ algorand-indexer daemon --algod-net yournode.com:1234 --algod-token token --genesis ~/path/to/genesis.json  --postgres "user=readonly password=YourPasswordHere {other connection string options for your database}"
```

Alternatively if indexer is running on the same host as the archival node, a simplified command may be used:
```
~$ algorand-indexer daemon --algod-net yournode.com:1234 -d /path/to/algod/data/dir --postgres "user=readonly password=YourPasswordHere {other connection string options for your database}"
```

### Read only
It is possible to set up one daemon as a writer and one or more readers. The Indexer pulling new data from algod can be started as above. Starting the indexer daemon without $ALGORAND_DATA or -d/--algod/--algod-net/--algod-token will start it without writing new data to the database. For further isolation, a `readonly` user can be created for the database.
```
~$ algorand-indexer daemon --no-algod --postgres "user=readonly password=YourPasswordHere {other connection string options for your database}"
```

The Postgres backend does specifically note the username "readonly" and changes behavior to avoid writing to the database. But the primary benefit is that Postgres can enforce restricted access to this user. This can be configured with:
```sql
CREATE USER readonly LOGIN PASSWORD 'YourPasswordHere';
REVOKE ALL ON ALL TABLES IN SCHEMA public FROM readonly;
GRANT SELECT ON ALL TABLES IN SCHEMA public TO readonly;
```

## Authorization

When `--token your-token` is provided, an authentication header is required. For example:
```
~$ curl localhost:8980/transactions -H "X-Indexer-API-Token: your-token"
```

## Disabling Parameters

The Indexer has the ability to selectively enable or disable parameters for endpoints.  Disabling a "required" parameter will result in the entire endpoint being disabled while disabling an "optional" parameter will cause an error to be returned only if the parameter is provided.

### Viewing the Current Configuration

The Indexer has a default set of disabled parameters.  To view the disabled parameters issue:
```
~$ algorand-indexer api-config
```

This will output ONLY the disabled parameters in a YAML configuration.  To view all parameters (both enabled and disabled) issue:

```
~$ algorand-indexer api-config --all
```

### Interpreting The Configuration

Below is a snippet of the output from `algorand-indexer api-config`:

```
/v2/accounts:
    optional:
        - currency-greater-than: disabled
        - currency-less-than: disabled
/v2/assets/{asset-id}/transactions:
    optional:
        - note-prefix: disabled
        - tx-type: disabled
        - sig-type: disabled
        - before-time: disabled
        - after-time: disabled
        - currency-greater-than: disabled
        - currency-less-than: disabled
        - address-role: disabled
        - exclude-close-to: disabled
        - rekey-to: disabled
    required:
        - asset-id: disabled
```

Seeing this we know that the `/v2/accounts` endpoint will return an error if either `currency-greater-than` or `currency-less-than` is provided.  Additionally, because a "required" parameter is provided for `/v2/assets/{asset-id}/transactions` then we know this entire endpoint is disabled.  The optional parameters are provided so that you can understand what else is disabled if you enable all "required" parameters.

For more information on disabling parameters see the [Disabling Parameters Guide](docs/DisablingParametersGuide.md).

## Metrics

The `/metrics` endpoint is configured with the `--metrics-mode` option and configures if and how [Prometheus](https://prometheus.io/) formatted metrics are generated.

There are different settings:

| Setting | Description |
| ------- | ----------- |
| ON      | Metrics for each REST endpoint in addition to application metrics. |
| OFF     | No metrics endpoint. |
| VERBOSE | Separate metrics for each combination of query parameters. This option should be used with caution, there are many combinations of query parameters which could cause extra memory load depending on usage patterns. |

## Connection Pool Settings

One can set the maximum number of connections allowed in the local connection pool by using the `--max-conn` setting.  It is recommended to set this number to be below the database server connection pool limit.

If the maximum number of connections/active queries is reached, subsequent connections will wait until a connection becomes available, or timeout according to the read-timeout setting.

# Settings

Settings can be provided from the command line, a configuration file, or an environment variable

| Command Line Flag (long)      | (short) | Config File                   | Environment Variable                  |
|-------------------------------|---------|-------------------------------|---------------------------------------|
| postgres                      | P       | postgres-connection-string    | INDEXER_POSTGRES_CONNECTION_STRING    |
| pidfile                       |         | pidfile                       | INDEXER_PIDFILE                       |
| algod                         | d       | algod-data-dir                | INDEXER_ALGOD_DATA_DIR                |
| algod-net                     |         | algod-address                 | INDEXER_ALGOD_ADDRESS                 |
| algod-token                   |         | algod-token                   | INDEXER_ALGOD_TOKEN                   |
| genesis                       | g       | genesis                       | INDEXER_GENESIS                       |
| server                        | S       | server-address                | INDEXER_SERVER_ADDRESS                |
| no-algod                      |         | no-algod                      | INDEXER_NO_ALGOD                      |
| token                         | t       | api-token                     | INDEXER_API_TOKEN                     |
| dev-mode                      |         | dev-mode                      | INDEXER_DEV_MODE                      |
| metrics-mode                  |         | metrics-mode                  | INDEXER_METRICS_MODE                  |
| max-conn                      |         | max-conn                      | INDEXER_MAX_CONN                      |
| write-timeout                 |         | write-timeout                 | INDEXER_WRITE_TIMEOUT                 |
| read-timeout                  |         | read-timeout                  | INDEXER_READ_TIMEOUT                  |
| max-api-resources-per-account |         | max-api-resources-per-account | INDEXER_MAX_API_RESOURCES_PER_ACCOUNT |
| max-transactions-limit        |         | max-transactions-limit        | INDEXER_MAX_TRANSACTIONS_LIMIT        |
| default-transactions-limit    |         | default-transactions-limit    | INDEXER_DEFAULT_TRANSACTIONS_LIMIT    |
| max-accounts-limit            |         | max-accounts-limit            | INDEXER_MAX_ACCOUNTS_LIMIT            |
| default-accounts-limit        |         | default-accounts-limit        | INDEXER_DEFAULT_ACCOUNTS_LIMIT        |
| max-assets-limit              |         | max-assets-limit              | INDEXER_MAX_ASSETS_LIMIT              |
| default-assets-limit          |         | default-assets-limit          | INDEXER_DEFAULT_ASSETS_LIMIT          |
| max-balances-limit            |         | max-balances-limit            | INDEXER_MAX_BALANCES_LIMIT            |
| default-balances-limit        |         | default-balances-limit        | INDEXER_DEFAULT_BALANCES_LIMIT        |
| max-applications-limit        |         | max-applications-limit        | INDEXER_MAX_APPLICATIONS_LIMIT        |
| default-applications-limit    |         | default-applications-limit    | INDEXER_DEFAULT_APPLICATIONS_LIMIT    |
<<<<<<< HEAD
| data-dir                      | i       | data-dir                      | INDEXER_DATA_DIR                      |
=======
| data-dir                      | i       | data                          | INDEXER_DATA                          |

>>>>>>> 12f8c2f6
## Command line

The command line arguments always take priority over the config file and environment variables.

```
~$ ./algorand-indexer daemon --pidfile /var/lib/algorand/algorand-indexer.pid --algod /var/lib/algorand --postgres "host=mydb.mycloud.com user=postgres password=password dbname=mainnet"`
```

## Configuration file
Default values are placed in the configuration file. They can be overridden with environment variables and command line arguments.

The configuration file must named **indexer**, **indexer.yml**, or **indexer.yaml**. The filepath may be set on the CLI using `--configfile` or `-c`.
When the filepath is not provided on the CLI, it must also be in the correct location. Only one configuration file is loaded, the path is searched in the following order:
* `./` (current working directory)
* `$HOME`
* `$HOME/.algorand-indexer`
* `$HOME/.config/algorand-indexer`
* `/etc/algorand-indexer/`

Here is an example **indexer.yml** file:
```
postgres-connection-string: "host=mydb.mycloud.com user=postgres password=password dbname=mainnet"
pidfile: "/var/lib/algorand/algorand-indexer.pid"
algod-data-dir: "/var/lib/algorand"
```

If it is in the current working directory along with the indexer command we can start the indexer daemon with:
```
~$ ./algorand-indexer daemon
```

If it is not in the current working directory along with the indexer command we can start the indexer daemon with:
```
~$ ./algorand-indexer daemon -c <full-file-location>/indexer.yml
```

## Example environment variable

Environment variables are also available to configure indexer. Environment variables override settings in the config file and are overridden by command line arguments.

The same indexer configuration from earlier can be made in bash with the following:
```
~$ export INDEXER_POSTGRES_CONNECTION_STRING="host=mydb.mycloud.com user=postgres password=password dbname=mainnet"
~$ export INDEXER_PIDFILE="/var/lib/algorand/algorand-indexer.pid"
~$ export INDEXER_ALGOD_DATA_DIR="/var/lib/algorand"
~$ ./algorand-indexer daemon
```

# Systemd

`/lib/systemd/system/algorand-indexer.service` can be partially overridden by creating `/etc/systemd/system/algorand-indexer.service.d/local.conf`. The most common things to override will be the command line and pidfile. The overriding local.conf file might be this:

```
[Service]
ExecStart=
ExecStart=/usr/bin/algorand-indexer daemon --pidfile /var/lib/algorand/algorand-indexer.pid --algod /var/lib/algorand --postgres "host=mydb.mycloud.com user=postgres password=password dbname=mainnet"
PIDFile=/var/lib/algorand/algorand-indexer.pid

```

The systemd unit file can be found in source at [misc/systemd/algorand-indexer.service](misc/systemd/algorand-indexer.service)

Note that the service assumes an `algorand` group and user. If the [Algorand package](https://github.com/algorand/go-algorand/) has already been installed on the same machine, this group and user has already been created.  However, if the Indexer is running stand-alone, the group and user will need to be created before starting the daemon:

```
adduser --system --group --home /var/lib/algorand --no-create-home algorand
```

Once configured, turn on your daemon with:

```bash
sudo systemctl enable algorand-indexer
sudo systemctl start algorand-indexer
```

If you wish to run multiple indexers on one server under systemd, see the comments in `/lib/systemd/system/algorand-indexer@.service` or [misc/systemd/algorand-indexer@.service](misc/systemd/algorand-indexer@.service)

# Unique Database Configurations

## Load balancing
If indexer is deployed with a clustered database using multiple readers behind a load balancer, query discrepancies are possible due to database replication lag. Users should check the `current-round` response field and be prepared to retry queries when stale data is detected.

## Custom indices
Different application workloads will require different custom indices in order to make queries perform well. More information is available in [PostgresqlIndexes.md](docs/PostgresqlIndexes.md).

## Transaction results order

The order transactions are returned in depends on whether or not an account address filter is used.

When searching by an account, results are returned most recent first. The intent being that a wallet application would want to display the most recent transactions. A special index is used to make this case performant.

For all other transaction queries, results are returned oldest first. This is because it is the physical order they would normally be written in, so it is going to be faster.

<!-- USAGE_END_MARKER_LINE -->

# Migrating from Indexer v1

Indexer v1 was built into the algod v1 REST API. It has been removed with the algod v2 REST API, all of the old functionality is now part of this project. The API endpoints, parameters, and response objects have all been modified and extended. Any projects depending on the old endpoints will need to be updated accordingly.

# Building

Indexer is built using an in-house task framework called [`mule`](https://pypi.org/project/mulecli/) (it has since been open-sourced).

Please refer to the [build docs](mule/README.md) in the `mule/` directory.<|MERGE_RESOLUTION|>--- conflicted
+++ resolved
@@ -195,12 +195,8 @@
 | default-balances-limit        |         | default-balances-limit        | INDEXER_DEFAULT_BALANCES_LIMIT        |
 | max-applications-limit        |         | max-applications-limit        | INDEXER_MAX_APPLICATIONS_LIMIT        |
 | default-applications-limit    |         | default-applications-limit    | INDEXER_DEFAULT_APPLICATIONS_LIMIT    |
-<<<<<<< HEAD
-| data-dir                      | i       | data-dir                      | INDEXER_DATA_DIR                      |
-=======
 | data-dir                      | i       | data                          | INDEXER_DATA                          |
 
->>>>>>> 12f8c2f6
 ## Command line
 
 The command line arguments always take priority over the config file and environment variables.
