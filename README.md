--- conflicted
+++ resolved
@@ -195,11 +195,7 @@
 | default-balances-limit        |         | default-balances-limit        | INDEXER_DEFAULT_BALANCES_LIMIT        |
 | max-applications-limit        |         | max-applications-limit        | INDEXER_MAX_APPLICATIONS_LIMIT        |
 | default-applications-limit    |         | default-applications-limit    | INDEXER_DEFAULT_APPLICATIONS_LIMIT    |
-<<<<<<< HEAD
-| data-dir                      | i       | data                          | INDEXER_DATA                          |
-=======
-| data-dir                      | i       | data-dir                      | INDEXER_DATA                      |
->>>>>>> c9f5dc07
+| data-dir                      | i       | data-dir                      | INDEXER_DATA                          |
 
 ## Command line
 
