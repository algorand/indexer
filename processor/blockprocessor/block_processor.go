package blockprocessor

import (
	"context"
	"fmt"

	log "github.com/sirupsen/logrus"

	"github.com/algorand/go-algorand/config"
	"github.com/algorand/go-algorand/data/basics"
	"github.com/algorand/go-algorand/data/bookkeeping"
	"github.com/algorand/go-algorand/data/transactions"
	"github.com/algorand/go-algorand/ledger"
	"github.com/algorand/go-algorand/ledger/ledgercore"
	"github.com/algorand/go-algorand/rpcs"

	"github.com/algorand/indexer/accounting"
	"github.com/algorand/indexer/idb"
	"github.com/algorand/indexer/processor"
	indexerledger "github.com/algorand/indexer/processor/eval"
	"github.com/algorand/indexer/util"
)

type blockProcessor struct {
	handler func(block *ledgercore.ValidatedBlock) error
	ledger  *ledger.Ledger
<<<<<<< HEAD
}

// MakeProcessorWithLedger creates a block processor with a given ledger
func MakeProcessorWithLedger(l *ledger.Ledger, handler func(block *ledgercore.ValidatedBlock) error) (processor.Processor, error) {
=======
	logger  *log.Logger
}

// MakeProcessorWithLedger creates a block processor with a given ledger
func MakeProcessorWithLedger(logger *log.Logger, l *ledger.Ledger, handler func(block *ledgercore.ValidatedBlock) error) (processor.Processor, error) {
>>>>>>> 54d39d78
	if l == nil {
		return nil, fmt.Errorf("MakeProcessorWithLedger() err: local ledger not initialized")
	}
	err := addGenesisBlock(l, handler)
	if err != nil {
		return nil, fmt.Errorf("MakeProcessorWithLedger() err: %w", err)
	}
<<<<<<< HEAD
	return &blockProcessor{ledger: l, handler: handler}, nil
=======
	return &blockProcessor{logger: logger, ledger: l, handler: handler}, nil
>>>>>>> 54d39d78
}

// MakeProcessorWithLedgerInit creates a block processor and initializes the ledger.
func MakeProcessorWithLedgerInit(ctx context.Context, logger *log.Logger, catchpoint string, genesis *bookkeeping.Genesis, nextDBRound uint64, opts idb.IndexerDbOptions, handler func(block *ledgercore.ValidatedBlock) error) (processor.Processor, error) {
	err := InitializeLedger(ctx, logger, catchpoint, nextDBRound, *genesis, &opts)
	if err != nil {
		return nil, fmt.Errorf("MakeProcessorWithLedgerInit() err: %w", err)
	}
	return MakeProcessor(logger, genesis, nextDBRound, opts.IndexerDatadir, handler)
}

// MakeProcessor creates a block processor
func MakeProcessor(logger *log.Logger, genesis *bookkeeping.Genesis, dbRound uint64, datadir string, handler func(block *ledgercore.ValidatedBlock) error) (processor.Processor, error) {
	l, err := util.MakeLedger(logger, false, genesis, datadir)
	if err != nil {
		return nil, fmt.Errorf("MakeProcessor() err: %w", err)
	}
	if uint64(l.Latest()) > dbRound {
		return nil, fmt.Errorf("MakeProcessor() err: the ledger cache is ahead of the required round and must be re-initialized")
	}
<<<<<<< HEAD
	return MakeProcessorWithLedger(l, handler)
}

func addGenesisBlock(l *ledger.Ledger, handler func(block *ledgercore.ValidatedBlock) error) error {
	if handler != nil && uint64(l.Latest()) == 0 {
=======
	return MakeProcessorWithLedger(logger, l, handler)
}

func addGenesisBlock(l *ledger.Ledger, handler func(block *ledgercore.ValidatedBlock) error) error {
	if handler != nil && l != nil && l.Latest() == 0 {
>>>>>>> 54d39d78
		blk, err := l.Block(0)
		if err != nil {
			return fmt.Errorf("addGenesisBlock() err: %w", err)
		}
		vb := ledgercore.MakeValidatedBlock(blk, ledgercore.StateDelta{})
		err = handler(&vb)
		if err != nil {
			return fmt.Errorf("addGenesisBlock() handler err: %w", err)
		}
	}
	return nil
}

// Process a raw algod block
func (proc *blockProcessor) Process(blockCert *rpcs.EncodedBlockCert) error {

	if blockCert == nil {
		return fmt.Errorf("Process(): cannot process a nil block")
	}
<<<<<<< HEAD
	if uint64(blockCert.Block.Round()) != uint64(proc.ledger.Latest())+1 {
		return fmt.Errorf("Process() invalid round blockCert.Block.Round(): %d nextRoundToProcess: %d", blockCert.Block.Round(), uint64(proc.ledger.Latest())+1)
	}

=======
	if blockCert.Block.Round() != (proc.ledger.Latest() + 1) {
		return fmt.Errorf("Process() invalid round blockCert.Block.Round(): %d nextRoundToProcess: %d", blockCert.Block.Round(), uint64(proc.ledger.Latest())+1)
	}

	// Make sure "AssetCloseAmount" is enabled. If it isn't, override the
	// protocol and update the blocks to include transactions with modified
	// apply data.
>>>>>>> 54d39d78
	proto, ok := config.Consensus[blockCert.Block.BlockHeader.CurrentProtocol]
	if !ok {
		return fmt.Errorf(
			"Process() cannot find proto version %s", blockCert.Block.BlockHeader.CurrentProtocol)
	}
	protoChanged := !proto.EnableAssetCloseAmount
	proto.EnableAssetCloseAmount = true

	ledgerForEval := indexerledger.MakeLedgerForEvaluator(proc.ledger)

	resources, err := prepareEvalResources(&ledgerForEval, &blockCert.Block)
	if err != nil {
<<<<<<< HEAD
		panic(fmt.Errorf("Process() resources err: %w", err))
=======
		proc.logger.Panicf("Process() resources err: %v", err)
>>>>>>> 54d39d78
	}

	delta, modifiedTxns, err :=
		ledger.EvalForIndexer(ledgerForEval, &blockCert.Block, proto, resources)
	if err != nil {
		return fmt.Errorf("Process() eval err: %w", err)
	}
	// validated block
	var vb ledgercore.ValidatedBlock
<<<<<<< HEAD
	vb = ledgercore.MakeValidatedBlock(blockCert.Block, delta)
=======
>>>>>>> 54d39d78
	if protoChanged {
		block := bookkeeping.Block{
			BlockHeader: blockCert.Block.BlockHeader,
			Payset:      modifiedTxns,
		}
		vb = ledgercore.MakeValidatedBlock(block, delta)
<<<<<<< HEAD
=======
	} else {
		vb = ledgercore.MakeValidatedBlock(blockCert.Block, delta)
>>>>>>> 54d39d78
	}

	// execute handler before writing to local ledger
	if proc.handler != nil {
		err = proc.handler(&vb)
		if err != nil {
			return fmt.Errorf("Process() handler err: %w", err)
		}
	}
	// write to ledger
	err = proc.ledger.AddValidatedBlock(vb, blockCert.Certificate)
	if err != nil {
		return fmt.Errorf("Process() add validated block err: %w", err)
	}
	// wait for commit to disk
	proc.ledger.WaitForCommit(blockCert.Block.Round())
	return nil
}

func (proc *blockProcessor) SetHandler(handler func(block *ledgercore.ValidatedBlock) error) {
	proc.handler = handler
}

func (proc *blockProcessor) NextRoundToProcess() uint64 {
	return uint64(proc.ledger.Latest()) + 1
}

// Preload all resources (account data, account resources, asset/app creators) for the
// evaluator.
func prepareEvalResources(l *indexerledger.LedgerForEvaluator, block *bookkeeping.Block) (ledger.EvalForIndexerResources, error) {
	assetCreators, appCreators, err := prepareCreators(l, block.Payset)
	if err != nil {
		return ledger.EvalForIndexerResources{},
			fmt.Errorf("prepareEvalResources() err: %w", err)
	}

	res := ledger.EvalForIndexerResources{
		Accounts:  nil,
		Resources: nil,
		Creators:  make(map[ledger.Creatable]ledger.FoundAddress),
	}

	for index, foundAddress := range assetCreators {
		creatable := ledger.Creatable{
			Index: basics.CreatableIndex(index),
			Type:  basics.AssetCreatable,
		}
		res.Creators[creatable] = foundAddress
	}
	for index, foundAddress := range appCreators {
		creatable := ledger.Creatable{
			Index: basics.CreatableIndex(index),
			Type:  basics.AppCreatable,
		}
		res.Creators[creatable] = foundAddress
	}

	res.Accounts, res.Resources, err = prepareAccountsResources(l, block.Payset, assetCreators, appCreators)
	if err != nil {
		return ledger.EvalForIndexerResources{},
			fmt.Errorf("prepareEvalResources() err: %w", err)
	}

	return res, nil
}

// Preload asset and app creators.
func prepareCreators(l *indexerledger.LedgerForEvaluator, payset transactions.Payset) (map[basics.AssetIndex]ledger.FoundAddress, map[basics.AppIndex]ledger.FoundAddress, error) {
	assetsReq, appsReq := accounting.MakePreloadCreatorsRequest(payset)

	assets, err := l.GetAssetCreator(assetsReq)
	if err != nil {
		return nil, nil, fmt.Errorf("prepareCreators() err: %w", err)
	}
	apps, err := l.GetAppCreator(appsReq)
	if err != nil {
		return nil, nil, fmt.Errorf("prepareCreators() err: %w", err)
	}

	return assets, apps, nil
}

// Preload account data and account resources.
func prepareAccountsResources(l *indexerledger.LedgerForEvaluator, payset transactions.Payset, assetCreators map[basics.AssetIndex]ledger.FoundAddress, appCreators map[basics.AppIndex]ledger.FoundAddress) (map[basics.Address]*ledgercore.AccountData, map[basics.Address]map[ledger.Creatable]ledgercore.AccountResource, error) {
	addressesReq, resourcesReq :=
		accounting.MakePreloadAccountsResourcesRequest(payset, assetCreators, appCreators)

	accounts, err := l.LookupWithoutRewards(addressesReq)
	if err != nil {
		return nil, nil, fmt.Errorf("prepareAccountsResources() err: %w", err)
	}
	resources, err := l.LookupResources(resourcesReq)
	if err != nil {
		return nil, nil, fmt.Errorf("prepareAccountsResources() err: %w", err)
	}

	return accounts, resources, nil
}<|MERGE_RESOLUTION|>--- conflicted
+++ resolved
@@ -24,18 +24,11 @@
 type blockProcessor struct {
 	handler func(block *ledgercore.ValidatedBlock) error
 	ledger  *ledger.Ledger
-<<<<<<< HEAD
-}
-
-// MakeProcessorWithLedger creates a block processor with a given ledger
-func MakeProcessorWithLedger(l *ledger.Ledger, handler func(block *ledgercore.ValidatedBlock) error) (processor.Processor, error) {
-=======
 	logger  *log.Logger
 }
 
 // MakeProcessorWithLedger creates a block processor with a given ledger
 func MakeProcessorWithLedger(logger *log.Logger, l *ledger.Ledger, handler func(block *ledgercore.ValidatedBlock) error) (processor.Processor, error) {
->>>>>>> 54d39d78
 	if l == nil {
 		return nil, fmt.Errorf("MakeProcessorWithLedger() err: local ledger not initialized")
 	}
@@ -43,11 +36,7 @@
 	if err != nil {
 		return nil, fmt.Errorf("MakeProcessorWithLedger() err: %w", err)
 	}
-<<<<<<< HEAD
-	return &blockProcessor{ledger: l, handler: handler}, nil
-=======
 	return &blockProcessor{logger: logger, ledger: l, handler: handler}, nil
->>>>>>> 54d39d78
 }
 
 // MakeProcessorWithLedgerInit creates a block processor and initializes the ledger.
@@ -68,19 +57,11 @@
 	if uint64(l.Latest()) > dbRound {
 		return nil, fmt.Errorf("MakeProcessor() err: the ledger cache is ahead of the required round and must be re-initialized")
 	}
-<<<<<<< HEAD
-	return MakeProcessorWithLedger(l, handler)
-}
-
-func addGenesisBlock(l *ledger.Ledger, handler func(block *ledgercore.ValidatedBlock) error) error {
-	if handler != nil && uint64(l.Latest()) == 0 {
-=======
 	return MakeProcessorWithLedger(logger, l, handler)
 }
 
 func addGenesisBlock(l *ledger.Ledger, handler func(block *ledgercore.ValidatedBlock) error) error {
 	if handler != nil && l != nil && l.Latest() == 0 {
->>>>>>> 54d39d78
 		blk, err := l.Block(0)
 		if err != nil {
 			return fmt.Errorf("addGenesisBlock() err: %w", err)
@@ -100,12 +81,6 @@
 	if blockCert == nil {
 		return fmt.Errorf("Process(): cannot process a nil block")
 	}
-<<<<<<< HEAD
-	if uint64(blockCert.Block.Round()) != uint64(proc.ledger.Latest())+1 {
-		return fmt.Errorf("Process() invalid round blockCert.Block.Round(): %d nextRoundToProcess: %d", blockCert.Block.Round(), uint64(proc.ledger.Latest())+1)
-	}
-
-=======
 	if blockCert.Block.Round() != (proc.ledger.Latest() + 1) {
 		return fmt.Errorf("Process() invalid round blockCert.Block.Round(): %d nextRoundToProcess: %d", blockCert.Block.Round(), uint64(proc.ledger.Latest())+1)
 	}
@@ -113,7 +88,6 @@
 	// Make sure "AssetCloseAmount" is enabled. If it isn't, override the
 	// protocol and update the blocks to include transactions with modified
 	// apply data.
->>>>>>> 54d39d78
 	proto, ok := config.Consensus[blockCert.Block.BlockHeader.CurrentProtocol]
 	if !ok {
 		return fmt.Errorf(
@@ -126,11 +100,7 @@
 
 	resources, err := prepareEvalResources(&ledgerForEval, &blockCert.Block)
 	if err != nil {
-<<<<<<< HEAD
-		panic(fmt.Errorf("Process() resources err: %w", err))
-=======
 		proc.logger.Panicf("Process() resources err: %v", err)
->>>>>>> 54d39d78
 	}
 
 	delta, modifiedTxns, err :=
@@ -140,21 +110,14 @@
 	}
 	// validated block
 	var vb ledgercore.ValidatedBlock
-<<<<<<< HEAD
-	vb = ledgercore.MakeValidatedBlock(blockCert.Block, delta)
-=======
->>>>>>> 54d39d78
 	if protoChanged {
 		block := bookkeeping.Block{
 			BlockHeader: blockCert.Block.BlockHeader,
 			Payset:      modifiedTxns,
 		}
 		vb = ledgercore.MakeValidatedBlock(block, delta)
-<<<<<<< HEAD
-=======
 	} else {
 		vb = ledgercore.MakeValidatedBlock(blockCert.Block, delta)
->>>>>>> 54d39d78
 	}
 
 	// execute handler before writing to local ledger
