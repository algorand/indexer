--- conflicted
+++ resolved
@@ -40,22 +40,14 @@
 }
 
 // MakeProcessor creates a block processor
-<<<<<<< HEAD
 func MakeProcessor(genesis *bookkeeping.Genesis, datadir string, handler func(block *ledgercore.ValidatedBlock) error) (processor.Processor, error) {
 	initState, err := util.CreateInitState(genesis)
-=======
-func MakeProcessor(genesis *bookkeeping.Genesis, genesisBlock *bookkeeping.Block, dbRound uint64, datadir string, handler func(block *ledgercore.ValidatedBlock) error) (processor.Processor, error) {
-	initState, err := util.CreateInitState(genesis, genesisBlock)
->>>>>>> 5a03dc88
 	if err != nil {
 		return nil, fmt.Errorf("MakeProcessor() err: %w", err)
 	}
-	l, err := ledger.OpenLedger(logging.NewLogger(), filepath.Join(path.Dir(datadir), prefix), false, initState, algodConfig.GetDefaultLocal())
+	l, err := ledger.OpenLedger(logging.NewLogger(), filepath.Join(path.Dir(datadir), "ledger"), false, initState, algodConfig.GetDefaultLocal())
 	if err != nil {
 		return nil, fmt.Errorf("MakeProcessor() err: %w", err)
-	}
-	if uint64(l.Latest()) > dbRound {
-		return nil, fmt.Errorf("MakeProcessor() err: the ledger cache is ahead of the required round and must be re-initialized")
 	}
 	return MakeProcessorWithLedger(l, handler)
 }
