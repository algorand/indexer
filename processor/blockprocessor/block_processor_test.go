package blockprocessor_test

import (
	"context"
	"fmt"
	"testing"

	test2 "github.com/sirupsen/logrus/hooks/test"
	"github.com/stretchr/testify/assert"
	"github.com/stretchr/testify/require"

	"github.com/algorand/go-algorand/agreement"
	"github.com/algorand/go-algorand/data/basics"
	"github.com/algorand/go-algorand/data/bookkeeping"
	"github.com/algorand/go-algorand/ledger/ledgercore"
	"github.com/algorand/go-algorand/rpcs"

	"github.com/algorand/indexer/idb"
	"github.com/algorand/indexer/processor/blockprocessor"
	"github.com/algorand/indexer/util/test"
)

var noopHandler = func(block *ledgercore.ValidatedBlock) error {
	return nil
}

func TestProcess(t *testing.T) {
<<<<<<< HEAD
	log, _ := test2.NewNullLogger()
	l, err := test.MakeTestLedger(log)
=======
	logger, _ := test2.NewNullLogger()
	l, err := test.MakeTestLedger(logger)
>>>>>>> 54d39d78
	require.NoError(t, err)
	defer l.Close()
	genesisBlock, err := l.Block(basics.Round(0))
	assert.Nil(t, err)
	// create processor
<<<<<<< HEAD
	pr, _ := blockprocessor.MakeProcessorWithLedger(l, noopHandler)
=======
	pr, _ := blockprocessor.MakeProcessorWithLedger(logger, l, noopHandler)
>>>>>>> 54d39d78
	prevHeader := genesisBlock.BlockHeader
	assert.Equal(t, basics.Round(0), l.Latest())
	// create a few rounds
	for i := 1; i <= 3; i++ {
		txn := test.MakePaymentTxn(0, uint64(i), 0, 1, 1, 0, test.AccountA, test.AccountA, basics.Address{}, basics.Address{})
		block, err := test.MakeBlockForTxns(prevHeader, &txn)
		assert.Nil(t, err)
		rawBlock := rpcs.EncodedBlockCert{Block: block, Certificate: agreement.Certificate{}}
		err = pr.Process(&rawBlock)
		assert.Nil(t, err)
		// check round
		assert.Equal(t, basics.Round(i), l.Latest())
		assert.Equal(t, uint64(basics.Round(i+1)), pr.NextRoundToProcess())
		// check added block
		addedBlock, err := l.Block(l.Latest())
		assert.Nil(t, err)
		assert.NotNil(t, addedBlock)
		assert.Equal(t, 1, len(addedBlock.Payset))
		prevHeader = addedBlock.BlockHeader
	}
}

func TestFailedProcess(t *testing.T) {
<<<<<<< HEAD
	log, _ := test2.NewNullLogger()
	l, err := test.MakeTestLedger(log)
	require.NoError(t, err)
	defer l.Close()
	// invalid processor
	pr, err := blockprocessor.MakeProcessorWithLedger(nil, nil)
	assert.Contains(t, err.Error(), "MakeProcessorWithLedger() err: local ledger not initialized")
	pr, err = blockprocessor.MakeProcessorWithLedger(l, nil)
=======
	logger, _ := test2.NewNullLogger()
	l, err := test.MakeTestLedger(logger)
	require.NoError(t, err)
	defer l.Close()
	// invalid processor
	pr, err := blockprocessor.MakeProcessorWithLedger(logger, nil, nil)
	assert.Contains(t, err.Error(), "MakeProcessorWithLedger() err: local ledger not initialized")
	pr, err = blockprocessor.MakeProcessorWithLedger(logger, l, nil)
>>>>>>> 54d39d78
	assert.Nil(t, err)
	err = pr.Process(nil)
	assert.Contains(t, err.Error(), "Process(): cannot process a nil block")

	genesisBlock, err := l.Block(basics.Round(0))
	assert.Nil(t, err)
	// incorrect round
	txn := test.MakePaymentTxn(0, 10, 0, 1, 1, 0, test.AccountA, test.AccountA, test.AccountA, test.AccountA)
	block, err := test.MakeBlockForTxns(genesisBlock.BlockHeader, &txn)
	block.BlockHeader.Round = 10
	assert.Nil(t, err)
	rawBlock := rpcs.EncodedBlockCert{Block: block, Certificate: agreement.Certificate{}}
	err = pr.Process(&rawBlock)
	assert.Contains(t, err.Error(), "Process() invalid round blockCert.Block.Round()")

	// non-zero balance after close remainder to sender address
	txn = test.MakePaymentTxn(0, 10, 0, 1, 1, 0, test.AccountA, test.AccountA, test.AccountA, test.AccountA)
	block, err = test.MakeBlockForTxns(genesisBlock.BlockHeader, &txn)
	assert.Nil(t, err)
	rawBlock = rpcs.EncodedBlockCert{Block: block, Certificate: agreement.Certificate{}}
	err = pr.Process(&rawBlock)
	assert.Contains(t, err.Error(), "ProcessBlockForIndexer() err")

	// stxn GenesisID not empty
	txn = test.MakePaymentTxn(0, 10, 0, 1, 1, 0, test.AccountA, test.AccountA, basics.Address{}, basics.Address{})
	block, err = test.MakeBlockForTxns(genesisBlock.BlockHeader, &txn)
	assert.Nil(t, err)
	block.Payset[0].Txn.GenesisID = "genesisID"
	rawBlock = rpcs.EncodedBlockCert{Block: block, Certificate: agreement.Certificate{}}
	err = pr.Process(&rawBlock)
	assert.Contains(t, err.Error(), "ProcessBlockForIndexer() err")

	// eval error: concensus protocol not supported
	txn = test.MakePaymentTxn(0, 10, 0, 1, 1, 0, test.AccountA, test.AccountA, basics.Address{}, basics.Address{})
	block, err = test.MakeBlockForTxns(genesisBlock.BlockHeader, &txn)
	block.BlockHeader.CurrentProtocol = "testing"
	assert.Nil(t, err)
	rawBlock = rpcs.EncodedBlockCert{Block: block, Certificate: agreement.Certificate{}}
	err = pr.Process(&rawBlock)
	assert.Contains(t, err.Error(), "Process() cannot find proto version testing")

	// handler error
	handler := func(vb *ledgercore.ValidatedBlock) error {
		return fmt.Errorf("handler error")
	}
<<<<<<< HEAD
	_, err = blockprocessor.MakeProcessorWithLedger(l, handler)
	assert.Contains(t, err.Error(), "handler error")
	pr, _ = blockprocessor.MakeProcessorWithLedger(l, nil)
=======
	_, err = blockprocessor.MakeProcessorWithLedger(logger, l, handler)
	assert.Contains(t, err.Error(), "handler error")
	pr, _ = blockprocessor.MakeProcessorWithLedger(logger, l, nil)
>>>>>>> 54d39d78
	txn = test.MakePaymentTxn(0, 10, 0, 1, 1, 0, test.AccountA, test.AccountA, basics.Address{}, basics.Address{})
	block, err = test.MakeBlockForTxns(genesisBlock.BlockHeader, &txn)
	assert.Nil(t, err)
	pr.SetHandler(handler)
	rawBlock = rpcs.EncodedBlockCert{Block: block, Certificate: agreement.Certificate{}}
	err = pr.Process(&rawBlock)
	assert.Contains(t, err.Error(), "Process() handler err")
}

// TestMakeProcessorWithLedgerInit_CatchpointErrors verifies that the catchpoint error handling works properly.
func TestMakeProcessorWithLedgerInit_CatchpointErrors(t *testing.T) {
<<<<<<< HEAD
	log, _ := test2.NewNullLogger()
=======
	logger, _ := test2.NewNullLogger()
>>>>>>> 54d39d78
	var genesis bookkeeping.Genesis

	testCases := []struct {
		name       string
		catchpoint string
		round      uint64
		errMsg     string
	}{
		{
			name:       "invalid catchpoint string",
			catchpoint: "asdlgkjasldgkjsadg",
			round:      1,
			errMsg:     "catchpoint parsing failed",
		},
		{
			name:       "catchpoint too recent",
			catchpoint: "21890000#IQ4BQTCNVEDIBNRPNCKWRBQLJ7ILXIJBYKJHF67TLUOYRUGHW7ZA",
			round:      21889999,
			errMsg:     "invalid catchpoint: catchpoint round 21890000 should not be ahead of target round 21889998",
		},
		{
			name:       "get past catchpoint check",
			catchpoint: "21890000#IQ4BQTCNVEDIBNRPNCKWRBQLJ7ILXIJBYKJHF67TLUOYRUGHW7ZA",
			round:      21890001,
			errMsg:     "indexer data directory missing",
		},
	}

	for _, tc := range testCases {
		t.Run(tc.name, func(t *testing.T) {
			_, err := blockprocessor.MakeProcessorWithLedgerInit(
				context.Background(),
<<<<<<< HEAD
				log,
=======
				logger,
>>>>>>> 54d39d78
				tc.catchpoint,
				&genesis,
				tc.round,
				idb.IndexerDbOptions{},
				noopHandler)
			require.ErrorContains(t, err, tc.errMsg)
		})
	}
}<|MERGE_RESOLUTION|>--- conflicted
+++ resolved
@@ -25,23 +25,14 @@
 }
 
 func TestProcess(t *testing.T) {
-<<<<<<< HEAD
-	log, _ := test2.NewNullLogger()
-	l, err := test.MakeTestLedger(log)
-=======
 	logger, _ := test2.NewNullLogger()
 	l, err := test.MakeTestLedger(logger)
->>>>>>> 54d39d78
 	require.NoError(t, err)
 	defer l.Close()
 	genesisBlock, err := l.Block(basics.Round(0))
 	assert.Nil(t, err)
 	// create processor
-<<<<<<< HEAD
-	pr, _ := blockprocessor.MakeProcessorWithLedger(l, noopHandler)
-=======
 	pr, _ := blockprocessor.MakeProcessorWithLedger(logger, l, noopHandler)
->>>>>>> 54d39d78
 	prevHeader := genesisBlock.BlockHeader
 	assert.Equal(t, basics.Round(0), l.Latest())
 	// create a few rounds
@@ -65,16 +56,6 @@
 }
 
 func TestFailedProcess(t *testing.T) {
-<<<<<<< HEAD
-	log, _ := test2.NewNullLogger()
-	l, err := test.MakeTestLedger(log)
-	require.NoError(t, err)
-	defer l.Close()
-	// invalid processor
-	pr, err := blockprocessor.MakeProcessorWithLedger(nil, nil)
-	assert.Contains(t, err.Error(), "MakeProcessorWithLedger() err: local ledger not initialized")
-	pr, err = blockprocessor.MakeProcessorWithLedger(l, nil)
-=======
 	logger, _ := test2.NewNullLogger()
 	l, err := test.MakeTestLedger(logger)
 	require.NoError(t, err)
@@ -83,7 +64,6 @@
 	pr, err := blockprocessor.MakeProcessorWithLedger(logger, nil, nil)
 	assert.Contains(t, err.Error(), "MakeProcessorWithLedger() err: local ledger not initialized")
 	pr, err = blockprocessor.MakeProcessorWithLedger(logger, l, nil)
->>>>>>> 54d39d78
 	assert.Nil(t, err)
 	err = pr.Process(nil)
 	assert.Contains(t, err.Error(), "Process(): cannot process a nil block")
@@ -129,15 +109,9 @@
 	handler := func(vb *ledgercore.ValidatedBlock) error {
 		return fmt.Errorf("handler error")
 	}
-<<<<<<< HEAD
-	_, err = blockprocessor.MakeProcessorWithLedger(l, handler)
-	assert.Contains(t, err.Error(), "handler error")
-	pr, _ = blockprocessor.MakeProcessorWithLedger(l, nil)
-=======
 	_, err = blockprocessor.MakeProcessorWithLedger(logger, l, handler)
 	assert.Contains(t, err.Error(), "handler error")
 	pr, _ = blockprocessor.MakeProcessorWithLedger(logger, l, nil)
->>>>>>> 54d39d78
 	txn = test.MakePaymentTxn(0, 10, 0, 1, 1, 0, test.AccountA, test.AccountA, basics.Address{}, basics.Address{})
 	block, err = test.MakeBlockForTxns(genesisBlock.BlockHeader, &txn)
 	assert.Nil(t, err)
@@ -149,11 +123,7 @@
 
 // TestMakeProcessorWithLedgerInit_CatchpointErrors verifies that the catchpoint error handling works properly.
 func TestMakeProcessorWithLedgerInit_CatchpointErrors(t *testing.T) {
-<<<<<<< HEAD
-	log, _ := test2.NewNullLogger()
-=======
 	logger, _ := test2.NewNullLogger()
->>>>>>> 54d39d78
 	var genesis bookkeeping.Genesis
 
 	testCases := []struct {
@@ -186,11 +156,7 @@
 		t.Run(tc.name, func(t *testing.T) {
 			_, err := blockprocessor.MakeProcessorWithLedgerInit(
 				context.Background(),
-<<<<<<< HEAD
-				log,
-=======
 				logger,
->>>>>>> 54d39d78
 				tc.catchpoint,
 				&genesis,
 				tc.round,
